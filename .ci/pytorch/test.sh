--- conflicted
+++ resolved
@@ -394,25 +394,49 @@
 pr_time_benchmarks() {
   TEST_REPORTS_DIR=$(pwd)/test/test-reports
   mkdir -p "$TEST_REPORTS_DIR"
-<<<<<<< HEAD
-  source benchmarks/dynamo/pr_time_benchmarks/benchmark_runner.sh "$TEST_REPORTS_DIR/pr_time_benchmarks_after.txt" "benchmarks/dynamo/pr_time_benchmarks/benchmarks"
-  echo "benchmark results on current PR: "
-  cat  "$TEST_REPORTS_DIR/pr_time_benchmarks_after.txt"
-  git checkout HEAD~1
-
-  # we can try firt to run develop alone, and if it worked then we do not need to run clean->develop.
-  # another suggestion was to use historical stored data insetad of building Head~1
-  python setup.py clean
-  python setup.py develop
-  source benchmarks/dynamo/pr_time_benchmarks/benchmark_runner.sh "$TEST_REPORTS_DIR/pr_time_benchmarks_before.txt" "benchmarks/dynamo/pr_time_benchmarks/benchmarks"
-  echo "benchmark results on main: "
-  cat  "$TEST_REPORTS_DIR/pr_time_benchmarks_before.txt"
-=======
+
+  # run the benchmarks on the current commit.
   python benchmarks/dynamo/pr_time_benchmarks/benchmark_runner.py "$TEST_REPORTS_DIR/pr_time_benchmarks_before.txt"
   echo "content before"
   cat  "$TEST_REPORTS_DIR/pr_time_benchmarks_before.txt"
 
->>>>>>> cbb7396b
+  # build torch at the base commit to
+  if [[ "${BASE_SHA}" == "${SHA1}" ]]; then
+    echo "On trunk, we should compare schemas with torch built from the parent commit"
+    SHA_TO_COMPARE=$(git rev-parse "${SHA1}"^)
+  else
+    echo "On pull, we should compare schemas with torch built from the merge base"
+    SHA_TO_COMPARE=$(git merge-base "${SHA1}" "${BASE_SHA}")
+  fi
+  export SHA_TO_COMPARE
+
+  python -m venv venv
+  # shellcheck disable=SC1091
+  . venv/bin/activate
+
+  git reset --hard "${SHA_TO_COMPARE}"
+  git submodule sync && git submodule update --init --recursive
+  echo "::group::Installing Torch From Base Commit"
+  pip install -r requirements.txt
+  # shellcheck source=./common-build.sh
+  source "$(dirname "${BASH_SOURCE[0]}")/common-build.sh"
+  python setup.py bdist_wheel --bdist-dir="base_bdist_tmp" --dist-dir="base_dist"
+  python -mpip install base_dist/*.whl
+  echo "::endgroup::"
+
+  pip show torch
+
+  # run the benchmarks on parent.
+  python ./benchmarks/dynamo/pr_time_benchmarks/benchmark_runner.py "$TEST_REPORTS_DIR/pr_time_benchmarks_after.txt"
+  echo "content after:"
+  cat  "$TEST_REPORTS_DIR/pr_time_benchmarks_after.txt"
+
+  # resetting the original code
+  git reset --hard "${SHA1}"
+  git submodule sync && git submodule update --init --recursive
+  deactivate
+  rm -r "${REPO_DIR}/venv" "${REPO_DIR}/base_dist"
+  pip show torch
 }
 
 if [[ "${TEST_CONFIG}" == *pr_time_benchmarks* ]]; then
