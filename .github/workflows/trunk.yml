name: trunk

on:
  push:
    branches:
      - main
      - release/*
      - landchecks/*
    tags:
      - ciflow/trunk/*
  workflow_dispatch:
  schedule:
    - cron: 29 8 * * *  # about 1:29am PDT

concurrency:
  group: ${{ github.workflow }}-${{ github.event.pull_request.number || github.ref_name }}-${{ github.ref_type == 'branch' && github.sha }}-${{ github.event_name == 'workflow_dispatch' }}-${{ github.event_name == 'schedule' }}
  cancel-in-progress: true

permissions: read-all

jobs:
<<<<<<< HEAD
  target-determination:
    name: before-test
    uses: ./.github/workflows/target_determination.yml
=======
  llm-td:
    name: before-test
    uses: ./.github/workflows/llm_td_retrieval.yml
    permissions:
      id-token: write
      contents: read

  target-determination:
    name: before-test
    uses: ./.github/workflows/target_determination.yml
    needs: llm-td
>>>>>>> 22ba180e
    permissions:
      id-token: write
      contents: read

  # Build PyTorch with BUILD_CAFFE2=ON
  caffe2-linux-jammy-py3_8-gcc11-build:
    name: caffe2-linux-jammy-py3.8-gcc11
    uses: ./.github/workflows/_linux-build.yml
    with:
      build-environment: caffe2-linux-jammy-py3.8-gcc11
      docker-image-name: pytorch-linux-jammy-py3.8-gcc11
      test-matrix: |
        { include: [
          { config: "default", shard: 1, num_shards: 1 },
        ]}

  linux-focal-cuda12_1-py3_10-gcc9-build:
    name: linux-focal-cuda12.1-py3.10-gcc9
    uses: ./.github/workflows/_linux-build.yml
    with:
      build-environment: linux-focal-cuda12.1-py3.10-gcc9
      docker-image-name: pytorch-linux-focal-cuda12.1-cudnn8-py3-gcc9
      test-matrix: |
        { include: [
          { config: "nogpu_AVX512", shard: 1, num_shards: 1, runner: "linux.2xlarge" },
          { config: "nogpu_NO_AVX2", shard: 1, num_shards: 1, runner: "linux.2xlarge" },
          { config: "jit_legacy", shard: 1, num_shards: 1, runner: "linux.4xlarge.nvidia.gpu" },
        ]}

  linux-focal-cuda12_1-py3_10-gcc9-test:
    name: linux-focal-cuda12.1-py3.10-gcc9
    uses: ./.github/workflows/_linux-test.yml
    needs:
      - linux-focal-cuda12_1-py3_10-gcc9-build
      - target-determination
    with:
      build-environment: linux-focal-cuda12.1-py3.10-gcc9
      docker-image: ${{ needs.linux-focal-cuda12_1-py3_10-gcc9-build.outputs.docker-image }}
      test-matrix: ${{ needs.linux-focal-cuda12_1-py3_10-gcc9-build.outputs.test-matrix }}

  libtorch-linux-focal-cuda12_1-py3_7-gcc9-debug-build:
    name: libtorch-linux-focal-cuda12.1-py3.7-gcc9-debug
    uses: ./.github/workflows/_linux-build.yml
    with:
      build-environment: libtorch-linux-focal-cuda12.1-py3.7-gcc9
      docker-image-name: pytorch-linux-focal-cuda12.1-cudnn8-py3-gcc9
      build-generates-artifacts: false
      runner: linux.4xlarge
      test-matrix: |
        { include: [
          { config: "default", shard: 1, num_shards: 1 },
        ]}

  # no-ops builds test USE_PER_OPERATOR_HEADERS=0 where ATen/ops is not generated
  linux-focal-cuda12_1-py3_10-gcc9-no-ops-build:
    name: linux-focal-cuda12.1-py3.10-gcc9-no-ops
    uses: ./.github/workflows/_linux-build.yml
    with:
      build-environment: linux-focal-cuda12.1-py3.10-gcc9-no-ops
      docker-image-name: pytorch-linux-focal-cuda12.1-cudnn8-py3-gcc9
      test-matrix: |
        { include: [
          { config: "default", shard: 1, num_shards: 1 },
        ]}

  pytorch-linux-focal-py3-clang9-android-ndk-r21e-build:
    name: pytorch-linux-focal-py3-clang9-android-ndk-r21e-build
    uses: ./.github/workflows/_android-full-build-test.yml
    with:
      build-environment: pytorch-linux-focal-py3-clang9-android-ndk-r21e-build
      docker-image-name: pytorch-linux-focal-py3-clang9-android-ndk-r21e
      test-matrix: |
        { include: [
          { config: "default", shard: 1, num_shards: 1, runner: "linux.2xlarge" },
        ]}

  macos-12-py3-arm64-build:
    name: macos-12-py3-arm64
    uses: ./.github/workflows/_mac-build.yml
    with:
      sync-tag: macos-12-py3-arm64-build
      build-environment: macos-12-py3-arm64
      runner-type: macos-m1-stable
      build-generates-artifacts: true
      # To match the one pre-installed in the m1 runners
      python-version: 3.9.12
      # We need to set the environment file here instead of trying to detect it automatically because
      # MacOS arm64 is cross-compiled from x86-64. Specifically, it means that arm64 conda environment
      # is needed when building PyTorch MacOS arm64 from x86-64
      environment-file: .github/requirements/conda-env-macOS-ARM64
      test-matrix: |
        { include: [
          { config: "default", shard: 1, num_shards: 3, runner: "macos-m1-stable" },
          { config: "default", shard: 2, num_shards: 3, runner: "macos-m1-stable" },
          { config: "default", shard: 3, num_shards: 3, runner: "macos-m1-stable" },
        ]}

  macos-12-py3-arm64-mps-test:
    name: macos-12-py3-arm64-mps
    uses: ./.github/workflows/_mac-test-mps.yml
    needs: macos-12-py3-arm64-build
    if: needs.macos-12-py3-arm64-build.outputs.build-outcome == 'success'
    with:
      sync-tag: macos-12-py3-arm64-mps-test
      build-environment: macos-12-py3-arm64
      # Same as the build job
      python-version: 3.9.12
      test-matrix: |
        { include: [
          { config: "mps", shard: 1, num_shards: 1, runner: "macos-m1-stable" },
        ]}

  macos-12-py3-arm64-test:
    name: macos-12-py3-arm64
    uses: ./.github/workflows/_mac-test.yml
    needs:
      - macos-12-py3-arm64-build
      - target-determination
    with:
      build-environment: macos-12-py3-arm64
      # Same as the build job
      python-version: 3.9.12
      test-matrix: ${{ needs.macos-12-py3-arm64-build.outputs.test-matrix }}
      arch: arm64

  win-vs2019-cpu-py3-build:
    name: win-vs2019-cpu-py3
    uses: ./.github/workflows/_win-build.yml
    with:
      build-environment: win-vs2019-cpu-py3
      cuda-version: cpu
      sync-tag: win-cpu-build
      test-matrix: |
        { include: [
          { config: "default", shard: 1, num_shards: 3, runner: "windows.4xlarge.nonephemeral" },
          { config: "default", shard: 2, num_shards: 3, runner: "windows.4xlarge.nonephemeral" },
          { config: "default", shard: 3, num_shards: 3, runner: "windows.4xlarge.nonephemeral" },
        ]}

  win-vs2019-cpu-py3-test:
    name: win-vs2019-cpu-py3
    uses: ./.github/workflows/_win-test.yml
    needs:
      - win-vs2019-cpu-py3-build
      - target-determination
    with:
      build-environment: win-vs2019-cpu-py3
      cuda-version: cpu
      test-matrix: ${{ needs.win-vs2019-cpu-py3-build.outputs.test-matrix }}

  win-vs2019-cuda11_8-py3-build:
    name: win-vs2019-cuda11.8-py3
    uses: ./.github/workflows/_win-build.yml
    with:
      build-environment: win-vs2019-cuda11.8-py3
      cuda-version: "11.8"
      sync-tag: win-cuda-build
      test-matrix: |
        { include: [
          { config: "default", shard: 1, num_shards: 6, runner: "windows.g5.4xlarge.nvidia.gpu" },
          { config: "default", shard: 2, num_shards: 6, runner: "windows.g5.4xlarge.nvidia.gpu" },
          { config: "default", shard: 3, num_shards: 6, runner: "windows.g5.4xlarge.nvidia.gpu" },
          { config: "default", shard: 4, num_shards: 6, runner: "windows.g5.4xlarge.nvidia.gpu" },
          { config: "default", shard: 5, num_shards: 6, runner: "windows.g5.4xlarge.nvidia.gpu" },
          { config: "default", shard: 6, num_shards: 6, runner: "windows.g5.4xlarge.nvidia.gpu" },
          { config: "force_on_cpu", shard: 1, num_shards: 1, runner: "windows.4xlarge.nonephemeral" },
        ]}

  linux-focal-rocm6_0-py3_8-build:
    name: linux-focal-rocm6.0-py3.8
    uses: ./.github/workflows/_linux-build-label.yml
    with:
      build-environment: linux-focal-rocm6.0-py3.8
      docker-image-name: pytorch-linux-focal-rocm-n-py3
      sync-tag: rocm-build
      test-matrix: |
        { include: [
          { config: "default", shard: 1, num_shards: 1, runner: "linux.rocm.gpu" },
        ]}

  linux-focal-rocm6_0-py3_8-test:
    permissions:
      id-token: write
      contents: read
    name: linux-focal-rocm6.0-py3.8
    uses: ./.github/workflows/_rocm-test.yml
    needs:
      - linux-focal-rocm6_0-py3_8-build
      - target-determination
    with:
      build-environment: linux-focal-rocm6.0-py3.8
      docker-image: ${{ needs.linux-focal-rocm6_0-py3_8-build.outputs.docker-image }}
      test-matrix: ${{ needs.linux-focal-rocm6_0-py3_8-build.outputs.test-matrix }}
      tests-to-include: "test_nn test_torch test_cuda test_ops test_unary_ufuncs test_binary_ufuncs test_autograd inductor/test_torchinductor"<|MERGE_RESOLUTION|>--- conflicted
+++ resolved
@@ -19,11 +19,6 @@
 permissions: read-all
 
 jobs:
-<<<<<<< HEAD
-  target-determination:
-    name: before-test
-    uses: ./.github/workflows/target_determination.yml
-=======
   llm-td:
     name: before-test
     uses: ./.github/workflows/llm_td_retrieval.yml
@@ -35,7 +30,6 @@
     name: before-test
     uses: ./.github/workflows/target_determination.yml
     needs: llm-td
->>>>>>> 22ba180e
     permissions:
       id-token: write
       contents: read
