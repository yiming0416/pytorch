name: pull

on:
  pull_request:
    branches-ignore:
      - nightly
  push:
    branches:
      - main
      - release/*
      - landchecks/*
  workflow_dispatch:
  schedule:
    - cron: 29 8 * * *  # about 1:29am PDT

concurrency:
  group: ${{ github.workflow }}-${{ github.event.pull_request.number || github.sha }}-${{ github.event_name == 'workflow_dispatch' }}-${{ github.event_name == 'schedule' }}
  cancel-in-progress: true

permissions: read-all

jobs:
  llm-td:
    name: before-test
    uses: ./.github/workflows/llm_td_retrieval.yml
    permissions:
      id-token: write
      contents: read

  target-determination:
    name: before-test
    uses: ./.github/workflows/target_determination.yml
    needs: llm-td
    permissions:
      id-token: write
      contents: read

  get-label-type:
    name: get-label-type
    uses: ./.github/workflows/_runner-determinator.yml
    with:
      triggering_actor: ${{ github.triggering_actor }}
      issue_owner: ${{ github.event.pull_request.user.login || github.event.issue.user.login }}
      curr_branch: ${{ github.head_ref || github.ref_name }}

  linux-jammy-py3_8-gcc11-build:
    name: linux-jammy-py3.8-gcc11
    uses: ./.github/workflows/_linux-build.yml
    needs: get-label-type
    with:
      runner: "${{ needs.get-label-type.outputs.label-type }}amz2023.linux.2xlarge"
      build-environment: linux-jammy-py3.8-gcc11
      docker-image-name: pytorch-linux-jammy-py3.8-gcc11
      test-matrix: |
        { include: [
          { config: "default", shard: 1, num_shards: 4, runner: "${{ needs.get-label-type.outputs.label-type }}amz2023.linux.2xlarge" },
          { config: "default", shard: 2, num_shards: 4, runner: "${{ needs.get-label-type.outputs.label-type }}amz2023.linux.2xlarge" },
          { config: "default", shard: 3, num_shards: 4, runner: "${{ needs.get-label-type.outputs.label-type }}amz2023.linux.2xlarge" },
          { config: "default", shard: 4, num_shards: 4, runner: "${{ needs.get-label-type.outputs.label-type }}amz2023.linux.2xlarge" },
          { config: "docs_test", shard: 1, num_shards: 1,  runner: "${{ needs.get-label-type.outputs.label-type }}amz2023.linux.2xlarge" },
          { config: "jit_legacy", shard: 1, num_shards: 1, runner: "${{ needs.get-label-type.outputs.label-type }}amz2023.linux.2xlarge" },
          { config: "backwards_compat", shard: 1, num_shards: 1, runner: "${{ needs.get-label-type.outputs.label-type }}amz2023.linux.2xlarge" },
          { config: "distributed", shard: 1, num_shards: 2, runner: "${{ needs.get-label-type.outputs.label-type }}amz2023.linux.2xlarge" },
          { config: "distributed", shard: 2, num_shards: 2, runner: "${{ needs.get-label-type.outputs.label-type }}amz2023.linux.2xlarge" },
        ]}

  linux-jammy-py3_8-gcc11-test:
    name: linux-jammy-py3.8-gcc11
    uses: ./.github/workflows/_linux-test.yml
    needs:
      - linux-jammy-py3_8-gcc11-build
      - target-determination
    with:
      build-environment: linux-jammy-py3.8-gcc11
      docker-image: ${{ needs.linux-jammy-py3_8-gcc11-build.outputs.docker-image }}
      test-matrix: ${{ needs.linux-jammy-py3_8-gcc11-build.outputs.test-matrix }}

  linux-docs:
    name: linux-docs
    uses: ./.github/workflows/_docs.yml
    needs: linux-jammy-py3_8-gcc11-build
    with:
      build-environment: linux-jammy-py3.8-gcc11
      docker-image: ${{ needs.linux-jammy-py3_8-gcc11-build.outputs.docker-image }}

  linux-jammy-py3_8-gcc11-no-ops:
    name: linux-jammy-py3.8-gcc11-no-ops
    uses: ./.github/workflows/_linux-build.yml
    needs: get-label-type
    with:
      runner: "${{ needs.get-label-type.outputs.label-type }}amz2023.linux.2xlarge"
      build-environment: linux-jammy-py3.8-gcc11-no-ops
      docker-image-name: pytorch-linux-jammy-py3.8-gcc11
      test-matrix: |
        { include: [
          { config: "default", shard: 1, num_shards: 1 },
        ]}

  linux-jammy-py3_8-gcc11-pch:
    name: linux-jammy-py3.8-gcc11-pch
    uses: ./.github/workflows/_linux-build.yml
    needs: get-label-type
    with:
      runner: "${{ needs.get-label-type.outputs.label-type }}amz2023.linux.2xlarge"
      build-environment: linux-jammy-py3.8-gcc11-pch
      docker-image-name: pytorch-linux-jammy-py3.8-gcc11
      test-matrix: |
        { include: [
          { config: "default", shard: 1, num_shards: 1 },
        ]}

  linux-jammy-py3_10-clang15-asan-build:
    name: linux-jammy-py3.10-clang15-asan
    uses: ./.github/workflows/_linux-build.yml
    needs: get-label-type
    with:
      runner: "${{ needs.get-label-type.outputs.label-type }}amz2023.linux.2xlarge"
      build-environment: linux-jammy-py3.10-clang15-asan
      docker-image-name: pytorch-linux-jammy-py3-clang15-asan
      test-matrix: |
        { include: [
          { config: "default", shard: 1, num_shards: 6, runner: "${{ needs.get-label-type.outputs.label-type }}amz2023.linux.4xlarge" },
          { config: "default", shard: 2, num_shards: 6, runner: "${{ needs.get-label-type.outputs.label-type }}amz2023.linux.4xlarge" },
          { config: "default", shard: 3, num_shards: 6, runner: "${{ needs.get-label-type.outputs.label-type }}amz2023.linux.4xlarge" },
          { config: "default", shard: 4, num_shards: 6, runner: "${{ needs.get-label-type.outputs.label-type }}amz2023.linux.4xlarge" },
          { config: "default", shard: 5, num_shards: 6, runner: "${{ needs.get-label-type.outputs.label-type }}amz2023.linux.4xlarge" },
          { config: "default", shard: 6, num_shards: 6, runner: "${{ needs.get-label-type.outputs.label-type }}amz2023.linux.4xlarge" },
        ]}
      sync-tag: asan-build


  linux-jammy-py3_10-clang15-asan-test:
    name: linux-jammy-py3.10-clang15-asan
    uses: ./.github/workflows/_linux-test.yml
    needs:
      - linux-jammy-py3_10-clang15-asan-build
      - target-determination
    with:
      build-environment: linux-jammy-py3.10-clang15-asan
      docker-image: ${{ needs.linux-jammy-py3_10-clang15-asan-build.outputs.docker-image }}
      test-matrix: ${{ needs.linux-jammy-py3_10-clang15-asan-build.outputs.test-matrix }}
      sync-tag: asan-test

  linux-focal-py3_8-clang10-onnx-build:
    name: linux-focal-py3.8-clang10-onnx
    uses: ./.github/workflows/_linux-build.yml
    needs: get-label-type
    with:
      runner: "${{ needs.get-label-type.outputs.label-type }}amz2023.linux.2xlarge"
      build-environment: linux-focal-py3.8-clang10-onnx
      docker-image-name: pytorch-linux-focal-py3-clang10-onnx
      test-matrix: |
        { include: [
          { config: "default", shard: 1, num_shards: 2, runner: "${{ needs.get-label-type.outputs.label-type }}amz2023.linux.2xlarge" },
          { config: "default", shard: 2, num_shards: 2, runner: "${{ needs.get-label-type.outputs.label-type }}amz2023.linux.2xlarge" },
        ]}

  linux-focal-py3_8-clang10-onnx-test:
    name: linux-focal-py3.8-clang10-onnx
    uses: ./.github/workflows/_linux-test.yml
    needs:
      - linux-focal-py3_8-clang10-onnx-build
      - target-determination
    with:
      build-environment: linux-focal-py3.8-clang10-onnx
      docker-image: ${{ needs.linux-focal-py3_8-clang10-onnx-build.outputs.docker-image }}
      test-matrix: ${{ needs.linux-focal-py3_8-clang10-onnx-build.outputs.test-matrix }}

  linux-focal-py3_8-clang10-build:
    name: linux-focal-py3.8-clang10
    uses: ./.github/workflows/_linux-build.yml
    needs: get-label-type
    with:
      runner: "${{ needs.get-label-type.outputs.label-type }}amz2023.linux.2xlarge"
      build-environment: linux-focal-py3.8-clang10
      docker-image-name: pytorch-linux-focal-py3.8-clang10
      test-matrix: |
        { include: [
          { config: "default", shard: 1, num_shards: 4, runner: "${{ needs.get-label-type.outputs.label-type }}amz2023.linux.2xlarge" },
          { config: "default", shard: 2, num_shards: 4, runner: "${{ needs.get-label-type.outputs.label-type }}amz2023.linux.2xlarge" },
          { config: "default", shard: 3, num_shards: 4, runner: "${{ needs.get-label-type.outputs.label-type }}amz2023.linux.2xlarge" },
          { config: "default", shard: 4, num_shards: 4, runner: "${{ needs.get-label-type.outputs.label-type }}amz2023.linux.2xlarge" },
          { config: "crossref", shard: 1, num_shards: 2, runner: "${{ needs.get-label-type.outputs.label-type }}amz2023.linux.2xlarge" },
          { config: "crossref", shard: 2, num_shards: 2, runner: "${{ needs.get-label-type.outputs.label-type }}amz2023.linux.2xlarge" },
          { config: "dynamo", shard: 1, num_shards: 3, runner: "${{ needs.get-label-type.outputs.label-type }}amz2023.linux.2xlarge" },
          { config: "dynamo", shard: 2, num_shards: 3, runner: "${{ needs.get-label-type.outputs.label-type }}amz2023.linux.2xlarge" },
          { config: "dynamo", shard: 3, num_shards: 3, runner: "${{ needs.get-label-type.outputs.label-type }}amz2023.linux.2xlarge" },
        ]}
  linux-focal-py3_8-clang10-test:
    name: linux-focal-py3.8-clang10
    uses: ./.github/workflows/_linux-test.yml
    needs:
      - linux-focal-py3_8-clang10-build
      - target-determination
    with:
      build-environment: linux-focal-py3.8-clang10
      docker-image: ${{ needs.linux-focal-py3_8-clang10-build.outputs.docker-image }}
      test-matrix: ${{ needs.linux-focal-py3_8-clang10-build.outputs.test-matrix }}

  linux-focal-py3_11-clang10-build:
    name: linux-focal-py3.11-clang10
    uses: ./.github/workflows/_linux-build.yml
    needs: get-label-type
    with:
      runner: "${{ needs.get-label-type.outputs.label-type }}amz2023.linux.2xlarge"
      build-environment: linux-focal-py3.11-clang10
      docker-image-name: pytorch-linux-focal-py3.11-clang10
      test-matrix: |
        { include: [
          { config: "default", shard: 1, num_shards: 4, runner: "${{ needs.get-label-type.outputs.label-type }}amz2023.linux.2xlarge" },
          { config: "default", shard: 2, num_shards: 4, runner: "${{ needs.get-label-type.outputs.label-type }}amz2023.linux.2xlarge" },
          { config: "default", shard: 3, num_shards: 4, runner: "${{ needs.get-label-type.outputs.label-type }}amz2023.linux.2xlarge" },
          { config: "default", shard: 4, num_shards: 4, runner: "${{ needs.get-label-type.outputs.label-type }}amz2023.linux.2xlarge" },
          { config: "crossref", shard: 1, num_shards: 2, runner: "${{ needs.get-label-type.outputs.label-type }}amz2023.linux.2xlarge" },
          { config: "crossref", shard: 2, num_shards: 2, runner: "${{ needs.get-label-type.outputs.label-type }}amz2023.linux.2xlarge" },
          { config: "dynamo", shard: 1, num_shards: 3, runner: "${{ needs.get-label-type.outputs.label-type }}amz2023.linux.2xlarge" },
          { config: "dynamo", shard: 2, num_shards: 3, runner: "${{ needs.get-label-type.outputs.label-type }}amz2023.linux.2xlarge" },
          { config: "dynamo", shard: 3, num_shards: 3, runner: "${{ needs.get-label-type.outputs.label-type }}amz2023.linux.2xlarge" },
        ]}

  linux-focal-py3_11-clang10-test:
    name: linux-focal-py3.11-clang10
    uses: ./.github/workflows/_linux-test.yml
    needs:
      - linux-focal-py3_11-clang10-build
      - target-determination
    with:
      build-environment: linux-focal-py3.11-clang10
      docker-image: ${{ needs.linux-focal-py3_11-clang10-build.outputs.docker-image }}
      test-matrix: ${{ needs.linux-focal-py3_11-clang10-build.outputs.test-matrix }}

  linux-focal-py3_12-clang10-build:
    name: linux-focal-py3.12-clang10
    uses: ./.github/workflows/_linux-build.yml
    needs: get-label-type
    with:
      runner: "${{ needs.get-label-type.outputs.label-type }}amz2023.linux.2xlarge"
      build-environment: linux-focal-py3.12-clang10
      docker-image-name: pytorch-linux-focal-py3.12-clang10
      test-matrix: |
        { include: [
          { config: "default", shard: 1, num_shards: 4, runner: "${{ needs.get-label-type.outputs.label-type }}amz2023.linux.2xlarge" },
          { config: "default", shard: 2, num_shards: 4, runner: "${{ needs.get-label-type.outputs.label-type }}amz2023.linux.2xlarge" },
          { config: "default", shard: 3, num_shards: 4, runner: "${{ needs.get-label-type.outputs.label-type }}amz2023.linux.2xlarge" },
          { config: "default", shard: 4, num_shards: 4, runner: "${{ needs.get-label-type.outputs.label-type }}amz2023.linux.2xlarge" },
          { config: "dynamo", shard: 1, num_shards: 3, runner: "${{ needs.get-label-type.outputs.label-type }}amz2023.linux.2xlarge" },
          { config: "dynamo", shard: 2, num_shards: 3, runner: "${{ needs.get-label-type.outputs.label-type }}amz2023.linux.2xlarge" },
          { config: "dynamo", shard: 3, num_shards: 3, runner: "${{ needs.get-label-type.outputs.label-type }}amz2023.linux.2xlarge" },
        ]}

  linux-focal-py3_12-clang10-test:
    name: linux-focal-py3.12-clang10
    uses: ./.github/workflows/_linux-test.yml
    needs: linux-focal-py3_12-clang10-build
    with:
      build-environment: linux-focal-py3.12-clang10
      docker-image: ${{ needs.linux-focal-py3_12-clang10-build.outputs.docker-image }}
      test-matrix: ${{ needs.linux-focal-py3_12-clang10-build.outputs.test-matrix }}
      timeout-minutes: 600

  linux-focal-cuda11_8-py3_10-gcc9-build:
    name: linux-focal-cuda11.8-py3.10-gcc9
    uses: ./.github/workflows/_linux-build.yml
    needs: get-label-type
    with:
      runner: "${{ needs.get-label-type.outputs.label-type }}amz2023.linux.2xlarge"
      build-environment: linux-focal-cuda11.8-py3.10-gcc9
      docker-image-name: pytorch-linux-focal-cuda11.8-cudnn9-py3-gcc9
      test-matrix: |
        { include: [
          { config: "distributed", shard: 1, num_shards: 3, runner: "${{ needs.get-label-type.outputs.label-type }}linux.8xlarge.nvidia.gpu" },
          { config: "distributed", shard: 2, num_shards: 3, runner: "${{ needs.get-label-type.outputs.label-type }}linux.8xlarge.nvidia.gpu" },
          { config: "distributed", shard: 3, num_shards: 3, runner: "${{ needs.get-label-type.outputs.label-type }}linux.8xlarge.nvidia.gpu" },
        ]}

  linux-focal-cuda11_8-py3_10-gcc9-test:
    name: linux-focal-cuda11.8-py3.10-gcc9
    uses: ./.github/workflows/_linux-test.yml
    needs:
      - linux-focal-cuda11_8-py3_10-gcc9-build
      - target-determination
    with:
      timeout-minutes: 360
      build-environment: linux-focal-cuda11.8-py3.10-gcc9
      docker-image: ${{ needs.linux-focal-cuda11_8-py3_10-gcc9-build.outputs.docker-image }}
      test-matrix: ${{ needs.linux-focal-cuda11_8-py3_10-gcc9-build.outputs.test-matrix }}

  linux-focal-cuda12_1-py3_10-gcc9-build:
    name: linux-focal-cuda12.1-py3.10-gcc9
    uses: ./.github/workflows/_linux-build.yml
    needs: get-label-type
    with:
      runner: "${{ needs.get-label-type.outputs.label-type }}amz2023.linux.2xlarge"
      build-environment: linux-focal-cuda12.1-py3.10-gcc9
      docker-image-name: pytorch-linux-focal-cuda12.1-cudnn9-py3-gcc9
      test-matrix: |
        { include: [
          { config: "default", shard: 1, num_shards: 5, runner: "${{ needs.get-label-type.outputs.label-type }}amz2023.linux.4xlarge.nvidia.gpu" },
          { config: "default", shard: 2, num_shards: 5, runner: "${{ needs.get-label-type.outputs.label-type }}amz2023.linux.4xlarge.nvidia.gpu" },
          { config: "default", shard: 3, num_shards: 5, runner: "${{ needs.get-label-type.outputs.label-type }}amz2023.linux.4xlarge.nvidia.gpu" },
          { config: "default", shard: 4, num_shards: 5, runner: "${{ needs.get-label-type.outputs.label-type }}amz2023.linux.4xlarge.nvidia.gpu" },
          { config: "default", shard: 5, num_shards: 5, runner: "${{ needs.get-label-type.outputs.label-type }}amz2023.linux.4xlarge.nvidia.gpu" },
        ]}

  linux-focal-cuda12_1-py3_10-gcc9-test:
    name: linux-focal-cuda12.1-py3.10-gcc9
    uses: ./.github/workflows/_linux-test.yml
    needs:
      - linux-focal-cuda12_1-py3_10-gcc9-build
      - target-determination
    with:
      timeout-minutes: 360
      build-environment: linux-focal-cuda12.1-py3.10-gcc9
      docker-image: ${{ needs.linux-focal-cuda12_1-py3_10-gcc9-build.outputs.docker-image }}
      test-matrix: ${{ needs.linux-focal-cuda12_1-py3_10-gcc9-build.outputs.test-matrix }}

  linux-jammy-py3-clang12-mobile-build:
    name: linux-jammy-py3-clang12-mobile-build
    uses: ./.github/workflows/_linux-build.yml
    needs: get-label-type
    with:
      runner: "${{ needs.get-label-type.outputs.label-type }}amz2023.linux.2xlarge"
      build-environment: linux-jammy-py3-clang12-mobile-build
      docker-image-name: pytorch-linux-jammy-py3-clang15-asan
      build-generates-artifacts: false
      test-matrix: |
        { include: [
          { config: "default", shard: 1, num_shards: 1 },
        ]}

  linux-jammy-cuda-11_8-cudnn9-py3_8-clang12-build:
    name: linux-jammy-cuda11.8-cudnn9-py3.8-clang12
    uses: ./.github/workflows/_linux-build.yml
    needs: get-label-type
    with:
      runner: "${{ needs.get-label-type.outputs.label-type }}amz2023.linux.2xlarge"
      build-environment: linux-jammy-cuda11.8-cudnn9-py3.8-clang12
      docker-image-name: pytorch-linux-jammy-cuda11.8-cudnn9-py3.8-clang12
      test-matrix: |
        { include: [
          { config: "default", shard: 1, num_shards: 1 },
        ]}

  linux-focal-py3-clang9-mobile-custom-build-static:
    name: linux-focal-py3-clang9-mobile-custom-build-static
    uses: ./.github/workflows/_linux-build.yml
    needs: get-label-type
    with:
      runner: "${{ needs.get-label-type.outputs.label-type }}amz2023.linux.2xlarge"
      build-environment: linux-focal-py3-clang9-mobile-custom-build-static
      docker-image-name: pytorch-linux-focal-py3-clang9-android-ndk-r21e
      build-generates-artifacts: false
      test-matrix: |
        { include: [
          { config: "default", shard: 1, num_shards: 1 },
        ]}

  linux-focal-py3_8-clang9-xla-build:
    name: linux-focal-py3_8-clang9-xla
    uses: ./.github/workflows/_linux-build.yml
    needs: get-label-type
    with:
      runner: "${{ needs.get-label-type.outputs.label-type }}amz2023.linux.2xlarge"
      build-environment: linux-focal-py3.8-clang9-xla
      docker-image-name: 308535385114.dkr.ecr.us-east-1.amazonaws.com/pytorch/xla_base:v1.1-lite
      test-matrix: |
        { include: [
          { config: "xla", shard: 1, num_shards: 1, runner: "${{ needs.get-label-type.outputs.label-type }}amz2023.linux.12xlarge" },
        ]}

  linux-focal-py3_8-clang9-xla-test:
    name: linux-focal-py3_8-clang9-xla
    uses: ./.github/workflows/_linux-test.yml
    needs: linux-focal-py3_8-clang9-xla-build
    with:
      build-environment: linux-focal-py3.8-clang9-xla
      docker-image: ${{ needs.linux-focal-py3_8-clang9-xla-build.outputs.docker-image }}
      test-matrix: ${{ needs.linux-focal-py3_8-clang9-xla-build.outputs.test-matrix }}

  win-vs2019-cpu-py3-build:
    # don't run build twice on main
    if: github.event_name == 'pull_request'
    name: win-vs2019-cpu-py3
    uses: ./.github/workflows/_win-build.yml
    needs: get-label-type
    with:
      build-environment: win-vs2019-cpu-py3
      cuda-version: cpu
      sync-tag: win-cpu-build
      runner: "${{ needs.get-label-type.outputs.label-type }}windows.4xlarge.nonephemeral"
      test-matrix: |
        { include: [
          { config: "default", shard: 1, num_shards: 3, runner: "${{ needs.get-label-type.outputs.label-type }}windows.4xlarge.nonephemeral" },
          { config: "default", shard: 2, num_shards: 3, runner: "${{ needs.get-label-type.outputs.label-type }}windows.4xlarge.nonephemeral" },
          { config: "default", shard: 3, num_shards: 3, runner: "${{ needs.get-label-type.outputs.label-type }}windows.4xlarge.nonephemeral" },
        ]}

  linux-focal-cpu-py3_10-gcc9-bazel-test:
    name: linux-focal-cpu-py3.10-gcc9-bazel-test
    uses: ./.github/workflows/_bazel-build-test.yml
    needs: get-label-type
    with:
      runner: "${{ needs.get-label-type.outputs.label-type }}amz2023.linux.large"
      build-environment: linux-focal-cuda12.1-py3.10-gcc9-bazel-test
      docker-image-name: pytorch-linux-focal-cuda12.1-cudnn9-py3-gcc9
      cuda-version: cpu
      test-matrix: |
        { include: [
          { config: "default", shard: 1, num_shards: 1, runner: "${{ needs.get-label-type.outputs.label-type }}amz2023.linux.4xlarge" },
        ]}

  linux-focal-cuda12_1-py3_10-gcc9-bazel-test:
    name: linux-focal-cuda12.1-py3.10-gcc9-bazel-test
    uses: ./.github/workflows/_bazel-build-test.yml
    needs: get-label-type
    with:
      runner: "${{ needs.get-label-type.outputs.label-type }}amz2023.linux.large"
      build-environment: linux-focal-cuda12.1-py3.10-gcc9-bazel-test
      docker-image-name: pytorch-linux-focal-cuda12.1-cudnn9-py3-gcc9
      cuda-version: "12.1"
      test-matrix: |
        { include: [
          { config: "default", shard: 1, num_shards: 1, runner: "${{ needs.get-label-type.outputs.label-type }}amz2023.linux.4xlarge.nvidia.gpu" },
        ]}

  linux-focal-cuda12_4-py3_10-gcc9-bazel-test:
    name: linux-focal-cuda12.4-py3.10-gcc9-bazel-test
    uses: ./.github/workflows/_bazel-build-test.yml
    needs: get-label-type
    with:
      runner: "${{ needs.get-label-type.outputs.label-type }}amz2023.linux.large"
      build-environment: linux-focal-cuda12.4-py3.10-gcc9-bazel-test
      docker-image-name: pytorch-linux-focal-cuda12.4-cudnn9-py3-gcc9
      cuda-version: "12.4"
      test-matrix: |
        { include: [
          { config: "default", shard: 1, num_shards: 1, runner: "${{ needs.get-label-type.outputs.label-type }}amz2023.linux.4xlarge.nvidia.gpu" },
        ]}

  linux-focal-py3-clang9-android-ndk-r21e-gradle-custom-build-single:
    name: linux-focal-py3-clang9-android-ndk-r21e-gradle-custom-build-single
    uses: ./.github/workflows/_android-build-test.yml
    with:
      build-environment: linux-focal-py3-clang9-android-ndk-r21e-gradle-custom-build-single
      docker-image-name: pytorch-linux-focal-py3-clang9-android-ndk-r21e
      test-matrix: |
        { include: [
          { config: "default", shard: 1, num_shards: 1, runner: "linux.2xlarge" },
        ]}

  linux-focal-py3-clang9-android-ndk-r21e-gradle-custom-build-single-full-jit:
    name: linux-focal-py3-clang9-android-ndk-r21e-gradle-custom-build-single-full-jit
    uses: ./.github/workflows/_android-build-test.yml
    with:
      build-environment: linux-focal-py3-clang9-android-ndk-r21e-gradle-custom-build-single-full-jit
      docker-image-name: pytorch-linux-focal-py3-clang9-android-ndk-r21e
      test-matrix: |
        { include: [
          { config: "default", shard: 1, num_shards: 1, runner: "linux.2xlarge" },
        ]}

  linux-jammy-py3_8-gcc11-mobile-lightweight-dispatch-build:
    name: linux-jammy-py3.8-gcc11-mobile-lightweight-dispatch-build
    uses: ./.github/workflows/_linux-build.yml
    needs: get-label-type
    with:
      runner: "${{ needs.get-label-type.outputs.label-type }}amz2023.linux.2xlarge"
      build-environment: linux-jammy-py3.8-gcc111-mobile-lightweight-dispatch-build
      docker-image-name: pytorch-linux-jammy-py3.8-gcc11
      build-generates-artifacts: false
      test-matrix: |
        { include: [
          { config: "default", shard: 1, num_shards: 1 },
        ]}

  linux-focal-rocm6_1-py3_8-build:
    # don't run build twice on main
    if: github.event_name == 'pull_request'
    name: linux-focal-rocm6.1-py3.8
    uses: ./.github/workflows/_linux-build.yml
    needs: get-label-type
    with:
      runner: "${{ needs.get-label-type.outputs.label-type }}amz2023.linux.2xlarge"
      build-environment: linux-focal-rocm6.1-py3.8
      docker-image-name: pytorch-linux-focal-rocm-n-py3
      sync-tag: rocm-build
      test-matrix: |
        { include: [
          { config: "default", shard: 1, num_shards: 3, runner: "linux.rocm.gpu" },
          { config: "default", shard: 2, num_shards: 3, runner: "linux.rocm.gpu" },
          { config: "default", shard: 3, num_shards: 3, runner: "linux.rocm.gpu" },
        ]}

  linux-focal-cuda12_1-py3_10-gcc9-sm86-build:
    name: linux-focal-cuda12.1-py3.10-gcc9-sm86
    uses: ./.github/workflows/_linux-build.yml
    needs: get-label-type
    with:
      runner: "${{ needs.get-label-type.outputs.label-type }}amz2023.linux.2xlarge"
      build-environment: linux-focal-cuda12.1-py3.10-gcc9-sm86
      docker-image-name: pytorch-linux-focal-cuda12.1-cudnn9-py3-gcc9
      cuda-arch-list: 8.6
      test-matrix: |
        { include: [
          { config: "default", shard: 1, num_shards: 5, runner: "${{ needs.get-label-type.outputs.label-type }}amz2023.linux.g5.4xlarge.nvidia.gpu" },
          { config: "default", shard: 2, num_shards: 5, runner: "${{ needs.get-label-type.outputs.label-type }}amz2023.linux.g5.4xlarge.nvidia.gpu" },
          { config: "default", shard: 3, num_shards: 5, runner: "${{ needs.get-label-type.outputs.label-type }}amz2023.linux.g5.4xlarge.nvidia.gpu" },
          { config: "default", shard: 4, num_shards: 5, runner: "${{ needs.get-label-type.outputs.label-type }}amz2023.linux.g5.4xlarge.nvidia.gpu" },
          { config: "default", shard: 5, num_shards: 5, runner: "${{ needs.get-label-type.outputs.label-type }}amz2023.linux.g5.4xlarge.nvidia.gpu" },
        ]}

  linux-focal-cuda12_1-py3_10-gcc9-sm86-test:
    name: linux-focal-cuda12.1-py3.10-gcc9-sm86
    uses: ./.github/workflows/_linux-test.yml
    needs:
      - linux-focal-cuda12_1-py3_10-gcc9-sm86-build
      - target-determination
    with:
      build-environment: linux-focal-cuda12.1-py3.10-gcc9-sm86
      docker-image: ${{ needs.linux-focal-cuda12_1-py3_10-gcc9-sm86-build.outputs.docker-image }}
      test-matrix: ${{ needs.linux-focal-cuda12_1-py3_10-gcc9-sm86-build.outputs.test-matrix }}

  linux-jammy-py3-clang12-executorch-build:
    name: linux-jammy-py3-clang12-executorch
    uses: ./.github/workflows/_linux-build.yml
    needs: get-label-type
    with:
      runner: "${{ needs.get-label-type.outputs.label-type }}amz2023.linux.2xlarge"
      build-environment: linux-jammy-py3-clang12-executorch
      docker-image-name: pytorch-linux-jammy-py3-clang12-executorch
      test-matrix: |
        { include: [
          { config: "executorch", shard: 1, num_shards: 1, runner: "${{ needs.get-label-type.outputs.label-type }}amz2023.linux.2xlarge" },
        ]}

  linux-jammy-py3-clang12-executorch-test:
    name: linux-jammy-py3-clang12-executorch
    uses: ./.github/workflows/_linux-test.yml
    needs: linux-jammy-py3-clang12-executorch-build
    with:
      build-environment: linux-jammy-py3-clang12-executorch
      docker-image: ${{ needs.linux-jammy-py3-clang12-executorch-build.outputs.docker-image }}
      test-matrix: ${{ needs.linux-jammy-py3-clang12-executorch-build.outputs.test-matrix }}

  linux-focal-cuda12_1-py3_10-gcc9-experimental-split-build:
    name: linux-focal-cuda12.1-py3.10-gcc9-experimental-split-build
    uses: ./.github/workflows/_linux-build.yml
    needs: get-label-type
    with:
      runner: "${{ needs.get-label-type.outputs.label-type }}amz2023.linux.2xlarge"
      use_split_build: true
      build-environment: linux-focal-cuda12.1-py3.10-gcc9
      docker-image-name: pytorch-linux-focal-cuda12.1-cudnn9-py3-gcc9
      test-matrix: |
        { include: [
          { config: "default", shard: 1, num_shards: 5, runner: "${{ needs.get-label-type.outputs.label-type }}amz2023.linux.4xlarge.nvidia.gpu" },
          { config: "default", shard: 2, num_shards: 5, runner: "${{ needs.get-label-type.outputs.label-type }}amz2023.linux.4xlarge.nvidia.gpu" },
          { config: "default", shard: 3, num_shards: 5, runner: "${{ needs.get-label-type.outputs.label-type }}amz2023.linux.4xlarge.nvidia.gpu" },
          { config: "default", shard: 4, num_shards: 5, runner: "${{ needs.get-label-type.outputs.label-type }}amz2023.linux.4xlarge.nvidia.gpu" },
          { config: "default", shard: 5, num_shards: 5, runner: "${{ needs.get-label-type.outputs.label-type }}amz2023.linux.4xlarge.nvidia.gpu" },
        ]}

  linux-focal-cuda12_1-py3_10-gcc9-experimental-split-build-test:
    name: linux-focal-cuda12.1-py3.10-gcc9-experimental-split-build
    uses: ./.github/workflows/_linux-test.yml
    needs:
      - linux-focal-cuda12_1-py3_10-gcc9-experimental-split-build
      - target-determination
    with:
      timeout-minutes: 360
      build-environment: linux-focal-cuda12.1-py3.10-gcc9-experimental-split-build
      docker-image: ${{ needs.linux-focal-cuda12_1-py3_10-gcc9-experimental-split-build.outputs.docker-image }}
      test-matrix: ${{ needs.linux-focal-cuda12_1-py3_10-gcc9-experimental-split-build.outputs.test-matrix }}

  linux-focal-py3_12-clang10-experimental-split-build:
    name: linux-focal-py3.12-clang10-experimental-split-build
    uses: ./.github/workflows/_linux-build.yml
    with:
      use_split_build: True
      build-environment: linux-focal-py3.12-clang10
      docker-image-name: pytorch-linux-focal-py3.12-clang10
      test-matrix: |
        { include: [
          { config: "default", shard: 1, num_shards: 3, runner: "linux.2xlarge" },
          { config: "default", shard: 2, num_shards: 3, runner: "linux.2xlarge" },
          { config: "default", shard: 3, num_shards: 3, runner: "linux.2xlarge" },
          { config: "dynamo", shard: 1, num_shards: 3, runner: "linux.2xlarge" },
          { config: "dynamo", shard: 2, num_shards: 3, runner: "linux.2xlarge" },
          { config: "dynamo", shard: 3, num_shards: 3, runner: "linux.2xlarge" },
        ]}
  linux-focal-py3_12-clang10-experimental-split-build-test:
    name: linux-focal-py3.12-clang10-experimental-split-build
    uses: ./.github/workflows/_linux-test.yml
    needs: linux-focal-py3_12-clang10-experimental-split-build
    with:
      build-environment: linux-focal-py3.12-clang10-experimental-split-build
      docker-image: ${{ needs.linux-focal-py3_12-clang10-experimental-split-build.outputs.docker-image }}
      test-matrix: ${{ needs.linux-focal-py3_12-clang10-experimental-split-build.outputs.test-matrix }}
      timeout-minutes: 600

  linux-focal-cuda12_1-py3_10-gcc9-inductor-build:
    name: cuda12.1-py3.10-gcc9-sm75
    uses: ./.github/workflows/_linux-build.yml
    with:
      build-environment: linux-focal-cuda12.1-py3.10-gcc9-sm75
      docker-image-name: pytorch-linux-focal-cuda12.1-cudnn9-py3-gcc9-inductor-benchmarks
      cuda-arch-list: '7.5'
      test-matrix: |
        { include: [
          { config: "pr_time_benchmarks", shard: 1, num_shards: 1, runner: "linux.g4dn.metal.nvidia.gpu" },
        ]}

<<<<<<< HEAD
linux-focal-cuda12_1-py3_10-gcc9-inductor-test:
    name: cuda12.1-py3.10-gcc9-sm86
=======
  linux-focal-cuda12_1-py3_10-gcc9-inductor-test:
    name: cuda12.1-py3.10-gcc9-sm75
>>>>>>> e85cfcc2
    uses: ./.github/workflows/_linux-test.yml
    needs: linux-focal-cuda12_1-py3_10-gcc9-inductor-build
    with:
      build-environment: linux-focal-cuda12.1-py3.10-gcc9-sm75
      docker-image: ${{ needs.linux-focal-cuda12_1-py3_10-gcc9-inductor-build.outputs.docker-image }}
      test-matrix: ${{ needs.linux-focal-cuda12_1-py3_10-gcc9-inductor-build.outputs.test-matrix }}<|MERGE_RESOLUTION|>--- conflicted
+++ resolved
@@ -610,13 +610,8 @@
           { config: "pr_time_benchmarks", shard: 1, num_shards: 1, runner: "linux.g4dn.metal.nvidia.gpu" },
         ]}
 
-<<<<<<< HEAD
-linux-focal-cuda12_1-py3_10-gcc9-inductor-test:
-    name: cuda12.1-py3.10-gcc9-sm86
-=======
   linux-focal-cuda12_1-py3_10-gcc9-inductor-test:
     name: cuda12.1-py3.10-gcc9-sm75
->>>>>>> e85cfcc2
     uses: ./.github/workflows/_linux-test.yml
     needs: linux-focal-cuda12_1-py3_10-gcc9-inductor-build
     with:
