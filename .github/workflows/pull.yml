--- conflicted
+++ resolved
@@ -112,10 +112,7 @@
         { include: [
           { config: "default", shard: 1, num_shards: 1 },
         ]}
-<<<<<<< HEAD
-=======
-    secrets: inherit
->>>>>>> 29b7852d
+    secrets: inherit
 
   linux-jammy-py3_10-clang15-asan-build:
     name: linux-jammy-py3.10-clang15-asan
@@ -609,21 +606,14 @@
       docker-image: ${{ needs.linux-focal-py3_12-clang10-experimental-split-build.outputs.docker-image }}
       test-matrix: ${{ needs.linux-focal-py3_12-clang10-experimental-split-build.outputs.test-matrix }}
       timeout-minutes: 600
-<<<<<<< HEAD
-=======
-    secrets: inherit
->>>>>>> 29b7852d
+    secrets: inherit
 
   linux-focal-cuda12_1-py3_10-gcc9-inductor-build:
     name: cuda12.1-py3.10-gcc9-sm75
     uses: ./.github/workflows/_linux-build.yml
-<<<<<<< HEAD
-    with:
-=======
-    needs: get-label-type
-    with:
-      runner_prefix: "${{ needs.get-label-type.outputs.label-type }}"
->>>>>>> 29b7852d
+    needs: get-label-type
+    with:
+      runner_prefix: "${{ needs.get-label-type.outputs.label-type }}"
       build-environment: linux-focal-cuda12.1-py3.10-gcc9-sm75
       docker-image-name: pytorch-linux-focal-cuda12.1-cudnn9-py3-gcc9-inductor-benchmarks
       cuda-arch-list: '7.5'
@@ -631,10 +621,7 @@
         { include: [
           { config: "pr_time_benchmarks", shard: 1, num_shards: 1, runner: "linux.g4dn.metal.nvidia.gpu" },
         ]}
-<<<<<<< HEAD
-=======
-    secrets: inherit
->>>>>>> 29b7852d
+    secrets: inherit
 
   linux-focal-cuda12_1-py3_10-gcc9-inductor-test:
     name: cuda12.1-py3.10-gcc9-sm75
@@ -643,9 +630,5 @@
     with:
       build-environment: linux-focal-cuda12.1-py3.10-gcc9-sm75
       docker-image: ${{ needs.linux-focal-cuda12_1-py3_10-gcc9-inductor-build.outputs.docker-image }}
-<<<<<<< HEAD
       test-matrix: ${{ needs.linux-focal-cuda12_1-py3_10-gcc9-inductor-build.outputs.test-matrix }}
-=======
-      test-matrix: ${{ needs.linux-focal-cuda12_1-py3_10-gcc9-inductor-build.outputs.test-matrix }}
-    secrets: inherit
->>>>>>> 29b7852d
+    secrets: inherit