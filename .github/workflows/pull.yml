name: pull

on:
  pull_request:
    branches-ignore:
      - nightly
  push:
    branches:
      - main
      - release/*
      - landchecks/*
  workflow_dispatch:
  schedule:
    - cron: 29 8 * * *  # about 1:29am PDT

concurrency:
  group: ${{ github.workflow }}-${{ github.event.pull_request.number || github.sha }}-${{ github.event_name == 'workflow_dispatch' }}-${{ github.event_name == 'schedule' }}
  cancel-in-progress: true

permissions: read-all

jobs:
  llm-td:
    name: before-test
    uses: ./.github/workflows/llm_td_retrieval.yml
    permissions:
      id-token: write
      contents: read

  target-determination:
    name: before-test
    uses: ./.github/workflows/target_determination.yml
    needs: llm-td
    permissions:
      id-token: write
      contents: read

  # linux-jammy-py3_8-gcc11-build:
  #   name: linux-jammy-py3.8-gcc11
  #   uses: ./.github/workflows/_linux-build-label.yml
  #   with:
  #     build-environment: linux-jammy-py3.8-gcc11
  #     docker-image-name: pytorch-linux-jammy-py3.8-gcc11
  #     test-matrix: |
  #       { include: [
  #         { config: "default", shard: 1, num_shards: 3, runner: "linux.2xlarge" },
  #         { config: "default", shard: 2, num_shards: 3, runner: "linux.2xlarge" },
  #         { config: "default", shard: 3, num_shards: 3, runner: "linux.2xlarge" },
  #         { config: "docs_test", shard: 1, num_shards: 1,  runner: "linux.2xlarge" },
  #         { config: "jit_legacy", shard: 1, num_shards: 1, runner: "linux.2xlarge" },
  #         { config: "backwards_compat", shard: 1, num_shards: 1, runner: "linux.2xlarge" },
  #         { config: "distributed", shard: 1, num_shards: 2, runner: "linux.2xlarge" },
  #         { config: "distributed", shard: 2, num_shards: 2, runner: "linux.2xlarge" },
  #       ]}

  # linux-jammy-py3_8-gcc11-test:
  #   name: linux-jammy-py3.8-gcc11
  #   uses: ./.github/workflows/_linux-test.yml
  #   needs:
  #     - linux-jammy-py3_8-gcc11-build
  #     - target-determination
  #   with:
  #     build-environment: linux-jammy-py3.8-gcc11
  #     docker-image: ${{ needs.linux-jammy-py3_8-gcc11-build.outputs.docker-image }}
  #     test-matrix: ${{ needs.linux-jammy-py3_8-gcc11-build.outputs.test-matrix }}

  # linux-docs:
  #   name: linux-docs
  #   uses: ./.github/workflows/_docs.yml
  #   needs: linux-jammy-py3_8-gcc11-build
  #   with:
  #     build-environment: linux-jammy-py3.8-gcc11
  #     docker-image: ${{ needs.linux-jammy-py3_8-gcc11-build.outputs.docker-image }}

  # linux-jammy-py3_8-gcc11-no-ops:
  #   name: linux-jammy-py3.8-gcc11-no-ops
  #   uses: ./.github/workflows/_linux-build-label.yml
  #   with:
  #     build-environment: linux-jammy-py3.8-gcc11-no-ops
  #     docker-image-name: pytorch-linux-jammy-py3.8-gcc11
  #     test-matrix: |
  #       { include: [
  #         { config: "default", shard: 1, num_shards: 1 },
  #       ]}

  # linux-jammy-py3_8-gcc11-pch:
  #   name: linux-jammy-py3.8-gcc11-pch
  #   uses: ./.github/workflows/_linux-build-label.yml
  #   with:
  #     build-environment: linux-jammy-py3.8-gcc11-pch
  #     docker-image-name: pytorch-linux-jammy-py3.8-gcc11
  #     test-matrix: |
  #       { include: [
  #         { config: "default", shard: 1, num_shards: 1 },
  #       ]}


  # linux-jammy-py3_10-clang15-asan-build:
  #   name: linux-jammy-py3.10-clang15-asan
  #   uses: ./.github/workflows/_linux-build-label.yml
  #   with:
  #     build-environment: linux-jammy-py3.10-clang15-asan
  #     docker-image-name: pytorch-linux-jammy-py3-clang15-asan
  #     test-matrix: |
  #       { include: [
  #         { config: "default", shard: 1, num_shards: 6, runner: "linux.4xlarge" },
  #         { config: "default", shard: 2, num_shards: 6, runner: "linux.4xlarge" },
  #         { config: "default", shard: 3, num_shards: 6, runner: "linux.4xlarge" },
  #         { config: "default", shard: 4, num_shards: 6, runner: "linux.4xlarge" },
  #         { config: "default", shard: 5, num_shards: 6, runner: "linux.4xlarge" },
  #         { config: "default", shard: 6, num_shards: 6, runner: "linux.4xlarge" },
  #       ]}
  #     sync-tag: asan-build


  # linux-jammy-py3_10-clang15-asan-test:
  #   name: linux-jammy-py3.10-clang15-asan
  #   uses: ./.github/workflows/_linux-test.yml
  #   needs:
  #     - linux-jammy-py3_10-clang15-asan-build
  #     - target-determination
  #   with:
  #     build-environment: linux-jammy-py3.10-clang15-asan
  #     docker-image: ${{ needs.linux-jammy-py3_10-clang15-asan-build.outputs.docker-image }}
  #     test-matrix: ${{ needs.linux-jammy-py3_10-clang15-asan-build.outputs.test-matrix }}
  #     sync-tag: asan-test

  # linux-focal-py3_8-clang10-onnx-build:
  #   name: linux-focal-py3.8-clang10-onnx
  #   uses: ./.github/workflows/_linux-build-label.yml
  #   with:
  #     build-environment: linux-focal-py3.8-clang10-onnx
  #     docker-image-name: pytorch-linux-focal-py3-clang10-onnx
  #     test-matrix: |
  #       { include: [
  #         { config: "default", shard: 1, num_shards: 2, runner: "linux.2xlarge" },
  #         { config: "default", shard: 2, num_shards: 2, runner: "linux.2xlarge" },
  #       ]}

  # linux-focal-py3_8-clang10-onnx-test:
  #   name: linux-focal-py3.8-clang10-onnx
  #   uses: ./.github/workflows/_linux-test.yml
  #   needs:
  #     - linux-focal-py3_8-clang10-onnx-build
  #     - target-determination
  #   with:
  #     build-environment: linux-focal-py3.8-clang10-onnx
  #     docker-image: ${{ needs.linux-focal-py3_8-clang10-onnx-build.outputs.docker-image }}
  #     test-matrix: ${{ needs.linux-focal-py3_8-clang10-onnx-build.outputs.test-matrix }}

  # linux-focal-py3_8-clang10-build:
  #   name: linux-focal-py3.8-clang10
  #   uses: ./.github/workflows/_linux-build-label.yml
  #   with:
  #     build-environment: linux-focal-py3.8-clang10
  #     docker-image-name: pytorch-linux-focal-py3.8-clang10
  #     test-matrix: |
  #       { include: [
  #         { config: "default", shard: 1, num_shards: 3, runner: "linux.2xlarge" },
  #         { config: "default", shard: 2, num_shards: 3, runner: "linux.2xlarge" },
  #         { config: "default", shard: 3, num_shards: 3, runner: "linux.2xlarge" },
  #         { config: "crossref", shard: 1, num_shards: 2, runner: "linux.2xlarge" },
  #         { config: "crossref", shard: 2, num_shards: 2, runner: "linux.2xlarge" },
  #         { config: "dynamo", shard: 1, num_shards: 3, runner: "linux.2xlarge" },
  #         { config: "dynamo", shard: 2, num_shards: 3, runner: "linux.2xlarge" },
  #         { config: "dynamo", shard: 3, num_shards: 3, runner: "linux.2xlarge" },
  #       ]}
  # linux-focal-py3_8-clang10-test:
  #   name: linux-focal-py3.8-clang10
  #   uses: ./.github/workflows/_linux-test.yml
  #   needs:
  #     - linux-focal-py3_8-clang10-build
  #     - target-determination
  #   with:
  #     build-environment: linux-focal-py3.8-clang10
  #     docker-image: ${{ needs.linux-focal-py3_8-clang10-build.outputs.docker-image }}
  #     test-matrix: ${{ needs.linux-focal-py3_8-clang10-build.outputs.test-matrix }}

  # linux-focal-py3_11-clang10-build:
  #   name: linux-focal-py3.11-clang10
  #   uses: ./.github/workflows/_linux-build-label.yml
  #   with:
  #     build-environment: linux-focal-py3.11-clang10
  #     docker-image-name: pytorch-linux-focal-py3.11-clang10
  #     test-matrix: |
  #       { include: [
  #         { config: "default", shard: 1, num_shards: 3, runner: "linux.2xlarge" },
  #         { config: "default", shard: 2, num_shards: 3, runner: "linux.2xlarge" },
  #         { config: "default", shard: 3, num_shards: 3, runner: "linux.2xlarge" },
  #         { config: "crossref", shard: 1, num_shards: 2, runner: "linux.2xlarge" },
  #         { config: "crossref", shard: 2, num_shards: 2, runner: "linux.2xlarge" },
  #         { config: "dynamo", shard: 1, num_shards: 3, runner: "linux.2xlarge" },
  #         { config: "dynamo", shard: 2, num_shards: 3, runner: "linux.2xlarge" },
  #         { config: "dynamo", shard: 3, num_shards: 3, runner: "linux.2xlarge" },
  #       ]}


  # linux-focal-py3_11-clang10-test:
  #   name: linux-focal-py3.11-clang10
  #   uses: ./.github/workflows/_linux-test.yml
  #   needs:
  #     - linux-focal-py3_11-clang10-build
  #     - target-determination
  #   with:
  #     build-environment: linux-focal-py3.11-clang10
  #     docker-image: ${{ needs.linux-focal-py3_11-clang10-build.outputs.docker-image }}
  #     test-matrix: ${{ needs.linux-focal-py3_11-clang10-build.outputs.test-matrix }}

  # linux-focal-py3_12-clang10-build:
  #   name: linux-focal-py3.12-clang10
  #   uses: ./.github/workflows/_linux-build-label.yml
  #   with:
  #     build-environment: linux-focal-py3.12-clang10
  #     docker-image-name: pytorch-linux-focal-py3.12-clang10
  #     test-matrix: |
  #       { include: [
  #         { config: "default", shard: 1, num_shards: 3, runner: "linux.2xlarge" },
  #         { config: "default", shard: 2, num_shards: 3, runner: "linux.2xlarge" },
  #         { config: "default", shard: 3, num_shards: 3, runner: "linux.2xlarge" },
  #         { config: "dynamo", shard: 1, num_shards: 3, runner: "linux.2xlarge" },
  #         { config: "dynamo", shard: 2, num_shards: 3, runner: "linux.2xlarge" },
  #         { config: "dynamo", shard: 3, num_shards: 3, runner: "linux.2xlarge" },
  #       ]}

  # linux-focal-py3_12-clang10-test:
  #   name: linux-focal-py3.12-clang10
  #   uses: ./.github/workflows/_linux-test.yml
  #   needs: linux-focal-py3_12-clang10-build
  #   with:
  #     build-environment: linux-focal-py3.12-clang10
  #     docker-image: ${{ needs.linux-focal-py3_12-clang10-build.outputs.docker-image }}
  #     test-matrix: ${{ needs.linux-focal-py3_12-clang10-build.outputs.test-matrix }}
  #     timeout-minutes: 600

  # linux-focal-cuda11_8-py3_10-gcc9-build:
  #   name: linux-focal-cuda11.8-py3.10-gcc9
  #   uses: ./.github/workflows/_linux-build-label.yml
  #   with:
  #     build-environment: linux-focal-cuda11.8-py3.10-gcc9
  #     docker-image-name: pytorch-linux-focal-cuda11.8-cudnn9-py3-gcc9
  #     test-matrix: |
  #       { include: [
  #         { config: "distributed", shard: 1, num_shards: 3, runner: "linux.8xlarge.nvidia.gpu" },
  #         { config: "distributed", shard: 2, num_shards: 3, runner: "linux.8xlarge.nvidia.gpu" },
  #         { config: "distributed", shard: 3, num_shards: 3, runner: "linux.8xlarge.nvidia.gpu" },
  #       ]}

  # linux-focal-cuda11_8-py3_10-gcc9-test:
  #   name: linux-focal-cuda11.8-py3.10-gcc9
  #   uses: ./.github/workflows/_linux-test.yml
  #   needs:
  #     - linux-focal-cuda11_8-py3_10-gcc9-build
  #     - target-determination
  #   with:
  #     timeout-minutes: 360
  #     build-environment: linux-focal-cuda11.8-py3.10-gcc9
  #     docker-image: ${{ needs.linux-focal-cuda11_8-py3_10-gcc9-build.outputs.docker-image }}
  #     test-matrix: ${{ needs.linux-focal-cuda11_8-py3_10-gcc9-build.outputs.test-matrix }}

  # linux-focal-cuda12_1-py3_10-gcc9-build:
  #   name: linux-focal-cuda12.1-py3.10-gcc9
  #   uses: ./.github/workflows/_linux-build-label.yml
  #   with:
  #     build-environment: linux-focal-cuda12.1-py3.10-gcc9
  #     docker-image-name: pytorch-linux-focal-cuda12.1-cudnn9-py3-gcc9
  #     test-matrix: |
  #       { include: [
  #         { config: "default", shard: 1, num_shards: 5, runner: "linux.4xlarge.nvidia.gpu" },
  #         { config: "default", shard: 2, num_shards: 5, runner: "linux.4xlarge.nvidia.gpu" },
  #         { config: "default", shard: 3, num_shards: 5, runner: "linux.4xlarge.nvidia.gpu" },
  #         { config: "default", shard: 4, num_shards: 5, runner: "linux.4xlarge.nvidia.gpu" },
  #         { config: "default", shard: 5, num_shards: 5, runner: "linux.4xlarge.nvidia.gpu" },
  #       ]}

  # linux-focal-cuda12_1-py3_10-gcc9-test:
  #   name: linux-focal-cuda12.1-py3.10-gcc9
  #   uses: ./.github/workflows/_linux-test.yml
  #   needs:
  #     - linux-focal-cuda12_1-py3_10-gcc9-build
  #     - target-determination
  #   with:
  #     timeout-minutes: 360
  #     build-environment: linux-focal-cuda12.1-py3.10-gcc9
  #     docker-image: ${{ needs.linux-focal-cuda12_1-py3_10-gcc9-build.outputs.docker-image }}
  #     test-matrix: ${{ needs.linux-focal-cuda12_1-py3_10-gcc9-build.outputs.test-matrix }}

  # linux-jammy-py3-clang12-mobile-build:
  #   name: linux-jammy-py3-clang12-mobile-build
  #   uses: ./.github/workflows/_linux-build-label.yml
  #   with:
  #     build-environment: linux-jammy-py3-clang12-mobile-build
  #     docker-image-name: pytorch-linux-jammy-py3-clang15-asan
  #     build-generates-artifacts: false
  #     test-matrix: |
  #       { include: [
  #         { config: "default", shard: 1, num_shards: 1 },
  #       ]}

  # linux-jammy-cuda-11_8-cudnn9-py3_8-clang12-build:
  #   name: linux-jammy-cuda11.8-cudnn9-py3.8-clang12
  #   uses: ./.github/workflows/_linux-build-label.yml
  #   with:
  #     build-environment: linux-jammy-cuda11.8-cudnn9-py3.8-clang12
  #     docker-image-name: pytorch-linux-jammy-cuda11.8-cudnn9-py3.8-clang12
  #     test-matrix: |
  #       { include: [
  #         { config: "default", shard: 1, num_shards: 1 },
  #       ]}

  # linux-focal-py3-clang9-mobile-custom-build-static:
  #   name: linux-focal-py3-clang9-mobile-custom-build-static
  #   uses: ./.github/workflows/_linux-build-label.yml
  #   with:
  #     build-environment: linux-focal-py3-clang9-mobile-custom-build-static
  #     docker-image-name: pytorch-linux-focal-py3-clang9-android-ndk-r21e
  #     build-generates-artifacts: false
  #     test-matrix: |
  #       { include: [
  #         { config: "default", shard: 1, num_shards: 1 },
  #       ]}

  # linux-focal-py3_8-clang9-xla-build:
  #   name: linux-focal-py3_8-clang9-xla
  #   uses: ./.github/workflows/_linux-build-label.yml
  #   with:
  #     build-environment: linux-focal-py3.8-clang9-xla
  #     docker-image-name: 308535385114.dkr.ecr.us-east-1.amazonaws.com/pytorch/xla_base:v1.1-lite
  #     test-matrix: |
  #       { include: [
  #         { config: "xla", shard: 1, num_shards: 1, runner: "linux.12xlarge" },
  #       ]}

  # linux-focal-py3_8-clang9-xla-test:
  #   name: linux-focal-py3_8-clang9-xla
  #   uses: ./.github/workflows/_linux-test.yml
  #   needs: linux-focal-py3_8-clang9-xla-build
  #   with:
  #     build-environment: linux-focal-py3.8-clang9-xla
  #     docker-image: ${{ needs.linux-focal-py3_8-clang9-xla-build.outputs.docker-image }}
  #     test-matrix: ${{ needs.linux-focal-py3_8-clang9-xla-build.outputs.test-matrix }}

  # win-vs2019-cpu-py3-build:
  #   # don't run build twice on main
  #   if: github.event_name == 'pull_request'
  #   name: win-vs2019-cpu-py3
  #   uses: ./.github/workflows/_win-build.yml
  #   with:
  #     build-environment: win-vs2019-cpu-py3
  #     cuda-version: cpu
  #     sync-tag: win-cpu-build
  #     test-matrix: |
  #       { include: [
  #         { config: "default", shard: 1, num_shards: 3, runner: "windows.4xlarge.nonephemeral" },
  #         { config: "default", shard: 2, num_shards: 3, runner: "windows.4xlarge.nonephemeral" },
  #         { config: "default", shard: 3, num_shards: 3, runner: "windows.4xlarge.nonephemeral" },
  #       ]}

  # linux-focal-cpu-py3_10-gcc9-bazel-test:
  #   name: linux-focal-cpu-py3.10-gcc9-bazel-test
  #   uses: ./.github/workflows/_bazel-build-test.yml
  #   with:
  #     build-environment: linux-focal-cuda12.1-py3.10-gcc9-bazel-test
  #     docker-image-name: pytorch-linux-focal-cuda12.1-cudnn9-py3-gcc9
  #     cuda-version: cpu
  #     test-matrix: |
  #       { include: [
  #         { config: "default", shard: 1, num_shards: 1, runner: "linux.4xlarge" },
  #       ]}

  # linux-focal-cuda12_1-py3_10-gcc9-bazel-test:
  #   name: linux-focal-cuda12.1-py3.10-gcc9-bazel-test
  #   uses: ./.github/workflows/_bazel-build-test.yml
  #   with:
  #     build-environment: linux-focal-cuda12.1-py3.10-gcc9-bazel-test
  #     docker-image-name: pytorch-linux-focal-cuda12.1-cudnn9-py3-gcc9
  #     cuda-version: "12.1"
  #     test-matrix: |
  #       { include: [
  #         { config: "default", shard: 1, num_shards: 1, runner: "linux.4xlarge.nvidia.gpu" },
  #       ]}

  # linux-focal-cuda12_4-py3_10-gcc9-bazel-test:
  #   name: linux-focal-cuda12.4-py3.10-gcc9-bazel-test
  #   uses: ./.github/workflows/_bazel-build-test.yml
  #   with:
  #     build-environment: linux-focal-cuda12.4-py3.10-gcc9-bazel-test
  #     docker-image-name: pytorch-linux-focal-cuda12.4-cudnn9-py3-gcc9
  #     cuda-version: "12.4"
  #     test-matrix: |
  #       { include: [
  #         { config: "default", shard: 1, num_shards: 1, runner: "linux.4xlarge.nvidia.gpu" },
  #       ]}

  # linux-focal-py3-clang9-android-ndk-r21e-gradle-custom-build-single:
  #   name: linux-focal-py3-clang9-android-ndk-r21e-gradle-custom-build-single
  #   uses: ./.github/workflows/_android-build-test.yml
  #   with:
  #     build-environment: linux-focal-py3-clang9-android-ndk-r21e-gradle-custom-build-single
  #     docker-image-name: pytorch-linux-focal-py3-clang9-android-ndk-r21e
  #     test-matrix: |
  #       { include: [
  #         { config: "default", shard: 1, num_shards: 1, runner: "linux.2xlarge" },
  #       ]}

  # linux-focal-py3-clang9-android-ndk-r21e-gradle-custom-build-single-full-jit:
  #   name: linux-focal-py3-clang9-android-ndk-r21e-gradle-custom-build-single-full-jit
  #   uses: ./.github/workflows/_android-build-test.yml
  #   with:
  #     build-environment: linux-focal-py3-clang9-android-ndk-r21e-gradle-custom-build-single-full-jit
  #     docker-image-name: pytorch-linux-focal-py3-clang9-android-ndk-r21e
  #     test-matrix: |
  #       { include: [
  #         { config: "default", shard: 1, num_shards: 1, runner: "linux.2xlarge" },
  #       ]}

  # linux-jammy-py3_8-gcc11-mobile-lightweight-dispatch-build:
  #   name: linux-jammy-py3.8-gcc11-mobile-lightweight-dispatch-build
  #   uses: ./.github/workflows/_linux-build-label.yml
  #   with:
  #     build-environment: linux-jammy-py3.8-gcc111-mobile-lightweight-dispatch-build
  #     docker-image-name: pytorch-linux-jammy-py3.8-gcc11
  #     build-generates-artifacts: false
  #     test-matrix: |
  #       { include: [
  #         { config: "default", shard: 1, num_shards: 1 },
  #       ]}

  # linux-focal-rocm6_1-py3_8-build:
  #   # don't run build twice on main
  #   if: github.event_name == 'pull_request'
  #   name: linux-focal-rocm6.1-py3.8
  #   uses: ./.github/workflows/_linux-build-label.yml
  #   with:
  #     build-environment: linux-focal-rocm6.1-py3.8
  #     docker-image-name: pytorch-linux-focal-rocm-n-py3
  #     sync-tag: rocm-build
  #     test-matrix: |
  #       { include: [
  #         { config: "default", shard: 1, num_shards: 3, runner: "linux.rocm.gpu" },
  #         { config: "default", shard: 2, num_shards: 3, runner: "linux.rocm.gpu" },
  #         { config: "default", shard: 3, num_shards: 3, runner: "linux.rocm.gpu" },
  #       ]}

  # linux-focal-cuda12_1-py3_10-gcc9-sm86-build:
  #   name: linux-focal-cuda12.1-py3.10-gcc9-sm86
  #   uses: ./.github/workflows/_linux-build-label.yml
  #   with:
  #     build-environment: linux-focal-cuda12.1-py3.10-gcc9-sm86
  #     docker-image-name: pytorch-linux-focal-cuda12.1-cudnn9-py3-gcc9
  #     cuda-arch-list: 8.6
  #     test-matrix: |
  #       { include: [
  #         { config: "default", shard: 1, num_shards: 5, runner: "linux.g5.4xlarge.nvidia.gpu" },
  #         { config: "default", shard: 2, num_shards: 5, runner: "linux.g5.4xlarge.nvidia.gpu" },
  #         { config: "default", shard: 3, num_shards: 5, runner: "linux.g5.4xlarge.nvidia.gpu" },
  #         { config: "default", shard: 4, num_shards: 5, runner: "linux.g5.4xlarge.nvidia.gpu" },
  #         { config: "default", shard: 5, num_shards: 5, runner: "linux.g5.4xlarge.nvidia.gpu" },
  #       ]}

  # linux-focal-cuda12_1-py3_10-gcc9-sm86-test:
  #   name: linux-focal-cuda12.1-py3.10-gcc9-sm86
  #   uses: ./.github/workflows/_linux-test.yml
  #   needs:
  #     - linux-focal-cuda12_1-py3_10-gcc9-sm86-build
  #     - target-determination
  #   with:
  #     build-environment: linux-focal-cuda12.1-py3.10-gcc9-sm86
  #     docker-image: ${{ needs.linux-focal-cuda12_1-py3_10-gcc9-sm86-build.outputs.docker-image }}
  #     test-matrix: ${{ needs.linux-focal-cuda12_1-py3_10-gcc9-sm86-build.outputs.test-matrix }}

  # linux-jammy-py3-clang12-executorch-build:
  #   name: linux-jammy-py3-clang12-executorch
  #   uses: ./.github/workflows/_linux-build-label.yml
  #   with:
  #     build-environment: linux-jammy-py3-clang12-executorch
  #     docker-image-name: pytorch-linux-jammy-py3-clang12-executorch
  #     test-matrix: |
  #       { include: [
  #         { config: "executorch", shard: 1, num_shards: 1, runner: "linux.2xlarge" },
  #       ]}

  # linux-jammy-py3-clang12-executorch-test:
  #   name: linux-jammy-py3-clang12-executorch
  #   uses: ./.github/workflows/_linux-test.yml
  #   needs: linux-jammy-py3-clang12-executorch-build
  #   with:
  #     build-environment: linux-jammy-py3-clang12-executorch
  #     docker-image: ${{ needs.linux-jammy-py3-clang12-executorch-build.outputs.docker-image }}
  #     test-matrix: ${{ needs.linux-jammy-py3-clang12-executorch-build.outputs.test-matrix }}

  linux-focal-cuda12.1-py3.10-gcc9-experimental-split-build:
    name: linux-focal-cuda12.1-py3.10-gcc9-experimental-split-build
    uses: ./.github/workflows/_linux-build-label.yml
    with:
      use_split_build: true
      build-environment: linux-focal-cuda12.1-py3.10-gcc9
      docker-image-name: pytorch-linux-focal-cuda12.1-cudnn9-py3-gcc9
      test-matrix: |
        { include: [
          { config: "default", shard: 1, num_shards: 5, runner: "linux.4xlarge.nvidia.gpu" },
          { config: "default", shard: 2, num_shards: 5, runner: "linux.4xlarge.nvidia.gpu" },
          { config: "default", shard: 3, num_shards: 5, runner: "linux.4xlarge.nvidia.gpu" },
          { config: "default", shard: 4, num_shards: 5, runner: "linux.4xlarge.nvidia.gpu" },
          { config: "default", shard: 5, num_shards: 5, runner: "linux.4xlarge.nvidia.gpu" },
        ]}

  linux-focal-cuda12_4-py3_10-gcc9-experimental-split-build-test:
    name: linux-focal-cuda12.1-py3.10-gcc9-experimental-split-build
    uses: ./.github/workflows/_linux-test.yml
    needs:
      - linux-focal-cuda12.1-py3.10-gcc9-experimental-split-build
      - target-determination
    with:
      timeout-minutes: 360
      build-environment: linux-focal-cuda12.1-py3.10-gcc9-experimental-split-build
<<<<<<< HEAD
      docker-image: ${{ needs.linux-focal-cuda12_4-py3_10-gcc9-experimental-split-build-build.outputs.docker-image }}
      test-matrix: ${{ needs.linux-focal-cuda12_4-py3_10-gcc9-experimental-split-build-build.outputs.test-matrix }}

  linux-focal-py3_12-clang10-experimental-split-build-build:
    name: linux-focal-py3.12-clang10-experimental-split-build
    uses: ./.github/workflows/_linux-build-label.yml
    with:
      use_split_build: True
      build-environment: linux-focal-py3.12-clang10
      docker-image-name: pytorch-linux-focal-py3.12-clang10
      test-matrix: |
        { include: [
          { config: "default", shard: 1, num_shards: 3, runner: "linux.2xlarge" },
          { config: "default", shard: 2, num_shards: 3, runner: "linux.2xlarge" },
          { config: "default", shard: 3, num_shards: 3, runner: "linux.2xlarge" },
          { config: "dynamo", shard: 1, num_shards: 3, runner: "linux.2xlarge" },
          { config: "dynamo", shard: 2, num_shards: 3, runner: "linux.2xlarge" },
          { config: "dynamo", shard: 3, num_shards: 3, runner: "linux.2xlarge" },
        ]}
  linux-focal-py3_12-clang10-experimental-split-build-test:
    name: linux-focal-py3.12-clang10-experimental-split-build
    uses: ./.github/workflows/_linux-test.yml
    needs: linux-focal-py3_12-clang10-experimental-split-build-build
    with:
      build-environment: linux-focal-py3.12-clang10-experimental-split-build
      docker-image: ${{ needs.linux-focal-py3_12-clang10-experimental-split-build-build.outputs.docker-image }}
      test-matrix: ${{ needs.linux-focal-py3_12-clang10-experimental-split-build-build.outputs.test-matrix }}
      timeout-minutes: 600
=======
      docker-image: ${{ needs.linux-focal-cuda12.1-py3.10-gcc9-experimental-split-build.outputs.docker-image }}
      test-matrix: ${{ needs.linux-focal-cuda12.1-py3.10-gcc9-experimental-split-build.outputs.test-matrix }}
>>>>>>> 7eb172da
<|MERGE_RESOLUTION|>--- conflicted
+++ resolved
@@ -513,36 +513,5 @@
     with:
       timeout-minutes: 360
       build-environment: linux-focal-cuda12.1-py3.10-gcc9-experimental-split-build
-<<<<<<< HEAD
-      docker-image: ${{ needs.linux-focal-cuda12_4-py3_10-gcc9-experimental-split-build-build.outputs.docker-image }}
-      test-matrix: ${{ needs.linux-focal-cuda12_4-py3_10-gcc9-experimental-split-build-build.outputs.test-matrix }}
-
-  linux-focal-py3_12-clang10-experimental-split-build-build:
-    name: linux-focal-py3.12-clang10-experimental-split-build
-    uses: ./.github/workflows/_linux-build-label.yml
-    with:
-      use_split_build: True
-      build-environment: linux-focal-py3.12-clang10
-      docker-image-name: pytorch-linux-focal-py3.12-clang10
-      test-matrix: |
-        { include: [
-          { config: "default", shard: 1, num_shards: 3, runner: "linux.2xlarge" },
-          { config: "default", shard: 2, num_shards: 3, runner: "linux.2xlarge" },
-          { config: "default", shard: 3, num_shards: 3, runner: "linux.2xlarge" },
-          { config: "dynamo", shard: 1, num_shards: 3, runner: "linux.2xlarge" },
-          { config: "dynamo", shard: 2, num_shards: 3, runner: "linux.2xlarge" },
-          { config: "dynamo", shard: 3, num_shards: 3, runner: "linux.2xlarge" },
-        ]}
-  linux-focal-py3_12-clang10-experimental-split-build-test:
-    name: linux-focal-py3.12-clang10-experimental-split-build
-    uses: ./.github/workflows/_linux-test.yml
-    needs: linux-focal-py3_12-clang10-experimental-split-build-build
-    with:
-      build-environment: linux-focal-py3.12-clang10-experimental-split-build
-      docker-image: ${{ needs.linux-focal-py3_12-clang10-experimental-split-build-build.outputs.docker-image }}
-      test-matrix: ${{ needs.linux-focal-py3_12-clang10-experimental-split-build-build.outputs.test-matrix }}
-      timeout-minutes: 600
-=======
       docker-image: ${{ needs.linux-focal-cuda12.1-py3.10-gcc9-experimental-split-build.outputs.docker-image }}
-      test-matrix: ${{ needs.linux-focal-cuda12.1-py3.10-gcc9-experimental-split-build.outputs.test-matrix }}
->>>>>>> 7eb172da
+      test-matrix: ${{ needs.linux-focal-cuda12.1-py3.10-gcc9-experimental-split-build.outputs.test-matrix }}