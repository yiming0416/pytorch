--- conflicted
+++ resolved
@@ -18,8 +18,6 @@
 permissions: read-all
 
 jobs:
-<<<<<<< HEAD
-=======
   get-label-type:
     name: get-label-type
     uses: ./.github/workflows/_runner-determinator.yml
@@ -29,37 +27,14 @@
       curr_branch: ${{ github.head_ref || github.ref_name }}
       curr_ref_type: ${{ github.ref_type }}
 
->>>>>>> 15b5a0b6
   linux-focal-cuda12_1-py3_10-gcc9-inductor-build:
     name: cuda12.1-py3.10-gcc9-sm86
     uses: ./.github/workflows/_linux-build.yml
+    needs: get-label-type
     with:
       build-environment: linux-focal-cuda12.1-py3.10-gcc9-sm86
       docker-image-name: pytorch-linux-focal-cuda12.1-cudnn9-py3-gcc9-inductor-benchmarks
       cuda-arch-list: '8.6'
-<<<<<<< HEAD
-      test-matrix: |
-        { include: [
-          { config: "inductor", shard: 1, num_shards: 2, runner: "linux.g5.4xlarge.nvidia.gpu" },
-          { config: "inductor", shard: 2, num_shards: 2, runner: "linux.g5.4xlarge.nvidia.gpu" },
-          { config: "inductor_distributed", shard: 1, num_shards: 1, runner: "linux.g5.12xlarge.nvidia.gpu" },
-          { config: "inductor_huggingface", shard: 1, num_shards: 1, runner: "linux.g5.4xlarge.nvidia.gpu" },
-          { config: "inductor_timm", shard: 1, num_shards: 2, runner: "linux.g5.4xlarge.nvidia.gpu" },
-          { config: "inductor_timm", shard: 2, num_shards: 2, runner: "linux.g5.4xlarge.nvidia.gpu" },
-          { config: "inductor_torchbench", shard: 1, num_shards: 2, runner: "linux.g5.4xlarge.nvidia.gpu" },
-          { config: "inductor_torchbench", shard: 2, num_shards: 2, runner: "linux.g5.4xlarge.nvidia.gpu" },
-          { config: "dynamic_inductor_huggingface", shard: 1, num_shards: 1, runner: "linux.g5.4xlarge.nvidia.gpu" },
-          { config: "dynamic_inductor_timm", shard: 1, num_shards: 2, runner: "linux.g5.4xlarge.nvidia.gpu" },
-          { config: "dynamic_inductor_timm", shard: 2, num_shards: 2, runner: "linux.g5.4xlarge.nvidia.gpu" },
-          { config: "dynamic_inductor_torchbench", shard: 1, num_shards: 2, runner: "linux.g5.4xlarge.nvidia.gpu" },
-          { config: "dynamic_inductor_torchbench", shard: 2, num_shards: 2, runner: "linux.g5.4xlarge.nvidia.gpu" },
-          { config: "aot_inductor_huggingface", shard: 1, num_shards: 1, runner: "linux.g5.4xlarge.nvidia.gpu" },
-          { config: "aot_inductor_timm", shard: 1, num_shards: 2, runner: "linux.g5.4xlarge.nvidia.gpu" },
-          { config: "aot_inductor_timm", shard: 2, num_shards: 2, runner: "linux.g5.4xlarge.nvidia.gpu" },
-          { config: "aot_inductor_torchbench", shard: 1, num_shards: 2, runner: "linux.g5.4xlarge.nvidia.gpu" },
-          { config: "aot_inductor_torchbench", shard: 2, num_shards: 2, runner: "linux.g5.4xlarge.nvidia.gpu" },
-          { config: "inductor_cpp_wrapper_abi_compatible", shard: 1, num_shards: 1, runner: "linux.g5.4xlarge.nvidia.gpu" },
-=======
       runner_prefix: "${{ needs.get-label-type.outputs.label-type }}amz2023."
       test-matrix: |
         { include: [
@@ -82,7 +57,6 @@
           { config: "aot_inductor_torchbench", shard: 1, num_shards: 2, runner: "${{ needs.get-label-type.outputs.label-type }}amz2023.linux.g5.4xlarge.nvidia.gpu" },
           { config: "aot_inductor_torchbench", shard: 2, num_shards: 2, runner: "${{ needs.get-label-type.outputs.label-type }}amz2023.linux.g5.4xlarge.nvidia.gpu" },
           { config: "inductor_cpp_wrapper_abi_compatible", shard: 1, num_shards: 1, runner: "${{ needs.get-label-type.outputs.label-type }}amz2023.linux.g5.4xlarge.nvidia.gpu" },
->>>>>>> 15b5a0b6
         ]}
     secrets:
       HUGGING_FACE_HUB_TOKEN: ${{ secrets.HUGGING_FACE_HUB_TOKEN }}
@@ -101,22 +75,16 @@
   linux-focal-cuda12_1-py3_12-gcc9-inductor-build:
     name: cuda12.1-py3.12-gcc9-sm86
     uses: ./.github/workflows/_linux-build.yml
+    needs: get-label-type
     with:
       build-environment: linux-focal-cuda12.1-py3.12-gcc9-sm86
       docker-image-name: pytorch-linux-focal-cuda12.1-cudnn9-py3.12-gcc9-inductor-benchmarks
       cuda-arch-list: '8.6'
-<<<<<<< HEAD
-      test-matrix: |
-        { include: [
-          { config: "inductor", shard: 1, num_shards: 2, runner: "linux.g5.4xlarge.nvidia.gpu" },
-          { config: "inductor", shard: 2, num_shards: 2, runner: "linux.g5.4xlarge.nvidia.gpu" },
-=======
       runner_prefix: "${{ needs.get-label-type.outputs.label-type }}amz2023."
       test-matrix: |
         { include: [
           { config: "inductor", shard: 1, num_shards: 2, runner: "${{ needs.get-label-type.outputs.label-type }}amz2023.linux.g5.4xlarge.nvidia.gpu" },
           { config: "inductor", shard: 2, num_shards: 2, runner: "${{ needs.get-label-type.outputs.label-type }}amz2023.linux.g5.4xlarge.nvidia.gpu" },
->>>>>>> 15b5a0b6
         ]}
 
   linux-focal-cuda12_1-py3_12-gcc9-inductor-test:
@@ -135,16 +103,10 @@
     with:
       build-environment: linux-jammy-py3.12-gcc11
       docker-image-name: pytorch-linux-jammy-py3.12-halide
-<<<<<<< HEAD
-      test-matrix: |
-        { include: [
-          { config: "inductor-halide", shard: 1, num_shards: 1, runner: "linux.12xlarge" },
-=======
       runner_prefix: "${{ needs.get-label-type.outputs.label-type }}amz2023."
       test-matrix: |
         { include: [
           { config: "inductor-halide", shard: 1, num_shards: 1, runner: "${{ needs.get-label-type.outputs.label-type }}amz2023.linux.12xlarge" },
->>>>>>> 15b5a0b6
         ]}
 
   linux-jammy-cpu-py3_12-inductor-halide-test:
@@ -166,18 +128,11 @@
       build-environment: linux-focal-cuda12.4-py3.10-gcc9-sm86
       docker-image-name: pytorch-linux-focal-cuda12.4-cudnn9-py3-gcc9-inductor-benchmarks
       cuda-arch-list: '8.6'
-<<<<<<< HEAD
-      test-matrix: |
-        { include: [
-          { config: "inductor_timm", shard: 1, num_shards: 2, runner: "linux.g5.4xlarge.nvidia.gpu" },
-          { config: "inductor_timm", shard: 2, num_shards: 2, runner: "linux.g5.4xlarge.nvidia.gpu" },
-=======
       runner_prefix: "${{ needs.get-label-type.outputs.label-type }}amz2023."
       test-matrix: |
         { include: [
           { config: "inductor_timm", shard: 1, num_shards: 2, runner: "${{ needs.get-label-type.outputs.label-type }}amz2023.linux.g5.4xlarge.nvidia.gpu" },
           { config: "inductor_timm", shard: 2, num_shards: 2, runner: "${{ needs.get-label-type.outputs.label-type }}amz2023.linux.g5.4xlarge.nvidia.gpu" },
->>>>>>> 15b5a0b6
         ]}
     secrets:
       HUGGING_FACE_HUB_TOKEN: ${{ secrets.HUGGING_FACE_HUB_TOKEN }}
@@ -201,45 +156,6 @@
     with:
       build-environment: linux-jammy-py3.8-gcc11-build
       docker-image-name: pytorch-linux-jammy-py3.8-gcc11-inductor-benchmarks
-<<<<<<< HEAD
-      test-matrix: |
-        { include: [
-          { config: "inductor_avx512", shard: 1, num_shards: 2, runner: "linux.12xlarge" },
-          { config: "inductor_avx512", shard: 2, num_shards: 2, runner: "linux.12xlarge" },
-          { config: "cpu_inductor_huggingface", shard: 1, num_shards: 1, runner: "linux.12xlarge" },
-          { config: "cpu_inductor_timm", shard: 1, num_shards: 2, runner: "linux.12xlarge" },
-          { config: "cpu_inductor_timm", shard: 2, num_shards: 2, runner: "linux.12xlarge" },
-          { config: "cpu_inductor_torchbench", shard: 1, num_shards: 2, runner: "linux.12xlarge" },
-          { config: "cpu_inductor_torchbench", shard: 2, num_shards: 2, runner: "linux.12xlarge" },
-          { config: "cpu_inductor_huggingface_freezing", shard: 1, num_shards: 1, runner: "linux.12xlarge" },
-          { config: "cpu_inductor_timm_freezing", shard: 1, num_shards: 2, runner: "linux.12xlarge" },
-          { config: "cpu_inductor_timm_freezing", shard: 2, num_shards: 2, runner: "linux.12xlarge" },
-          { config: "cpu_inductor_torchbench_freezing", shard: 1, num_shards: 2, runner: "linux.12xlarge" },
-          { config: "cpu_inductor_torchbench_freezing", shard: 2, num_shards: 2, runner: "linux.12xlarge" },
-          { config: "cpu_inductor_huggingface_amp_freezing", shard: 1, num_shards: 1, runner: "linux.16xlarge.spr" },
-          { config: "cpu_inductor_timm_amp_freezing", shard: 1, num_shards: 2, runner: "linux.16xlarge.spr" },
-          { config: "cpu_inductor_timm_amp_freezing", shard: 2, num_shards: 2, runner: "linux.16xlarge.spr" },
-          { config: "cpu_inductor_torchbench_amp_freezing", shard: 1, num_shards: 2, runner: "linux.16xlarge.spr" },
-          { config: "cpu_inductor_torchbench_amp_freezing", shard: 2, num_shards: 2, runner: "linux.16xlarge.spr" },
-          { config: "dynamic_cpu_inductor_huggingface", shard: 1, num_shards: 1, runner: "linux.12xlarge" },
-          { config: "dynamic_cpu_inductor_timm", shard: 1, num_shards: 2, runner: "linux.12xlarge" },
-          { config: "dynamic_cpu_inductor_timm", shard: 2, num_shards: 2, runner: "linux.12xlarge" },
-          { config: "dynamic_cpu_inductor_torchbench", shard: 1, num_shards: 2, runner: "linux.12xlarge" },
-          { config: "dynamic_cpu_inductor_torchbench", shard: 2, num_shards: 2, runner: "linux.12xlarge" },
-          { config: "cpu_aot_inductor_huggingface_freezing", shard: 1, num_shards: 1, runner: "linux.12xlarge" },
-          { config: "cpu_aot_inductor_timm_freezing", shard: 1, num_shards: 2, runner: "linux.12xlarge" },
-          { config: "cpu_aot_inductor_timm_freezing", shard: 2, num_shards: 2, runner: "linux.12xlarge" },
-          { config: "cpu_aot_inductor_torchbench_freezing", shard: 1, num_shards: 2, runner: "linux.12xlarge" },
-          { config: "cpu_aot_inductor_torchbench_freezing", shard: 2, num_shards: 2, runner: "linux.12xlarge" },
-          { config: "inductor_torchbench_cpu_smoketest_perf", shard: 1, num_shards: 1, runner: "linux.24xl.spr-metal" },
-          { config: "inductor_avx2", shard: 1, num_shards: 2, runner: "linux.10xlarge.avx2" },
-          { config: "inductor_avx2", shard: 2, num_shards: 2, runner: "linux.10xlarge.avx2" },
-          { config: "cpu_inductor_huggingface_freezing_avx2", shard: 1, num_shards: 1, runner: "linux.10xlarge.avx2" },
-          { config: "cpu_inductor_torchbench_freezing_avx2", shard: 1, num_shards: 2, runner: "linux.10xlarge.avx2" },
-          { config: "cpu_inductor_torchbench_freezing_avx2", shard: 2, num_shards: 2, runner: "linux.10xlarge.avx2" },
-          { config: "cpu_inductor_timm_freezing_avx2", shard: 1, num_shards: 2, runner: "linux.10xlarge.avx2" },
-          { config: "cpu_inductor_timm_freezing_avx2", shard: 2, num_shards: 2, runner: "linux.10xlarge.avx2" },
-=======
       runner_prefix: "${{ needs.get-label-type.outputs.label-type }}amz2023."
       test-matrix: |
         { include: [
@@ -284,7 +200,6 @@
           { config: "cpu_inductor_torchbench_freezing_avx2", shard: 2, num_shards: 2, runner: "${{ needs.get-label-type.outputs.label-type }}amz2023.linux.10xlarge.avx2" },
           { config: "cpu_inductor_timm_freezing_avx2", shard: 1, num_shards: 2, runner: "${{ needs.get-label-type.outputs.label-type }}amz2023.linux.10xlarge.avx2" },
           { config: "cpu_inductor_timm_freezing_avx2", shard: 2, num_shards: 2, runner: "${{ needs.get-label-type.outputs.label-type }}amz2023.linux.10xlarge.avx2" },
->>>>>>> 15b5a0b6
         ]}
     secrets:
       HUGGING_FACE_HUB_TOKEN: ${{ secrets.HUGGING_FACE_HUB_TOKEN }}
