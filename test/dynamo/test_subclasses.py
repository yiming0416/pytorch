# Owner(s): ["module: dynamo"]
import functools
import itertools
import unittest
from functools import partial

import torch
import torch._dynamo.test_case
import torch._dynamo.testing
import torch._functorch.config
import torch.utils._pytree as pytree
import torch.utils.checkpoint
from torch._dynamo.testing import normalize_gm
from torch._higher_order_ops.wrap import wrap
from torch.fx.experimental.symbolic_shapes import (
    DimDynamic,
    ShapeEnv,
    StatelessSymbolicContext,
)
from torch.nested._internal.nested_tensor import (
    jagged_from_list,
    jagged_from_tensor_and_lengths,
    nested_view_from_values_offsets,
)
from torch.testing._internal.common_utils import (
    instantiate_parametrized_tests,
    parametrize,
    subtest,
)
from torch.testing._internal.inductor_utils import HAS_CUDA
from torch.testing._internal.two_tensor import TwoTensor


def traceable_subclass(c):
    return torch._dynamo.config.patch("traceable_tensor_subclasses", {c})


def _check_recompiles(self, fn, inputs1, inputs2, expected_recompiles):
    actual_recompiles = _recompiles_for_inputs(fn, inputs1, inputs2)
    self.assertEqual(actual_recompiles, expected_recompiles)


def get_jagged_tensor(nested_size, offsets, requires_grad=True):
    # Makes a jagged tensor with N constituent tensors with size
    # as specified ((S0, S1, S2), D)
    D = nested_size[1]
    out = []
    for s in nested_size[0]:
        out.append(torch.randn(s, D, requires_grad=requires_grad, dtype=torch.float64))
    return jagged_from_list(out, offsets)


def get_view_test_cases():
    # Test all cases with both an NT base and a dense base
    # Subclass -> Subclass
    # Dense -> Subclass

    # NB: Don't close over loop variables, they will not get copied into the
    # closure
    #
    # NB: These return functions so we don't generate tensors during test
    # collection time

    def mk_basic(base_is_nt):
        # There are three cases to consider here based on the logic in
        # meta_utils.py
        #
        # (1) basic case:
        # view is not a leaf and has the same requires grad as its basic case
        x, _ = get_jagged_tensor(((2, 3, 4), 3), None, requires_grad=True)
        x = x.clone() if base_is_nt else x
        assert not x.is_leaf
        return x.unsqueeze(-1)

    def mk_leaf(base_is_nt, requires_grad_1, requires_grad_2):
        x, _ = get_jagged_tensor(((2, 3, 4), 3), None, requires_grad=requires_grad_1)
        x = x.clone() if base_is_nt else x
        with torch.no_grad():
            x_view = x.unsqueeze(-1)
            # The issue is this doesn't quite work
            x_view.requires_grad_(requires_grad_2)

        return x_view

    def mk_obscure(base_is_nt):
        x, _ = get_jagged_tensor(((2, 3, 4), 3), None, requires_grad=False)
        x = x.clone() if base_is_nt else x
        # intermediate leaf view
        with torch.no_grad():
            x_view = x.unsqueeze(-1)
        x_view.requires_grad_(True)
        x_view_view = x_view.unsqueeze(-1)
        return x_view_view

    for base_is_nt in [False, True]:
        prefix = f"base_is_nt_{base_is_nt}"

        yield partial(mk_basic, base_is_nt), f"{prefix}_basic"

        # (2) leaf view case:
        # the view has to be a leaf (w/ requires_grad True or requires_grad False)
        # base w/ requires_grad True or requires_grad False
        for requires_grad_1, requires_grad_2 in itertools.product(
            [True, False], repeat=2
        ):
            yield partial(
                mk_leaf, base_is_nt, requires_grad_1, requires_grad_2
            ), f"{prefix}_leaf_{requires_grad_1}_{requires_grad_2}"

        # (3) obscure case:
        # view is not a leaf (implies requires_grad True)
        # base w/ requires_grad False)
        yield partial(mk_obscure, base_is_nt), f"{prefix}_obscure"

    # Subclass -> Dense
    yield lambda: get_jagged_tensor(((2, 3, 4), 3), None, requires_grad=True)[
        0
    ].clone(), "subclass_dense"

    # Dense -> Subclass -> Dense -> Subclass
    def mk_dense_subclass_dense_subclass():
        values = torch.randn(10, 5)
        offsets = torch.tensor([0, 3, 6, 10])
        offsets2 = offsets.clone().detach()
        return nested_view_from_values_offsets(
            nested_view_from_values_offsets(values, offsets).values(), offsets
        )

    yield mk_dense_subclass_dense_subclass, "dense_subclass_dense_subclass"

    def mk_subclass_dense_subclass_dense():
        x = get_jagged_tensor(((2, 3, 4), 3), None, requires_grad=True)[0].clone()
        offsets2 = x.offsets().clone().detach()
        nt_view = nested_view_from_values_offsets(x.values(), offsets2).values()

    yield mk_subclass_dense_subclass_dense, "subclass_dense_subclass_dense"


VIEW_TEST_CASES = {k: v for v, k in get_view_test_cases()}


requires_cuda = unittest.skipUnless(HAS_CUDA, "requires cuda")

compile_full_eager = torch.compile(backend="eager", fullgraph=True)


class BaseTorchFunction(torch.Tensor):
    @classmethod
    def __torch_function__(cls, func, types, args=(), kwargs=None):
        if kwargs is None:
            kwargs = {}
        return super().__torch_function__(func, types, args, kwargs)


class MockSubclass(torch.Tensor):
    @classmethod
    def __torch_function__(cls, func, types, args=(), kwargs=None):
        if kwargs is None:
            kwargs = {}
        return func(*args, **kwargs)


class AttrSubclass(torch.Tensor):
    x: int = 10
    size: int = 10

    @classmethod
    def __torch_function__(cls, func, types, args=(), kwargs=None):
        if kwargs is None:
            kwargs = {}

        return func(*args, **kwargs)


class DummyNDim(torch.Tensor):
    @classmethod
    def __torch_function__(cls, func, types, args=(), kwargs=None):
        if kwargs is None:
            kwargs = {}

        if func == torch.Tensor.ndim.__get__:
            return 10

        return super().__torch_function__(func, types, args, kwargs)


class WrapperSubclass:
    def __init__(self, tensor):
        self.tensor = tensor

    @classmethod
    def __torch_function__(cls, func, types, args=(), kwargs=None):
        if kwargs is None:
            kwargs = {}

        args = pytree.tree_map_only(WrapperSubclass, lambda x: x.tensor, args)
        kwargs = pytree.tree_map_only(WrapperSubclass, lambda x: x.tensor, kwargs)

        return func(*args, **kwargs)


class SigmoidToExpSubclass(torch.Tensor):
    @classmethod
    def __torch_function__(cls, func, types, args=(), kwargs=None):
        if kwargs is None:
            kwargs = {}

        if func == torch.Tensor.sigmoid:
            return super().__torch_function__(torch.Tensor.exp, types, args, kwargs)

        return super().__torch_function__(func, types, args, kwargs)


# Wrapper subclass with two inner tensors: data and scale
# data has same shape as outer, and scale has single dim size
class ScaledTensor(torch.Tensor):
    def __new__(
        cls,
        data: torch.Tensor,
        scale: torch.Tensor,
        *,
        constant: int = 0,
    ):
        return torch.Tensor._make_wrapper_subclass(
            cls,
            data.size(),
            strides=data.stride(),
            storage_offset=data.storage_offset(),
            dtype=data.dtype,
            layout=data.layout,
            requires_grad=data.requires_grad,
            device=data.device,
        )

    def __init__(self, data: torch.Tensor, scale: torch.Tensor, constant: int = 0):
        self._data = data
        self._scale = scale
        self._constant = constant

    def __tensor_flatten__(self):
        ctx = {"_constant": self._constant}
        return ["_data", "_scale"], ctx

    @staticmethod
    def __tensor_unflatten__(inner_tensors, metadata, outer_size, outer_stride):
        assert len(inner_tensors) == 2
        return ScaledTensor(
            inner_tensors["_data"],
            inner_tensors["_scale"],
            constant=metadata["_constant"],
        )

    @classmethod
    def __torch_dispatch__(cls, func, types, args, kwargs=None):
        scaled_tensor = args[0]
        out = func(scaled_tensor._data, *args[1:], **kwargs)
        return ScaledTensor(out, scaled_tensor._scale, constant=scaled_tensor._constant)

    def __repr__(self):
        return f"{self._data.__repr__()}\n{self._scale.__repr__()}"


class OptionalScaledTensor(torch.Tensor):
    def __new__(
        cls,
        data,
        scale,
        *,
        constant: int = 0,
    ):
        return torch.Tensor._make_wrapper_subclass(
            cls,
            data.size(),
            strides=data.stride(),
            storage_offset=data.storage_offset(),
            dtype=data.dtype,
            layout=data.layout,
            requires_grad=data.requires_grad,
            device=data.device,
        )

    def __init__(self, data: torch.Tensor, scale, constant: int = 0):
        self._data = data
        self._scale = scale
        self._constant = constant

    def __tensor_flatten__(self):
        ctx = {"_constant": self._constant}
        if self._scale is not None:
            return ["_data", "_scale"], ctx
        else:
            return ["_data"], ctx

    @staticmethod
    def __tensor_unflatten__(inner_tensors, metadata, outer_size, outer_stride):
        return OptionalScaledTensor(
            inner_tensors["_data"],
            inner_tensors["_scale"] if "_scale" in inner_tensors else None,
            constant=metadata["_constant"],
        )

    @classmethod
    def __torch_dispatch__(cls, func, types, args, kwargs=None):
        scaled_tensor = args[0]
        out = func(scaled_tensor._data, *args[1:], **kwargs)
        if scaled_tensor._scale is not None:
            out = out * scaled_tensor._scale
        return OptionalScaledTensor(
            out, scaled_tensor._scale, constant=scaled_tensor._constant
        )

    def __repr__(self):
        return (
            f"OptionalScaledTensor({self._data.__repr__()}\n{self._scale.__repr__()})"
        )


class CtxSubclassTensor(torch.Tensor):
    """
    Class used to verify guarding on the subclass metadata
    """

    @staticmethod
    def __new__(cls, a, constant):
        shape = a.shape
        kwargs = {}
        kwargs["strides"] = a.stride()
        kwargs["storage_offset"] = a.storage_offset()
        kwargs["device"] = a.device
        kwargs["layout"] = a.layout
        kwargs["requires_grad"] = a.requires_grad
        kwargs["dtype"] = a.dtype
        out = torch.Tensor._make_wrapper_subclass(cls, shape, **kwargs)
        return out

    def __init__(self, a, constant):
        self.a = a
        self.constant = constant

    def __repr__(self):
        a_repr = repr(self.a)
        return f"CtxSubclassTensor({a_repr})"

    def __tensor_flatten__(self):
        return ["a"], (self.constant,)

    @staticmethod
    def __tensor_unflatten__(inner_tensors, meta, sizes, strides):
        constant = meta[0]
        a = inner_tensors["a"]
        return CtxSubclassTensor(a, constant)

    @classmethod
    def __torch_dispatch__(cls, func, types, args, kwargs):
        from torch.utils._python_dispatch import return_and_correct_aliasing

        if kwargs is None:
            kwargs = {}
        biggest_constant = max(
            [
                x.constant
                for x in pytree.tree_flatten(args)[0]
                if isinstance(x, CtxSubclassTensor)
            ]
        )
        args_a = pytree.tree_map(
            lambda x: x.a if isinstance(x, CtxSubclassTensor) else x, args
        )
        kwargs_a = pytree.tree_map(
            lambda x: x.a if isinstance(x, CtxSubclassTensor) else x, kwargs
        )
        out_a = func(*args_a, **kwargs_a)
        out = pytree.tree_map(
            lambda x: CtxSubclassTensor(x, biggest_constant)
            if isinstance(x, torch.Tensor)
            else x,
            out_a,
        )

        if func == torch.ops.aten.mul.Tensor:
            out = out + out.constant

        return return_and_correct_aliasing(func, args, kwargs, out)


def func(a):
    return a.sin()


class EagerRecordGraphAndInputs:
    def __init__(self) -> None:
        self.graphs = []
        self.example_inputs = []

    def __call__(self, gm: torch.fx.GraphModule, example_inputs):
        self.graphs.append(gm)
        self.example_inputs.append(example_inputs)
        return gm


GLOBAL_TEST_SUBCLASSES = {
    MockSubclass,
    DummyNDim,
    SigmoidToExpSubclass,
    BaseTorchFunction,
}


# Returns True if the function recompiles between inputs1 and inputs2 with the
# specified dynamic setting.
def _recompiles_for_inputs(fn, inputs1, inputs2, dynamic=True):
    compile_count = [0]

    def counter(gm, example_inputs):
        compile_count[0] += 1
        return gm

    compiled_f = torch.compile(fn, fullgraph=True, backend=counter, dynamic=dynamic)
    compiled_f(*inputs1)
    compiled_f(*inputs2)
    return compile_count[0] > 1


class SubclassTests(torch._dynamo.test_case.TestCase):
    @classmethod
    def setUpClass(cls):
        super().setUpClass()
        cls._exit_stack.enter_context(
            torch._dynamo.config.patch(
                "traceable_tensor_subclasses", GLOBAL_TEST_SUBCLASSES
            )
        )

    @classmethod
    def tearDownClass(cls):
        cls._exit_stack.close()

    def _check_recompiles(self, fn, inputs1, inputs2, expected_recompiles):
        _check_recompiles(self, fn, inputs1, inputs2, expected_recompiles)

    def test_no_call_to_new(self):
        class BadNewTorchFunction(torch.Tensor):
            def __new__(cls, *args, **kwargs):
                raise RuntimeError("Oops!")

            @classmethod
            def __torch_function__(cls, func, types, args=(), kwargs=None):
                if kwargs is None:
                    kwargs = {}
                return super().__torch_function__(func, types, args, kwargs)

        with torch._dynamo.config.patch(
            "traceable_tensor_subclasses", {BadNewTorchFunction}
        ):

            @torch.compile(backend="eager", fullgraph=True)
            def fn(x):
                return torch.add(x, 1)

            input = torch.ones(2, 2).as_subclass(BadNewTorchFunction)

            res = fn(input)
            self.assertIsInstance(res, BadNewTorchFunction)

    def test_no_torch_function_recompiles(self):
        class NJT:
            def __repr__(self):
                return f"NJT(shape={self.shape})"

            def __init__(self, values, offsets):
                self._values = values
                self._offsets = offsets

            def sin(self):
                return torch.sin(self)

            @classmethod
            def __torch_function__(cls, func, types, args=(), kwargs=None):
                if kwargs is None:
                    kwargs = {}
                if func == torch.sin:
                    self = args[0]
                    return NJT(func(self._values), self._offsets)
                raise AssertionError("should not get here")

        values1 = torch.randn(10, 3, 4, requires_grad=True)
        values2 = torch.randn(10, 3, 4, requires_grad=True)
        offsets = torch.tensor([0, 3, 10])
        njt1 = NJT(values1, offsets)
        njt2 = NJT(values2, offsets)

        @torch.compile(backend="eager", fullgraph=True)
        def f(x):
            return torch.sin(x)

        with unittest.mock.patch("torch._dynamo.config.error_on_recompile", True):
            f(njt1)
            f(njt2)

    def test_base_torch_function_tracing(self):
        def fn(x):
            return torch.add(x, 1)

        input = torch.ones(2, 2).as_subclass(BaseTorchFunction)
        out = fn(input)
        out_opt = compile_full_eager(fn)(input)
        self.assertIsInstance(out, BaseTorchFunction)
        self.assertEqual(out, out_opt)

    def test_torch_function_state_graph_break(self):
        @torch.compile(backend="eager")
        def fn(x):
            with torch._C.DisableTorchFunctionSubclass():
                torch._dynamo.graph_break()
                return torch._C._is_torch_function_enabled(), torch.add(x, 1.0)

        input = torch.ones(2, 2)
        res, _ = fn(input)
        self.assertFalse(res)

    def test_torch_function_state_nested(self):
        @torch.compile(backend="eager")
        def fn(x):
            with torch._C.DisableTorchFunctionSubclass():
                with torch._C.DisableTorchFunctionSubclass():
                    x = x + 1
                # Should reset to the outer state (disabled) after exiting ctx manager
                return torch._C._is_torch_function_enabled(), torch.add(x, 1.0)

        input = torch.ones(2, 2)
        res, _ = fn(input)
        self.assertFalse(res)

    def test_torch_function_state_tracing(self):
        @torch.compile(backend="eager", fullgraph=True)
        def fn(x):
            with torch._C.DisableTorchFunctionSubclass():
                torch.add(x, 1.0)

        input = torch.ones(2, 2)

        res = fn(input)

    def test_torch_function_state_guards(self):
        cnt = torch._dynamo.testing.CompileCounter()

        @torch.compile(backend=cnt, fullgraph=True)
        def fn(x):
            torch.add(x, 1.0)

        input = torch.ones(2, 2)

        with torch._C.DisableTorchFunctionSubclass():
            res = fn(input)

        res = fn(input)

        self.assertEqual(cnt.frame_count, 2)

    def test_return_subclass(self):
        @torch.compile(backend="eager", fullgraph=True)
        def fn(x):
            return MockSubclass(torch.add(x, 1.0))

        input = torch.ones(2, 2)

        res = fn(input)
        self.assertIsInstance(res, MockSubclass)

    def test_return_as_subclass(self):
        @torch.compile(backend="eager", fullgraph=True)
        def fn(x):
            return torch.add(x, 1.0).as_subclass(MockSubclass)

        input = torch.ones(2, 2)

        res = fn(input)
        self.assertIsInstance(res, MockSubclass)

    def test_return_local_subclass(self):
        class LocalSubclass(torch.Tensor):
            @classmethod
            def __torch_function__(cls, func, types, args=(), kwargs=None):
                if kwargs is None:
                    kwargs = {}
                return func(*args, **kwargs)

        with torch._dynamo.config.patch("traceable_tensor_subclasses", {LocalSubclass}):

            @torch.compile(backend="eager", fullgraph=True)
            def fn(x):
                return LocalSubclass(torch.add(x, 1.0))

            input = torch.ones(2, 2)

            res = fn(input)
            self.assertIsInstance(res, LocalSubclass)

    def test_torch_function_list_args(self):
        HANDLED_FUNCTIONS = {}

        class MyClass:
            def __init__(self, foo):
                self.foo = foo

            @classmethod
            def __torch_function__(
                cls,
                func,
                types,
                args=(),
                kwargs=None,
            ):
                if kwargs is None:
                    kwargs = {}
                if func not in HANDLED_FUNCTIONS or not all(  # noqa: C419
                    [  # noqa: C419
                        issubclass(t, (torch.Tensor, MyClass)) for t in types
                    ]
                ):
                    return NotImplemented
                return HANDLED_FUNCTIONS[func](*args, **kwargs)

        def _stack(input, dim=0, *, out=None):
            return MyClass(sum([x.foo for x in input]))

        HANDLED_FUNCTIONS[torch.stack] = _stack

        @torch.compile(backend="eager", fullgraph=True)
        def fn(v0, v1):
            return torch.stack([v0, v1])

        ret = fn(MyClass(1), MyClass(1))
        self.assertEqual(ret.foo, 2)

    @parametrize(
        "comparison",
        [
            subtest(isinstance, "isinstance"),
            subtest(lambda instance, type_: type(instance) == type_, "equality"),
            subtest(lambda instance, type_: type(instance) is type_, "identity"),
        ],
    )
    @parametrize(
        "input_type",
        [
            subtest(torch.Tensor, "tensor"),
            subtest(DummyNDim, "subclass"),
        ],
    )
    def test_type_check(self, comparison, input_type):
        with torch._dynamo.config.patch("traceable_tensor_subclasses", {DummyNDim}):

            def fn(x):
                if comparison(x, DummyNDim):
                    return torch.ones(1, 1)
                else:
                    return torch.zeros(2, 2)

            input = torch.ones(2, 2).as_subclass(input_type)
            exp_res = fn(input)
            act_res = torch.compile(backend="eager", fullgraph=True)(fn)(input)
            self.assertEqual(exp_res, act_res)

    def test_torch_function_call_on_method(self):
        x = torch.ones(2, 2)
        y = torch.ones(2, 2)
        z = torch.ones(2, 2)
        wrapped = x.as_subclass(SigmoidToExpSubclass)
        wrapped2 = y.as_subclass(SigmoidToExpSubclass)

        def fn(w):
            return w.sigmoid()

        fn_opt = compile_full_eager(fn)

        res_exp = fn(wrapped)
        res_act = fn_opt(wrapped2)
        res_exp2 = z.exp()

        self.assertEqual(res_exp, res_act)
        self.assertEqual(res_exp, res_exp2)

    def test_user_overidden_method_unsupported(self):
        class LocalSubclass(torch.Tensor):
            @classmethod
            def __torch_function__(cls, func, types, args=(), kwargs=None):
                if kwargs is None:
                    kwargs = {}
                return super().__torch_function__(func, types, args, kwargs)

            def sigmoid(self):
                return None

        @torch.compile(backend="eager", fullgraph=True)
        def fn(x):
            x.sigmoid()

        msg = (
            "Accessing overridden method/attribute sigmoid on a tensor"
            " subclass with a __torch_function__ override is not supported"
        )
        with torch._dynamo.config.patch(
            "traceable_tensor_subclasses", {LocalSubclass}
        ), self.assertRaisesRegex(torch._dynamo.exc.Unsupported, msg):
            x = torch.ones(2, 2).as_subclass(LocalSubclass)
            fn(x)

    def test_user_overidden_attr_unsupported(self):
        class LocalSubclass(torch.Tensor):
            @classmethod
            def __torch_function__(cls, func, types, args=(), kwargs=None):
                if kwargs is None:
                    kwargs = {}
                return super().__torch_function__(func, types, args, kwargs)

            ndim = 10

        @torch.compile(backend="eager", fullgraph=True)
        def fn(x):
            return x.ndim

        msg = (
            "Accessing overridden method/attribute ndim on a tensor"
            " subclass with a __torch_function__ override is not supported"
        )
        with torch._dynamo.config.patch(
            "traceable_tensor_subclasses", {LocalSubclass}
        ), self.assertRaisesRegex(torch._dynamo.exc.Unsupported, msg):
            x = torch.ones(2, 2).as_subclass(LocalSubclass)
            fn(x)

    def test_user_overidden_property_unsupported(self):
        class LocalSubclass(torch.Tensor):
            def __init__(self) -> None:
                self._ndim = 10

            @classmethod
            def __torch_function__(cls, func, types, args=(), kwargs=None):
                if kwargs is None:
                    kwargs = {}
                return super().__torch_function__(func, types, args, kwargs)

            @property
            def ndim(self):
                return self._ndim

            @ndim.setter
            def ndim(self, value):
                self._ndim = value

        @torch.compile(backend="eager", fullgraph=True)
        def fn(x):
            return x.ndim

        msg = (
            "Accessing overridden method/attribute ndim on a tensor"
            " subclass with a __torch_function__ override is not supported"
        )
        with torch._dynamo.config.patch(
            "traceable_tensor_subclasses", {LocalSubclass}
        ), self.assertRaisesRegex(torch._dynamo.exc.Unsupported, msg):
            x = torch.ones(2, 2).as_subclass(LocalSubclass)
            fn(x)

    def test_overridden_method_guarding(self):
        class LocalSubclass(torch.Tensor):
            @classmethod
            def __torch_function__(cls, func, types, args=(), kwargs=None):
                if kwargs is None:
                    kwargs = {}
                return super().__torch_function__(func, types, args, kwargs)

        @torch.compile(backend="eager")
        def fn(x):
            return x.sigmoid()

        with torch._dynamo.config.patch(
            error_on_recompile=True, traceable_tensor_subclasses={LocalSubclass}
        ):
            x = torch.ones(2, 2).as_subclass(LocalSubclass)
            fn(x)
            fn(x)
            x = torch.ones(2, 2).as_subclass(LocalSubclass)
            fn(x)

        with torch._dynamo.config.patch(
            traceable_tensor_subclasses={LocalSubclass}
        ), self.assertRaisesRegex(
            TypeError,
            "'bool' object is not callable",
        ):
            LocalSubclass.sigmoid = False
            fn(x)

    def test_torch_function_call_on_attr(self):
        x = torch.ones(2, 2)
        wrapped = x.as_subclass(DummyNDim)

        def fn(w):
            return w.ndim + torch.ones(2)

        fn_opt = compile_full_eager(fn)

        res_exp = fn(wrapped)
        res_act = fn_opt(wrapped)

        self.assertEqual(res_exp, res_act)
        self.assertEqual(res_exp, torch.ones(2) + 10)

    def test_torch_function_wrapper_class(self):
        x = torch.ones(2, 2)
        wrapped = WrapperSubclass(x)

        def fn(w):
            return torch.add(w, 1.0)

        fn_opt = compile_full_eager(fn)

        res_exp = fn(wrapped)
        res_act = fn_opt(wrapped)
        self.assertEqual(res_exp, res_act)

    def test_torch_function_wrapper_class_with_kwargs(self):
        x = torch.ones(2, 2)
        wrapped = WrapperSubclass(x)

        def fn(w):
            return torch.add(w, 1.0, alpha=2.0)

        fn_opt = compile_full_eager(fn)

        res_exp = fn(wrapped)
        res_act = fn_opt(wrapped)
        self.assertEqual(res_exp, res_act)

    def test_tensor_subclass_custom_attr(self):
        class AttrSubclass(torch.Tensor):
            x: int = 10

            @classmethod
            def __torch_function__(cls, func, types, args=(), kwargs=None):
                if kwargs is None:
                    kwargs = {}

                return super().__torch_function__(func, types, args, kwargs)

        @torch.compile(backend="eager", fullgraph=True)
        def fn(x):
            return x.x + torch.ones(2, 2)

        with traceable_subclass(AttrSubclass):
            input = torch.ones(2, 2).as_subclass(AttrSubclass)
            fn_opt = compile_full_eager(fn)

            res_exp = fn(input)
            res_act = fn_opt(input)
            self.assertEqual(res_exp, res_act)

    def test_compile_with_fake_tensor_dynamic_dim(self):
        x = torch.randn([3, 4])

        def f(x):
            return torch.sin(x)

        def test_dynamic_dim(f, x, dim_dynamic, exp_frame_count, exp_op_count):
            torch._dynamo.reset()
            cnt = torch._dynamo.testing.CompileCounter()

            opt_f = torch.compile(f, backend=cnt, fullgraph=True)

            x1 = torch.rand_like(x)
            f(x)
            f(torch.randn([4, 3]))
            shape_env = ShapeEnv()
            with torch._subclasses.fake_tensor.FakeTensorMode(
                shape_env=shape_env
            ) as fake_mode:
                x_fake = fake_mode.from_tensor(
                    x,
                    symbolic_context=StatelessSymbolicContext(
                        dynamic_sizes=[dim_dynamic for i in range(x.dim())]
                    ),
                )
                x1_fake = fake_mode.from_tensor(
                    x1,
                    symbolic_context=StatelessSymbolicContext(
                        dynamic_sizes=[dim_dynamic for i in range(x.dim())]
                    ),
                )
                opt_f(x_fake)
                opt_f(x1_fake)

            self.assertEqual(cnt.frame_count, exp_frame_count)
            self.assertEqual(cnt.op_count, exp_op_count)

        test_dynamic_dim(f, x, DimDynamic.DYNAMIC, 1, 1)
        test_dynamic_dim(f, x, DimDynamic.DUCK, 1, 1)
        test_dynamic_dim(f, x, DimDynamic.STATIC, 1, 1)

    def test_compile_with_fake_tensor_automatic_dynamic(self):
        def f(x):
            return torch.sin(x)

        def test_automatic_dynamic(f, inps, dim_dynamic, exp_frame_count, exp_op_count):
            torch._dynamo.reset()
            cnt = torch._dynamo.testing.CompileCounter()
            opt_f = torch.compile(f, backend=cnt, fullgraph=True)

            shape_env = ShapeEnv()
            with torch._subclasses.fake_tensor.FakeTensorMode(
                shape_env=shape_env
            ) as fake_mode:
                for inp in inps:
                    fake_inp = fake_mode.from_tensor(
                        inp,
                        symbolic_context=StatelessSymbolicContext(
                            [dim_dynamic for i in range(x.dim())]
                        ),
                    )
                    opt_f(fake_inp)
            self.assertEqual(cnt.frame_count, exp_frame_count)
            self.assertEqual(cnt.op_count, exp_op_count)

        x = torch.randn([3, 4])
        y = torch.randn([4, 5])
        z = torch.randn([5, 6])
        a = torch.randn([3, 5])
        b = torch.randn([4, 4])
        # When inputs' DimDynamic is DYNAMIC or DUCK, the inputs
        # to opt_f will be tensors with SymInt sizes. Dynamo will treat input
        # as dynamic automatically and will only compile once
        for dim_dynamic in [DimDynamic.DYNAMIC, DimDynamic.DUCK]:
            test_automatic_dynamic(f, [x, y, z], dim_dynamic, 1, 1)
            test_automatic_dynamic(f, [x, a, z], dim_dynamic, 1, 1)
            test_automatic_dynamic(f, [x, b, z], dim_dynamic, 1, 1)

        for dim_dynamic in [DimDynamic.STATIC]:
            # Recompile once, first with dim 0 and 1 become Dynamic
            test_automatic_dynamic(f, [x, y, z], dim_dynamic, 2, 2)
            # Recompile 2 times, first with dim 1 become Dynamic, second with dim 0 becomes Dynamic.
            test_automatic_dynamic(f, [x, a, z], dim_dynamic, 3, 3)
            # Recompile 2 times, first with dim 0 become Dynamic, second with dim 1 becomes Dynamic.
            test_automatic_dynamic(f, [x, b, z], dim_dynamic, 3, 3)

    def test_compile_with_functionalization(self):
        x = torch.randn([3, 4])
        x_clone = x.clone()
        x_clone2 = x.clone()
        backend = EagerRecordGraphAndInputs()
        cnt = torch._dynamo.testing.CompileCounterWithBackend(backend)

        @torch.compile(backend=cnt, fullgraph=True)
        def f(x):
            return x.add_(1.0) + torch.nn.functional.relu_(x)

        f_out = f(x)
        self.assertEqual(cnt.frame_count, 1)
        self.assertEqual(cnt.op_count, 3)
        self.assertEqual(len(backend.graphs), 1)
        self.assertEqual(len(backend.example_inputs), 1)

        actual = normalize_gm(backend.graphs[0].print_readable(print_output=False))
        self.assertExpectedInline(
            actual,
            """\
class GraphModule(torch.nn.Module):
    def forward(self, L_x_: "f32[3, 4]"):
        l_x_ = L_x_

        add_: "f32[3, 4]" = l_x_.add_(1.0)
        relu_: "f32[3, 4]" = torch.relu_(l_x_);  l_x_ = None
        add: "f32[3, 4]" = add_ + relu_;  add_ = relu_ = None
        return (add,)
""",
        )

        ff = torch.func.functionalize(f)
        ff_out = ff(x_clone)

        self.assertEqual(cnt.frame_count, 2)
        self.assertEqual(cnt.op_count, 6)
        self.assertEqual(len(backend.graphs), 2)
        self.assertEqual(len(backend.example_inputs), 2)
        actual = normalize_gm(backend.graphs[1].print_readable(print_output=False))
        self.assertExpectedInline(
            actual,
            """\
class GraphModule(torch.nn.Module):
    def forward(self, L_x_: "f32[3, 4]"):
        l_x_ = L_x_

        add_: "f32[3, 4]" = l_x_.add_(1.0)
        relu_: "f32[3, 4]" = torch.relu_(l_x_);  l_x_ = None
        add: "f32[3, 4]" = add_ + relu_;  add_ = relu_ = None
        return (add,)
""",
        )
        self.assertTrue(torch._is_functional_tensor(backend.example_inputs[1][0]))

        # Cannot re-use the version from AOTAutograd, since that uses python functional tensors.
        def to_fun(x):
            x_functional = torch._to_functional_tensor(x)
            torch._mirror_autograd_meta_to(x, x_functional)
            return x_functional

        def aot_f_wrapper(func):
            @functools.wraps(func)
            def wrapper(*args, **kwargs):
                torch._enable_functionalization(reapply_views=False)
                try:
                    func_args = pytree.tree_map(to_fun, args)
                    func_kwargs = pytree.tree_map(to_fun, kwargs)
                    return func(*func_args, **func_kwargs)
                finally:
                    torch._disable_functionalization()

            return wrapper

        aot_ff = aot_f_wrapper(f)
        aot_ff_out = aot_ff(x_clone2)

        self.assertEqual(cnt.frame_count, 3)
        self.assertEqual(cnt.op_count, 9)
        self.assertEqual(len(backend.graphs), 3)
        self.assertEqual(len(backend.example_inputs), 3)
        actual = normalize_gm(backend.graphs[2].print_readable(print_output=False))
        self.assertExpectedInline(
            actual,
            """\
class GraphModule(torch.nn.Module):
    def forward(self, L_x_: "f32[3, 4]"):
        l_x_ = L_x_

        add_: "f32[3, 4]" = l_x_.add_(1.0)
        relu_: "f32[3, 4]" = torch.relu_(l_x_);  l_x_ = None
        add: "f32[3, 4]" = add_ + relu_;  add_ = relu_ = None
        return (add,)
""",
        )
        self.assertTrue(torch._is_functional_tensor(backend.example_inputs[1][0]))

        self.assertEqual(f_out, ff_out)
        self.assertEqual(f_out, aot_ff_out)

        try:
            torch._enable_functionalization(reapply_views=False)
            xf = pytree.tree_map(to_fun, x)
            x_view = xf.t()
            with self.assertRaisesRegex(RuntimeError, "Cannot safely fakify a view"):
                f(x_view)
        finally:
            torch._disable_functionalization()

    def test_compile_higher_order_with_functionalization(self):
        backend = EagerRecordGraphAndInputs()
        cnt = torch._dynamo.testing.CompileCounterWithBackend(backend)

        @torch.compile(backend=cnt, fullgraph=True)
        def f(x):
            return wrap(lambda x: x.add_(1.0), x)

        def check_count_and_graph(
            exp_frame_count, exp_op_count, exp_n_graph, exp_graph
        ):
            self.assertEqual(cnt.frame_count, exp_frame_count)
            self.assertEqual(cnt.op_count, exp_op_count)
            self.assertEqual(len(backend.graphs), exp_n_graph)
            actual = normalize_gm(
                backend.graphs[exp_n_graph - 1].print_readable(print_output=False)
            )
            self.assertExpectedInline(actual, exp_graph, skip=1)

        t = torch.randn([3, 4])
        t_clone = t.clone()
        t_clone2 = t.clone()
        f(t)

        check_count_and_graph(
            1,
            2,
            1,
            """\
class GraphModule(torch.nn.Module):
    def forward(self, L_x_: "f32[3, 4]"):
        l_x_ = L_x_

        wrap_body_0 = self.wrap_body_0
        wrap = torch.ops.higher_order.wrap(wrap_body_0, l_x_);  wrap_body_0 = l_x_ = None
        getitem: "f32[3, 4]" = wrap[0];  wrap = None
        return (getitem,)

    class wrap_body_0(torch.nn.Module):
        def forward(self, l_x_: "f32[3, 4]"):
            add_: "f32[3, 4]" = l_x_.add_(1.0);  l_x_ = None
            return (add_,)
""",
        )

        ff = torch.func.functionalize(f)
        ff_out = ff(t_clone)
        # frame count and op count are incremented due to re-compilation
        check_count_and_graph(
            2,
            4,
            2,
            """\
class GraphModule(torch.nn.Module):
    def forward(self, L_x_: "f32[3, 4]"):
        l_x_ = L_x_

        wrap_body_0 = self.wrap_body_0
        wrap = torch.ops.higher_order.wrap(wrap_body_0, l_x_);  wrap_body_0 = l_x_ = None
        getitem: "f32[3, 4]" = wrap[0];  wrap = None
        return (getitem,)

    class wrap_body_0(torch.nn.Module):
        def forward(self, l_x_: "f32[3, 4]"):
            add_: "f32[3, 4]" = l_x_.add_(1.0);  l_x_ = None
            return (add_,)
""",
        )

        try:
            x = torch._to_functional_tensor(t_clone2)
            torch._mirror_autograd_meta_to(t_clone2, x)
            torch._enable_functionalization(reapply_views=False)
            aot_f_out = f(x)
        finally:
            torch._disable_functionalization()

        # frame count and op count are incremented due to re-compilation
        check_count_and_graph(
            3,
            6,
            3,
            """\
class GraphModule(torch.nn.Module):
    def forward(self, L_x_: "f32[3, 4]"):
        l_x_ = L_x_

        wrap_body_0 = self.wrap_body_0
        wrap = torch.ops.higher_order.wrap(wrap_body_0, l_x_);  wrap_body_0 = l_x_ = None
        getitem: "f32[3, 4]" = wrap[0];  wrap = None
        return (getitem,)

    class wrap_body_0(torch.nn.Module):
        def forward(self, l_x_: "f32[3, 4]"):
            add_: "f32[3, 4]" = l_x_.add_(1.0);  l_x_ = None
            return (add_,)
""",
        )

    def test_has_torch_function(self):
        class MyTensor:
            @classmethod
            def __torch_function__(cls, func, types, args=(), kwargs=None):
                if kwargs is None:
                    kwargs = {}

                if func is torch.max:
                    return torch.tensor(123)
                return func(*args, **kwargs)

        class LocalSubclass(torch.Tensor):
            @classmethod
            def __torch_function__(cls, func, types, args=(), kwargs=None):
                if kwargs is None:
                    kwargs = {}
                return func(*args, **kwargs)

        def fn(x):
            return torch.overrides.has_torch_function_unary(
                x
            ), torch.overrides.has_torch_function_variadic(x)

        for test_class in [MyTensor, LocalSubclass]:
            x = test_class()
            ref0 = fn(x)
            ref1 = fn(4)
            opt_fn = torch._dynamo.optimize("eager")(fn)
            res0 = opt_fn(x)
            res1 = opt_fn(4)
            self.assertEqual(ref0, res0)
            self.assertEqual(ref1, res1)

    def test_wrapper_subclass_guards_on_inner_tensor(self):
        # Holds an inner tensor, that has a distinct shape from the outer wrapper tensor.
        # Also adds additional guards on the inner tensor's sizes.
        # When the first input to an op has x.shape[0] > 5, we insert an extra add node.
        class DoubleSizeMaybeAddGeThreeTensor(torch.Tensor):
            @staticmethod
            def __new__(cls, inner):
                # Double the outer-most dimension
                outer_shape = (inner.shape[0] * 2,) + inner.shape[1:]
                return torch.Tensor._make_wrapper_subclass(
                    # TODO: right now, _make_wrapper_subclass's dynamic shape interaction is not great.
                    # Calling the overload that has kwargs causes us to go down the first overload path,
                    # which will **always** specialize sizes.
                    # We should probably eventually fix this so that the first overload can just handle dynamic shapes.
                    cls,
                    outer_shape,
                    inner.stride(),
                    None,
                    None,
                    inner.dtype,
                    inner.layout,
                    inner.device,
                    False,
                    inner.requires_grad,
                )

            def __init__(self, inner):
                self.inner_elem = inner

            def __tensor_flatten__(self):
                return ["inner_elem"], None

            @staticmethod
            def __tensor_unflatten__(inner_tensors, _, outer_size, outer_stride):
                return DoubleSizeMaybeAddGeThreeTensor(inner_tensors["inner_elem"])

            def __repr__(self):
                return f"DoubleSizeMayberAddGeThreeTensor({repr(self.inner_elem)})"

            @classmethod
            def __torch_dispatch__(cls, func, types, args=(), kwargs=None):
                if kwargs is None:
                    kwargs = {}

                args_inner = torch.utils._pytree.tree_map_only(
                    DoubleSizeMaybeAddGeThreeTensor, lambda x: x.inner_elem, args
                )
                out_inner = func(*args_inner, **kwargs)

                # Add guards on the  inner tensor's sizes
                if args_inner[0].shape[0] > 3:
                    out_inner += 2

                return DoubleSizeMaybeAddGeThreeTensor(out_inner)

        curr_var_to_val = None
        curr_var_to_sources = None
        guards = None

        def backend(gm, args):
            context = torch._guards.TracingContext.get()

            # Grab info on sources and guards from the shapeenv
            nonlocal curr_var_to_val
            nonlocal curr_var_to_sources
            nonlocal guards

            guards = [str(g.expr) for g in context.fake_mode.shape_env.guards]
            curr_var_to_val = {
                str(k): v for k, v in context.fake_mode.shape_env.var_to_val.items()
            }
            curr_var_to_sources = {
                str(k): v[0].name()
                for k, v in context.fake_mode.shape_env.var_to_sources.items()
            }
            return gm

        @torch.compile(backend=backend)
        def fn(x):
            if x.shape[0] < 13:
                return torch.mul(x, x)
            else:
                return torch.div(x, x)

        inp = torch.ones(4, 4)

        x = DoubleSizeMaybeAddGeThreeTensor(inp)
        torch._dynamo.mark_dynamic(x, 0)
        res = fn(x)
        # During fakeifying, we end up allocating a separate symint
        # for the outer and inner tensor (in this test, s0 is unused).
        expected_var_to_val = {
            "s0": 8,
            "s1": 4,
        }
        expected_var_to_sources = {
            "s0": "L['x'].size()[0]",
            "s1": "L['x'].inner_elem.size()[0]",
        }
        self.assertEqual(curr_var_to_val, expected_var_to_val)
        self.assertEqual(curr_var_to_sources, expected_var_to_sources)
        self.assertExpectedInline(
            "\n".join(guards),
            """\
Eq(2*s1, s0)
2*s1 < 13
s1 > 3""",
        )

    def test_wrapper_subclass_with_same_sized_inner_tensor(self):
        # shouldn't recompile for different sizes when dynamic=True
        sub1 = ScaledTensor(torch.randn(2, 4), torch.randn(6))
        sub2 = ScaledTensor(torch.randn(3, 5), torch.randn(7))
        self.assertFalse(_recompiles_for_inputs(func, (sub1,), (sub2,), dynamic=True))

        # should recompile for different data size when dynamic=False
        sub1 = ScaledTensor(torch.randn(2, 4), torch.randn(6))
        sub2 = ScaledTensor(torch.randn(3, 5), torch.randn(6))
        self.assertTrue(_recompiles_for_inputs(func, (sub1,), (sub2,), dynamic=False))

        # avoid recompile using manual mark_dynamic() for different data size
        sub1 = ScaledTensor(torch.randn(2, 4), torch.randn(6))
        # NB: mark_dynamic() on outer tensor should translate to inner tensors of the same size
        torch._dynamo.mark_dynamic(sub1, 0)
        torch._dynamo.mark_dynamic(sub1, 1)
        sub2 = ScaledTensor(torch.randn(3, 5), torch.randn(6))
        self.assertFalse(_recompiles_for_inputs(func, (sub1,), (sub2,), dynamic=False))

    def test_wrapper_subclass_with_differently_sized_inner_tensor(self):
        # should recompile for different scale size when dynamic=False
        sub1 = ScaledTensor(torch.randn(2, 4), torch.randn(3))
        sub2 = ScaledTensor(torch.randn(2, 4), torch.randn(5))
        self.assertTrue(_recompiles_for_inputs(func, (sub1,), (sub2,), dynamic=False))

        # still recompiles using manual mark_dynamic() on outer for different scale size
        sub1 = ScaledTensor(torch.randn(2, 4), torch.randn(3))
        # NB: mark_dynamic() on outer tensor doesn't translate to inner tensors of different size
        torch._dynamo.mark_dynamic(sub1, 0)
        torch._dynamo.mark_dynamic(sub1, 1)
        sub2 = ScaledTensor(torch.randn(2, 4), torch.randn(5))
        self.assertTrue(_recompiles_for_inputs(func, (sub1,), (sub2,), dynamic=False))

    def test_recompiles_with_optional_inner_tensor(self):
        def f(x):
            return x + 1

        # sub1 does not have the optional tensor specified while sub2 does
        sub1 = OptionalScaledTensor(torch.randn(2, 4), None)
        sub2 = OptionalScaledTensor(torch.randn(2, 4), torch.randn(2, 4))

        # sanity check; don't recompile for same input
        self.assertFalse(_recompiles_for_inputs(f, (sub1,), (sub1,), dynamic=True))
        self.assertFalse(_recompiles_for_inputs(f, (sub2,), (sub2,), dynamic=True))

        # these should recompile; optional tensor changes between specified and unspecified
        self.assertTrue(_recompiles_for_inputs(f, (sub1,), (sub2,), dynamic=True))
        self.assertTrue(_recompiles_for_inputs(f, (sub2,), (sub1,), dynamic=True))

        f_compiled = torch.compile(f, backend="aot_eager")
        self.assertEqual(f(sub1)._data, f_compiled(sub1)._data)
        self.assertEqual(f(sub2)._data, f_compiled(sub2)._data)

    def test_torch_dispatch_subclass_guard_recompile(self):
        x = torch.ones(2, 2)
        x_two = TwoTensor(x.clone(), x.clone())

        def fn(w):
            return torch.add(w, 1.0)

        fn_opt = torch.compile(backend="eager")(fn)

        ref = fn(x_two)
        res = fn_opt(x_two)
        self.assertEqual(ref, res)

        # ensure no recompilation on same input type
        with unittest.mock.patch("torch._dynamo.config.error_on_recompile", True):
            fn_opt(TwoTensor(x + 1, x + 2))

        # recompile!
        ref = fn(x)
        res = fn_opt(x)
        self.assertEqual(ref, res)

    def test_tensor_subclass_ctx_guards(self):
        x = CtxSubclassTensor(torch.ones(2), 3)
        x2 = CtxSubclassTensor(torch.ones(2), 3)
        x3 = CtxSubclassTensor(torch.ones(2), 4)
        _check_recompiles(self, lambda x: x * x, (x,), (x2,), False)
        _check_recompiles(self, lambda x: x * x, (x,), (x3,), True)

    def test_tensor_subclass_ctx_recursive_guards(self):
        x0 = torch.ones(2, 2)
        x1 = CtxSubclassTensor(x0.clone(), 2)
        x2 = CtxSubclassTensor(x0.clone(), 3)
        tt0 = TwoTensor(x0.clone(), x1)
        tt1 = TwoTensor(x0.clone(), x2)

        _check_recompiles(self, lambda x: x * x, (tt0,), (tt1,), True)

    def test_tensor_subclass_ctx_custom_guards_override(self):
        class CtxSubclassTensorCustomGuardFn(CtxSubclassTensor):
            @classmethod
            def __metadata_guard__(cls, orig_data, other):
                return orig_data[0] <= other[0]

        x = CtxSubclassTensorCustomGuardFn(torch.ones(2), 2)
        x2 = CtxSubclassTensorCustomGuardFn(torch.ones(2), 3)
        x3 = CtxSubclassTensorCustomGuardFn(torch.ones(2), 1)
        _check_recompiles(self, lambda x: x * x, (x,), (x2,), False)
        _check_recompiles(self, lambda x: x * x, (x,), (x3,), True)

    def test_tensor_subclass_ctx_custom_guards_error_arg_num(self):
        import torch._dynamo.exc

        class CtxSubclassTensorCustomGuardFn(CtxSubclassTensor):
            @classmethod
            def __metadata_guard__(cls, y):
                # Shouldn't reach here
                return False

        x = CtxSubclassTensorCustomGuardFn(torch.ones(2), 3)
        self.assertRaisesRegex(
            torch._dynamo.exc.InternalTorchDynamoError,
            "Tensor subclass method __metadata_guard__ must take exactly two subclass metadata arguments",
            lambda: torch.compile(lambda x: x * x)(x),
        )

    def test_tensor_subclass_ctx_custom_guards_error_not_classmethod(self):
        import torch._dynamo.exc

        class CtxSubclassTensorCustomGuardFn(CtxSubclassTensor):
            def __metadata_guard__(self, x, y):
                return False

        x = CtxSubclassTensorCustomGuardFn(torch.ones(2), 3)
        self.assertRaisesRegex(
            torch._dynamo.exc.InternalTorchDynamoError,
            "Tensor subclass method __metadata_guard__ must be a classmethod",
            lambda: torch.compile(lambda x: x * x)(x),
        )

    def test_torch_function_subclass_survives_into_aot_autograd(self):
        # If you have a tensor subclass that relies on dispatch into the same op
        # without unwrapping and calling torch._C.DisableTorchFunctionSubclass(),
        # the torch function-ness will survive into AOTAutograd. Today, NestedTensor
        # actually relies on this behavior! Because that torch function logic
        # runs during AOTAutograd, this test tests that there is no logic below
        # that relies torch function that gets unexpectedly disabled after we
        # redispatch from the subclass's torch function.
        class SubTensor(torch.Tensor):
            @staticmethod
            def __new__(cls, t):
                return torch.Tensor._make_wrapper_subclass(
                    cls,
                    t.shape,
                    t.stride(),
                    t.storage_offset(),
                    torch.contiguous_format,
                    t.dtype,
                    torch.strided,
                    t.device,
                    False,
                    t.requires_grad,
                    "sizes",
                    False,
                    False,
                    None,
                )

            def __init__(self, t):
                super().__init__()
                self._t = t

            def __tensor_flatten__(self):
                return ["_t"], {}

            @staticmethod
            def __tensor_unflatten__(inner_tensors, ctx, outer_size, outer_stride):
                t = inner_tensors["_t"]
                return SubTensor(t)

            def __repr__(self):
                return f"SubTensor({self._t})"

            @classmethod
            def __torch_function__(cls, func, types, args=(), kwargs=None):
                if kwargs is None:
                    kwargs = {}

                with torch._C.DisableTorchFunctionSubclass():
                    return func(*args, **kwargs)

            @classmethod
            def __torch_dispatch__(cls, func, types, args=(), kwargs=None):
                kwargs = {} if kwargs is None else kwargs
                new_args = pytree.tree_map_only(SubTensor, lambda s: s._t, args)
                output = func(*new_args, **kwargs)
                output = pytree.tree_map_only(
                    torch.Tensor, lambda t: SubTensor(t), output
                )
                return output

        @torch.compile(dynamic=True)
        def f(x):
            return x.unflatten(-1, [2, 5])

        s = SubTensor(torch.randn(3, 10))
        f(s)

    # Guard validation upsets the guard
    # https://github.com/pytorch/pytorch/issues/129936
    @unittest.expectedFailure
    def test_recompile_with_symbool_inputs(self):
        def f(pred: bool):
            if pred:
                return torch.ones([3, 4])
            else:
                return torch.ones([4, 3])

        def test_recompilation(
            f, x, sizes, exp_graphs, exp_frame_count, exp_shape_env_guards
        ):
            torch._dynamo.reset()
            shape_env = ShapeEnv()
            backend = torch._dynamo.testing.EagerAndRecordGraphs()
            cnt = torch._dynamo.testing.CompileCounterWithBackend(backend)
            f_cond = torch.compile(f, backend=cnt, fullgraph=True)
            with torch._subclasses.fake_tensor.FakeTensorMode(
                shape_env=shape_env
            ) as fake_mode:
                fake_inp = fake_mode.from_tensor(
                    x,
                    symbolic_context=StatelessSymbolicContext(
                        dynamic_sizes=[DimDynamic.DYNAMIC for i in range(x.dim())]
                    ),
                )
                for i, size in enumerate(sizes):
                    pred = fake_inp.size(0) == size
                    f_cond(pred)
                    actual = normalize_gm(
                        backend.graphs[exp_frame_count[i] - 1].print_readable(
                            print_output=False
                        )
                    )
                    actual_guard_str = [str(guard.expr) for guard in shape_env.guards]
                    self.assertExpectedInline(actual, exp_graphs[i])
                    self.assertEqual(cnt.frame_count, exp_frame_count[i])
                    self.assertEqual(actual_guard_str, exp_shape_env_guards[i])

        true_graph = """\
class GraphModule(torch.nn.Module):
    def forward(self):
        ones: "f32[3, 4]" = torch.ones([3, 4])
        return (ones,)
"""
        false_graph = """\
class GraphModule(torch.nn.Module):
    def forward(self):
        ones: "f32[4, 3]" = torch.ones([4, 3])
        return (ones,)
"""
        test_recompilation(
            f,
            torch.randn([3, 4]),
            [3, 3, 4, 5],
            exp_graphs=[true_graph, true_graph, false_graph, false_graph],
            exp_frame_count=[1, 1, 2, 2],
            exp_shape_env_guards=[
                [],
                # s0 is specialized and guarded in outter shape_env when dynamo checks the guards
                ["Eq(Piecewise((1, Eq(s0, 3)), (0, True)), 1)"],
                [
                    "Eq(Piecewise((1, Eq(s0, 3)), (0, True)), 1)",
                    "Ne(Piecewise((1, Eq(s0, 4)), (0, True)), 1)",
                ],
                [
                    "Eq(Piecewise((1, Eq(s0, 3)), (0, True)), 1)",
                    "Ne(Piecewise((1, Eq(s0, 4)), (0, True)), 1)",
                    "Ne(Piecewise((1, Eq(s0, 5)), (0, True)), 1)",
                ],
            ],
        )

        test_recompilation(
            f,
            torch.randn([3, 4]),
            [4, 5, 3, 3],
            exp_graphs=[false_graph, false_graph, true_graph, true_graph],
            exp_frame_count=[1, 1, 2, 2],
            exp_shape_env_guards=[
                [],
                # s0 is specialized and guarded in outter shape_env when dynamo checks the guards
                ["Ne(Piecewise((1, Eq(s0, 5)), (0, True)), 1)"],
                [
                    "Ne(Piecewise((1, Eq(s0, 5)), (0, True)), 1)",
                    "Eq(Piecewise((1, Eq(s0, 3)), (0, True)), 1)",
                ],
                [
                    "Ne(Piecewise((1, Eq(s0, 5)), (0, True)), 1)",
                    "Eq(Piecewise((1, Eq(s0, 3)), (0, True)), 1)",
                    "Eq(Piecewise((1, Eq(s0, 3)), (0, True)), 1)",
                ],
            ],
        )

    def test_wrapper_subclass_dynamo_attribute_access_on_intermediate(self):
        def f(x_subclass):
            tmp_subclass = torch.add(x, 1)
            return torch.mul(tmp_subclass._scale, tmp_subclass._constant)

        x = ScaledTensor(torch.randn(2, 4), torch.randn(3), constant=2)
        out_ref = f(x)
        out_test = torch.compile(f, backend="aot_eager", fullgraph=True)(x)
        self.assertEqual(out_ref, out_test)

    def test_support_bases(self):
        import abc

        import torch.fx._symbolic_trace

        class Meta(abc.ABCMeta, torch.fx._symbolic_trace.ProxyableClassMeta):
            def __new__(cls, name, bases, dct):
                x = super().__new__(cls, name, bases, dct)
                x.attr = 100
                return x

        class Multistreamable(abc.ABC):  # noqa: B024
            pass

        class Foo(Multistreamable, metaclass=Meta):
            pass

        @torch.compile(backend="eager", fullgraph=True)
        def f(x):
            typ = type(Foo())
            typ.__bases__
            return typ.__bases__

        self.assertEqual(f(torch.randn(1)), (Multistreamable,))

        @torch.compile(backend="eager", fullgraph=True)
        def g(x):
            typ = type(Foo())
            typ.__base__
            return typ.__base__

        self.assertEqual(g(torch.randn(1)), Multistreamable)

    @parametrize("dynamic", [False, True])
    def test_subclass_views(self, dynamic):
        def _get_views(t):  # returns (view: Tensor, expects_raises_false)
            # Note that any closed-over SymInts will be symbolicized during fake-ification.
            yield t.narrow(dim=-1, start=3, length=8), False
            yield t.split(5, -1)[2], False
            yield t.split_with_sizes([9, 6], -1)[1], False
            yield t.unsqueeze(-1).expand(4, 15, 10), False
            yield t.select(-1, 6), False
            # https://github.com/pytorch/pytorch/issues/128649
            yield t[2:3, 5:9], dynamic
            yield t.view(-1, 15), False

        def f(x):
            return x * 2

        compiled_f = torch.compile(
            f, backend="aot_eager", fullgraph=True, dynamic=dynamic
        )

        # Take a view of a subclass to pass as input.
        t = TwoTensor(torch.randn(4, 15), torch.randn(4, 15))
        for view, expects_raises in _get_views(t):
            torch._dynamo.reset()
            out_ref = f(view)
            if expects_raises:
                with self.assertRaises(AssertionError):
                    out_test = compiled_f(view)
            else:
                out_test = compiled_f(view)
                self.assertEqual(out_ref, out_test)

    @torch._dynamo.config.patch("inline_inbuilt_nn_modules", True)
    def test_mark_static_with_subclass_desugaring(self):
        from typing import Any, Callable, Dict, List, Optional

        from torch._dynamo.decorators import mark_static_address
        from torch._inductor.compile_fx import compile_fx
        from torch._inductor.cudagraph_utils import BoxedDeviceIndex
        from torch._inductor.utils import BoxedBool

        x_inner = torch.ones(4)
        x = TwoTensor(x_inner, x_inner)
        mark_static_address(x, guard=False)

        def inner_compile(
            gm: torch.fx.GraphModule,
            example_inputs: List[torch.Tensor],
            cudagraphs: Optional[BoxedBool] = None,
            static_input_idxs: Optional[List[int]] = None,
            is_backward: bool = False,
            graph_id: Optional[int] = None,
            cpp_wrapper: bool = False,
            aot_mode: bool = False,
            is_inference: bool = False,
            boxed_forward_device_index: Optional[BoxedDeviceIndex] = None,
            user_visible_outputs: Optional[Dict[str, None]] = None,
            layout_opt: Optional[bool] = None,
            extern_node_serializer: Optional[Callable[[List[Any]], Any]] = None,
        ):
            self.assertEqual(static_input_idxs, [1, 2])
            return gm

        compiler = functools.partial(compile_fx, inner_compile=inner_compile)

        @torch.compile(backend=compiler)
        def fn(t0, t1, t2):
            return t0 + t1 + t2 + 2

        fn(torch.ones(4), x, torch.ones(4))


instantiate_parametrized_tests(SubclassTests)


class TestNestedTensor(torch._dynamo.test_case.TestCase):
    def _get_jagged_tensor(self, nested_size, offsets, requires_grad=True):
        return get_jagged_tensor(nested_size, offsets, requires_grad)

    def _get_nc_jagged_tensor(self, inner_dim, starts, lengths, requires_grad=True):
        # Makes a jagged tensor with N constituent tensors with size
        # as specified ((S0, S1, S2), D)
        max_dim = (starts + lengths).max()
        values_tensor = torch.randn(
            starts.shape[0],
            max_dim.item(),
            inner_dim,
            requires_grad=requires_grad,
            dtype=torch.float64,
        )
        return jagged_from_tensor_and_lengths(values_tensor, starts, lengths)

    def _check_recompiles(self, fn, inputs1, inputs2, expected_recompiles):
        _check_recompiles(self, fn, inputs1, inputs2, expected_recompiles)

    def test_unary_does_not_recompile(self):
        nt1, _ = self._get_jagged_tensor(((2, 3, 4), 3), None)
        nt2, _ = self._get_jagged_tensor(((3, 4, 5, 6), 4), None)
        self._check_recompiles(lambda nt1: nt1.sin(), (nt1,), (nt2,), False)

    def test_binary_does_not_recompile(self):
        def binary(nt1, nt2):
            if nt1.shape == nt2.shape:
                return nt1 + nt2
            else:
                return nt1.sin()

        # NB: If we have shape e.g. (3, j0, 3), duck sizing will give us (s0, s1, s0).
        # This causes a recompile later on when it realizes the batch and last dim
        # should not always be equal. To avoid that, we use (3, j0, 5) here.
        nt1, offsets = self._get_jagged_tensor(((2, 3, 4), 5), None)
        nt2, _ = self._get_jagged_tensor(((2, 3, 4), 5), offsets)
        nt3, offsets = self._get_jagged_tensor(((3, 4, 5), 4), None)
        nt4, _ = self._get_jagged_tensor(((3, 4, 5), 4), offsets)
        self._check_recompiles(binary, (nt1, nt2), (nt3, nt4), False)

    def test_binary_recompiles(self):
        def binary(nt1, nt2):
            if nt1.shape == nt2.shape:
                return nt1 + nt2
            else:
                return nt1.sin()

        # Binary recompiles because singleton ints no longer match
        nt1, offsets = self._get_jagged_tensor(((2, 3, 4), 5), None)
        nt2, _ = self._get_jagged_tensor(((2, 3, 4), 5), offsets)
        nt3, _ = self._get_jagged_tensor(((2, 3, 4), 5), None)
        self._check_recompiles(binary, (nt1, nt2), (nt1, nt3), True)

<<<<<<< HEAD
=======
    def _validate_compile(self, fn, arg_fn):
        def _gen_grad_outputs(out_val):
            if isinstance(out_val, (list, tuple)):
                return tuple(torch.ones_like(c) for c in out_val)
            else:
                return (torch.ones_like(out_val),)

        with self.branch_nested_state():
            from torch.nested._internal.nested_tensor import _tensor_symint_registry

            # Validate that compilation does not modify eager state
            registry_before = list(_tensor_symint_registry.items())
            count_before = torch.nested._internal.nested_tensor._tensor_id_counter

            guards_exported = []
            guards_failed = []

            def append_guard_export(guards):
                for g in guards:
                    if g.code_list is not None:
                        guards_exported.append(g.code_list[0])

            def append_guard_fail(guards):
                guards_failed.extend(guards)

            compiled = torch._dynamo.optimize(
                nopython=True,
                backend="aot_eager",
                guard_export_fn=append_guard_export,
                guard_fail_fn=append_guard_fail,
            )(fn)
            registry_after = list(_tensor_symint_registry.items())
            count_after = torch.nested._internal.nested_tensor._tensor_id_counter
            self.assertEqual(registry_before, registry_after)
            self.assertEqual(count_before, count_after)

            args = arg_fn()
            compile_out = compiled(*args)
            compile_grads = []
            g_args = [arg for arg in args if arg.requires_grad]
            if len(g_args) > 0:
                compile_grad_outputs = _gen_grad_outputs(compile_out)
                compile_grads = torch.autograd.grad(
                    compile_out, inputs=g_args, grad_outputs=compile_grad_outputs
                )

        with self.branch_nested_state():
            args = arg_fn()
            ref_out = fn(*args)
            ref_grads = []
            g_args = [arg for arg in args if arg.requires_grad]
            if len(g_args) > 0:
                ref_grad_outputs = _gen_grad_outputs(ref_out)
                ref_grads = torch.autograd.grad(
                    ref_out, inputs=g_args, grad_outputs=ref_grad_outputs
                )

        # Validate correctness forward
        if isinstance(compile_out, (list, tuple)):
            # TODO: Fix assertEqual() to support NJTs so this isn't necessary
            self.assertEqual(len(compile_out), len(ref_out))
            for c, r in zip(compile_out, ref_out):
                self.assertEqualIgnoringNestedInts(c, r)
        else:
            self.assertEqualIgnoringNestedInts(compile_out, ref_out)

        # Validate correctness backward
        for compile_grad, ref_grad in zip(compile_grads, ref_grads):
            self.assertEqualIgnoringNestedInts(compile_grad, ref_grad)

        return guards_exported, guards_failed

    # Note: [What kind of guards are involved in nested tensor compilation]
    #
    # Until we implement UnionFind, dynamic shapes guards are not involved.
    # we rely only on dynamo's tensor aliasing guards.
    #
    # This is possible because dynamo able to generate tensor aliasing guards
    # not only for the outer tensor, but also for the inner tensor.
    #
    # The case where dynamic shapes guards would eventually come into play is
    # when my inputs are (1) two non-aliased tensors, but (2) declared as
    # equal using a "trust me assert equal" API.

    # Note: [Compiling nested tensor global state]
    #
    # Today there are two pieces of global eager state that NJTs deals with:
    # - tensor_id_counter: a global counter that assigns unique ids to tensors
    # - tensor_symint_registry: maps tensor to nested int
    #   - this is used in eager only (we should get rid of this because it is
    #     not necessary to cache nested int in eager)
    #   - during tracing, we DO need to cache nested int, but we do so on
    #     the FakeTensor.
    #
    # Ideally we would like to satisfy the following:
    # - (1) The eager state is not mutated during tracing
    # - (2) Running the compiled function should mutate the eager state in the
    #       same way that running the eager function would
    #       (a) The global counter should be incremented
    #       (b) The registry is updated in the same way
    #
    # Today we can satisfy (1) and (2a) but cannot satisfy (2b)
    #
    # Today, (1) is satisfied because we maintain a separate counter during
    # tracing, and cache nested int on FakeTensor instead of relying on
    # tensor_symint_registry.
    #
    # (2) is cannot be completely satisfied because we trace away the
    # side-effectful operations (which we can fix this by wrapping the
    # side-effectful operations in a custom op, and threading through effect
    # tokens.) The current plan is to do that in the UnionFind impl.
    #
    # Interestingly, despite this, the state is mutated in a way that is somewhat
    # close to what we want, e.g. if I construct a nested tensor using an
    # offsets in the compiled region and return it, AOTAutograd runtime wrapper
    # must rewrap the inner->inner graph outputs back into subclass. This
    # triggers the eager logic to run, updating the counter and registry.
    #
    # Notably however, compile differs in two ways from eager:
    # (1) The order in which the offsets are assigned ids is differnet
    #     the registry would be set in the order the offsets are returned
    #     which is not necessarily the same order as they were constructed.
    # (2) If a NestedTensor is not returned, then the AOTAutograd wrapping
    #     logic will not be triggered.
    #
    # I claim that correctness is not affected by these differences today.
    # e.g. there is never the case where two distinct offsets silently share
    # the same id.
    #
    # (1) is clearly not a problem, and (2) should only be a problem if
    # the nested int is returned on its own, without the corresponding NJT
    # being returned. This is not a problem in the current implementation
    # because returning only a shape is not supported!

    # Note: [Creating symbolic nested int]
    #
    # We must create a symbolic nested int when we construct a nested tensor
    # from a tensor. There are two main cases:
    #
    # 1. The offsets has NOT been used to construct a NJT
    #    - Create a new plain nested int with current val of fake nt id counter
    #    - Increment the fake nt id counter
    #    - Create a new symint with plain nested int as hint
    # 2. The offsets HAS been used to construct a NJT
    #    - Create a new symint with plain nested int as hint
    #
    # More details on case 2:
    # - During fakification of the offsets, we check the eager registry, and
    #   if the tensor HAS been used to construct a NJT,
    #   we create a symint, with the existing nested int as hint, and cache
    #   it on to the FakeTensor.
    #
    # [ Always use ephemeral source ]
    #
    # We create the new symint ALWAYS with ephemeral source whether that is
    # in case (1) or (2) even though we could've had a proper source for case (2).
    # Using a proper source would enable a few more (edge) cases, but since
    # we plan to handle things more holistically in the future anyway, we don't
    # bother doing so today.
    #
    # Using an ephemeral source has some consequences. But we are happy if
    # - We do not silently miss recompiles, e.g. we guard when necessary.
    #   We know that this is true, because dynamo guards alone are already
    #   sufficient.
    # - We are not producing errors for the cases we care about
    #
    # The main case we care about is when we guard that two shapes are equal.
    # In this case, the replacements logic would simplify away the ephemeral
    # symbol, and there is no error produced.
    # The unsupported case is when we guard that two shapes are not equal, in
    # which, we will try and fail to generate a guard.

    #
    # Case 1: in-graph construction where the offsets are passed as inputs
    #
    def test_in_graph_construction_from_input(self):
        # The offsets is passed as an input
        def fn(values, offsets):
            return torch.nested.nested_tensor_from_jagged(values * 2, offsets) * 2

        values = torch.randn(10, 5, requires_grad=True)
        offsets = torch.tensor([0, 2, 6, 10], dtype=torch.int64)
        self._validate_compile(fn, arg_fn=lambda: (values, offsets))

        # Do not specialize on the offsets
        with unittest.mock.patch("torch._dynamo.config.error_on_recompile", True):
            different_offsets = torch.tensor([0, 1, 5, 10], dtype=torch.int64)
            self._validate_compile(fn, arg_fn=lambda: (values, different_offsets))

    def test_in_graph_construction_from_input_2(self):
        # Construct two NJTs, both are passed as inputs
        def fn(values, offsets1, offsets2):
            nt1 = torch.nested.nested_tensor_from_jagged(values * 2, offsets1)
            nt2 = torch.nested.nested_tensor_from_jagged(values * 3, offsets2)
            return nt2, nt1

        values = torch.randn(10, 5, requires_grad=True)
        offsets = torch.tensor([0, 2, 6, 10], dtype=torch.int64)
        offsets2 = torch.tensor([0, 1, 4, 10], dtype=torch.int64)
        # 1. Offsets are different
        guards_exported, guards_failed = self._validate_compile(
            fn, arg_fn=lambda: (values, offsets, offsets2)
        )
        self.assertEqual(len(guards_failed), 0)
        self.assertNotIn("L['offsets1'] is L['offsets2']", guards_exported)

        # TODO
        # 2. Offsets are the same
        new_guards_exported, _ = self._validate_compile(
            fn, arg_fn=lambda: (values, offsets, offsets)
        )
        self.assertTrue(any("Duplicate tensors found" in g for g in guards_failed))
        self.assertIn("L['offsets1'] is L['offsets2']", new_guards_exported)

        with unittest.mock.patch("torch._dynamo.config.error_on_recompile", True):
            offsets3 = offsets.clone()
            self._validate_compile(fn, arg_fn=lambda: (values, offsets3, offsets3))

        # Do a binary op
        def fn(values, offsets, offsets2):
            nt1 = torch.nested.nested_tensor_from_jagged(values * 2, offsets)
            nt2 = torch.nested.nested_tensor_from_jagged(values * 3, offsets2)
            return nt1 * nt2

        self._validate_compile(fn, arg_fn=lambda: (values, offsets, offsets))

    def test_in_graph_construction_from_input_4(self):
        # The offsets is taken from an NJT input
        def fn(nt, other_values):
            nt2 = torch.nested.nested_tensor_from_jagged(other_values, nt.offsets())
            return nt + nt2

        values = torch.randn(9, 5, requires_grad=True)
        other_values = torch.randn(9, 5, requires_grad=True)
        offsets = torch.tensor([0, 2, 6, 9], dtype=torch.int64)

        def arg_fn(values=values, other_values=other_values, offsets=offsets):
            nt = torch.nested.nested_tensor_from_jagged(values, offsets)
            return nt, other_values

        self._validate_compile(fn, arg_fn=arg_fn)

        # Do not specialize on the offsets
        with unittest.mock.patch("torch._dynamo.config.error_on_recompile", True):
            different_offsets = offsets.clone()

            def arg_fn(
                values=values, other_values=other_values, offsets=different_offsets
            ):
                nt = torch.nested.nested_tensor_from_jagged(values, different_offsets)
                return nt, other_values

            self._validate_compile(fn, arg_fn=arg_fn)

    def test_in_graph_construction_from_input_5(self):
        # Construct from lengths instead of offsets
        def fn(values, lengths):
            nt = torch.nested.nested_tensor_from_jagged(values, lengths=lengths)
            return nt.sin()

        values = torch.randn(9, 5, requires_grad=True)
        lengths = torch.tensor([2, 4, 3])
        self._validate_compile(fn, arg_fn=lambda: (values, lengths))

    #
    # Case 2: in-graph construction where offsets are graph intermediates
    #
    def test_in_graph_construction_from_intermediate(self):
        # offsets is an intermediate computed from lengths
        def fn(values, lengths):
            offsets = torch.cat([lengths.new_zeros(1), lengths.cumsum(0)])
            nt = torch.nested.nested_tensor_from_jagged(values, offsets)
            nt2 = torch.nested.nested_tensor_from_jagged(values, offsets)
            return (nt * nt2).sin()

        values = torch.randn(9, 5, requires_grad=True)
        lengths = torch.tensor([2, 4, 3])
        self._validate_compile(fn, arg_fn=lambda: (values, lengths))

        # Do not specialize on the lengths
        with unittest.mock.patch("torch._dynamo.config.error_on_recompile", True):
            different_lengths = lengths.clone()
            self._validate_compile(fn, arg_fn=lambda: (values, different_lengths))

    def test_in_graph_construction_from_intermediate_2(self):
        def fn(values, offsets):
            return torch.nested.nested_tensor_from_jagged(values * 2, offsets.clone())

        values = torch.randn(10, 5, requires_grad=True)
        offsets = torch.tensor([0, 2, 6, 10], dtype=torch.int64)
        self._validate_compile(fn, arg_fn=lambda: (values, offsets))

    def test_in_graph_construction_from_intermediate_3(self):
        # Note that due to CSE, clone is not necessarily called twice!
        def fn(values, offsets):
            nt1 = torch.nested.nested_tensor_from_jagged(values * 2, offsets.clone())
            nt2 = torch.nested.nested_tensor_from_jagged(values * 3, offsets.clone())
            return nt2, nt1

        values = torch.randn(10, 5, requires_grad=True)
        offsets = torch.tensor([0, 2, 6, 10], dtype=torch.int64)
        self._validate_compile(fn, arg_fn=lambda: (values, offsets))

    def test_in_graph_construction_from_intermediate_4(self):
        # Shared intermediate (should be same as case #1)
        def fn(values):
            offsets = torch.tensor([0, 2, 6, 10], dtype=torch.int64)
            nt = torch.nested.nested_tensor_from_jagged(values, offsets)
            values2 = torch.ones_like(values)
            nt2 = torch.nested.nested_tensor_from_jagged(values2, offsets)
            return nt * nt2

        values = torch.randn(10, 5).requires_grad_(True)
        self._validate_compile(fn, arg_fn=lambda: (values,))

    # AssertionError: s2 (could be from ['<ephemeral: intermediate_offsets_or_lengths>',
    @unittest.expectedFailure
    def test_in_graph_construction_from_intermediate_5(self):
        # non-shared intermediate
        def fn(values):
            offsets = torch.tensor([0, 2, 6, 10], dtype=torch.int64)
            nt = torch.nested.nested_tensor_from_jagged(values, offsets)
            values2 = torch.ones_like(values)
            nt2 = torch.nested.nested_tensor_from_jagged(values2, offsets.clone())
            if nt2.shape[1] != nt.shape[1]:
                return nt * 2
            else:
                return nt * 3

        values = torch.randn(10, 5).requires_grad_(True)
        self._validate_compile(fn, arg_fn=lambda: (values,))

    #
    # Case 3: in-graph construction where offsets are both direct graph inputs
    #         and passed in as part of an NJT's offsets.
    #
    def test_in_graph_construction_mixed(self):
        def fn(nt, values, offsets):
            nt2 = torch.nested.nested_tensor_from_jagged(values, offsets)
            return nt * nt2

        values = torch.randn(10, 5, requires_grad=True)
        offsets = torch.tensor([0, 2, 6, 10], dtype=torch.int64)

        def arg_fn(values=values, offsets=offsets):
            nt = torch.nested.nested_tensor_from_jagged(values, offsets)
            return nt, values, offsets

        self._validate_compile(fn, arg_fn)

    # See Note: [Creating symbolic nested int]
    # AssertionError: s2 (could be from ['<ephemeral: intermediate_offsets_or_lengths>',
    @unittest.expectedFailure
    def test_in_graph_construction_mixed_2(self):
        def fn(nt, values, offsets, nt2):
            # Intermediate offsets has ephemeral source
            intermediate_nt = torch.nested.nested_tensor_from_jagged(
                values, offsets.clone()
            )
            # This creates a dynamic shapes neq guard
            if nt2.shape[1] != intermediate_nt.shape[1]:
                # We should always go here.
                nt = nt * 2
            return nt

        values = torch.randn(10, 5, requires_grad=True)
        offsets = torch.tensor([0, 2, 6, 10], dtype=torch.int64)
        offsets2 = torch.tensor([0, 1, 4, 10], dtype=torch.int64)

        def arg_fn(values=values, offsets=offsets, offsets2=offsets2):
            # Values is shared, but it shouldn't matter
            nt = torch.nested.nested_tensor_from_jagged(values, offsets)
            nt2 = torch.nested.nested_tensor_from_jagged(values, offsets2)
            return nt, values, offsets, nt2

        self._validate_compile(fn, arg_fn)

    def test_in_graph_construction_mixed_3(self):
        # More involved mixed case
        def fn(nt, values, offsets):
            nt1 = torch.nested.nested_tensor_from_jagged(values * 2, offsets)
            nt2 = torch.nested.nested_tensor_from_jagged(values * 3, offsets)
            return nt1 + nt2 + nt

        values = torch.randn(9, 5, requires_grad=True)
        offsets = torch.tensor([0, 2, 6, 9], dtype=torch.int64)

        def arg_fn(values=values, offsets=offsets):
            nt = torch.nested.nested_tensor_from_jagged(values, offsets)
            return nt, values, offsets

        self._validate_compile(fn, arg_fn)

    def test_return_shape(self):
        nt, _ = self._get_jagged_tensor(((2, 3, 4), 5), None)

        def fn(nt):
            return (nt * 2).shape

        compiled = torch.compile(fn, fullgraph=True, backend="aot_eager")
        compiled(nt)

    def test_inference_tensor(self):
        with torch.inference_mode():
            nt, _ = self._get_jagged_tensor(((2, 3, 4), 5), None)

        def fn(n):
            return n * 2

        torch.compile(fn, backend="eager")(nt)

>>>>>>> 29b7852d
    # TODO: cannot parametrize this test class with device for some reason
    def _test_autograd(self, backend):
        a = torch.randn(2, 3, requires_grad=True, dtype=torch.float64)
        b = torch.randn(3, 3, requires_grad=True, dtype=torch.float64)
        c = torch.randn(4, 3, requires_grad=True, dtype=torch.float64)
        nt = torch.nested.as_nested_tensor([a, b, c], layout=torch.jagged)
        # TODO: Switch to public API when it exists
        nt2, _ = jagged_from_list([a, b, c], nt.offsets())

        def fn1(nt1, nt2):
            return (nt1 + nt2).sin().cos()

        compiled_f = torch.compile(fn1, fullgraph=True, backend=backend, dynamic=True)
        out = compiled_f(nt, nt2)
        out_buffer = out.values()
        ga, gb, gc = torch.autograd.grad(out_buffer.sum(), (a, b, c))

        out_ref = fn1(nt, nt2)
        out_buffer_ref = out_ref.values()
        ga_ref, gb_ref, gc_ref = torch.autograd.grad(out_buffer_ref.sum(), (a, b, c))

        self.assertTrue(torch.allclose(ga, ga_ref))
        self.assertTrue(torch.allclose(gb, gb_ref))
        self.assertTrue(torch.allclose(gc, gc_ref))

    def test_basic_autograd(self):
        self._test_autograd("aot_eager")

    @requires_cuda
    def test_basic_autograd_inductor(self):
        self._test_autograd("inductor")

    def test_subclass_with_mutation_in_graph(self):
        # In this graph, we have an in-graph mutation, i.e. a mutation that is allowed
        # to remain in the graph. Normally this is allowed, but it's not allowed if
        # the graph handles subclasses at all.
        # Whether the mutation is allowed or not allowed in the graph alters the number
        # of outputs from the forward graph. Previously, a bug in this handling meant
        # that sometimes the expected number and actual number of outputs from the
        # joint graph did not match, causing assertion failures.
        def fn(x, y):
            z = x.sin()
            y.sin_()
            return z.cos(), y.cos()

        fn_c = torch.compile(fn, backend="inductor")

        values = [torch.rand((i, 8), requires_grad=True) for i in range(1, 6)]
        values_copy = [x.detach().clone().requires_grad_(True) for x in values]

        nt, offsets = jagged_from_list(values, None)
        nt_copy, offsets = jagged_from_list(values_copy, offsets)
        y = torch.rand((4, 8))
        y_copy = y.clone()

        ret = fn_c(nt, y)[0]
        ref = fn(nt_copy, y_copy)[0]

        self.assertEqual(ret.values(), ref.values())

        ret.values().sum().backward()
        ref.values().sum().backward()
        for ref_v, res_v in zip(values_copy, values):
            self.assertEqual(ref_v.grad, res_v.grad)

    def test_unbind(self):
        # NB: If we have shape e.g. (3, j0, 3), duck sizing will give us (s0, s1, s0).
        # This causes a recompile later on when it realizes the batch and last dim
        # should not always be equal. To avoid that, we use (3, j0, 5) here.
        nt, _ = self._get_jagged_tensor(((2, 3, 4), 5), None)
        nt2, _ = self._get_jagged_tensor(((2, 3, 5), 2), None)
        nt3, _ = self._get_jagged_tensor(((2, 3, 4, 5), 3), None)

        def fn(x):
            return x.unbind()

        compiled_f = torch.compile(fn, fullgraph=True, backend="eager", dynamic=True)
        out = compiled_f(nt)

        out_ref = fn(nt)

        # correctness
        self.assertEqual(len(out), len(out_ref))
        for x, x_ref in zip(out, out_ref):
            self.assertTrue(torch.allclose(x, x_ref))

        # We specialize on the length of offsets, e.g. (1) we recompile if the
        # length of the offsets is different. (2) we don't recompile if the
        # length of the offsets is the same, even if the size of the constituent
        # tensors are different.
        self._check_recompiles(fn, (nt,), (nt2,), False)
        self._check_recompiles(fn, (nt,), (nt3,), True)

    def test_inline_nested_tensor_from_jagged(self):
        nt, _ = self._get_jagged_tensor(((2, 3, 4), 5), None)

        def fn(x):
            return torch.nested.nested_tensor_from_jagged(x.values() * 2, x.offsets())

        torch.compile(fn, fullgraph=True, backend="aot_eager")(nt)

    # The test here: nn.Parameters that are secretly subclasses
    # have a metaclass that overrides __isinstance__,
    # that dynamo needs to respect when it inlines the if statement.
    def test_param_subclass_isinstance_input(self):
        x_inner = torch.randn(16, 16, requires_grad=True)
        x = torch.nn.Parameter(TwoTensor(x_inner, x_inner))
        m = torch.nn.Linear(16, 16)
        m.weight = x

        def fn():
            if isinstance(m.weight, torch.nn.Parameter):
                return m.weight + 1
            else:
                return m.weight + 2

        out_ref = fn()
        out_test = torch.compile(fn, backend="aot_eager")()
        self.assertEqual(out_ref, out_test)

    def _input_view_test(self, nt_view_name):
        nt_view = VIEW_TEST_CASES[nt_view_name]()

        def fn(x):
            return x.sin()

        out_ref = fn(nt_view)
        torch._dynamo.reset()
        compile_fn = torch.compile(
            fn, fullgraph=True, backend="aot_eager", dynamic=True
        )
        out = compile_fn(nt_view)

        # Check metadata and values are correct
        self.assertTrue(out.size() == out_ref.size())
        self.assertTrue(out.stride() == out_ref.stride())
        if out.is_nested:
            self.assertTrue(torch.allclose(out.values(), out_ref.values()))
        else:
            self.assertTrue(torch.allclose(out, out_ref))

        # Check that no upper/lower bound guards are incurred
        def backend(gm, args):
            context = torch._guards.TracingContext.get()
            guards = [str(g.expr) for g in context.fake_mode.shape_env.guards]

            # varies based on the type of view
            guard_str = "\n".join(guards)
            if nt_view_name == "subclass_dense":
                self.assertExpectedInline(guard_str, """Eq(s3 - 1, s0)""")
            elif nt_view_name == "dense_subclass_dense_subclass":
                self.assertExpectedInline(
                    guard_str,
                    """\
Eq(s5 - 1, s2)
Eq(s11 - 1, s6)
Eq(s10, s8)""",
                )
            elif nt_view_name.startswith("base_is_nt_True"):
                self.assertExpectedInline(
                    guard_str,
                    """Eq(s3 - 1, s0)""",
                )
            else:
                self.assertExpectedInline(
                    guard_str,
                    """\
Eq(s4 - 1, s1)
Eq(s12 - 1, s7)
Eq(s11, s9)""",
                )
            return gm

        torch._dynamo.reset()
        compile_fn = torch.compile(fn, fullgraph=True, backend=backend, dynamic=True)
        out = compile_fn(nt_view)

    @parametrize(
        "nt_view_name",
        [k for k in VIEW_TEST_CASES.keys() if k != "subclass_dense_subclass_dense"],
    )
    def test_inputs_to_compiled_fn_are_views(self, nt_view_name):
        self._input_view_test(nt_view_name)

    def test_subclass_gives_static_shapes_when_dynamic_false(self):
        def check_graph(gm, *args):
            first_node_example_val = next(iter(gm.graph.nodes)).meta["example_value"]
            # We compiled with dynamic=False, expect no SymInt sizes on our placeholders
            self.assertTrue(
                all(isinstance(x, int) for x in first_node_example_val.shape)
            )
            return gm

        @torch.compile(backend=check_graph, dynamic=False)
        def f(x):
            return x + 1

        x_inner = torch.ones(4)
        x = TwoTensor(x_inner, x_inner)
        x_view = x.view(2, 2)
        out = f(x_view)

    # NJT1 -> Dense -> NJT2 -> Dense view
    # During view replay, the Dense -> NJT2 part will construct an intermediate,
    # symbolically-sized NJT that is immediately deconstructed to return the final dense
    # view. To construct this intermediate properly, we need the associated nested int
    # to be symbolic. This view is expected to fail compilation until symbolic nested ints
    # are cached onto fake offsets to solve this problem.
    @unittest.expectedFailure
    def test_subclass_dense_subclass_dense_view(self):
        self._input_view_test("subclass_dense_subclass_dense")


instantiate_parametrized_tests(TestNestedTensor)


if __name__ == "__main__":
    from torch._dynamo.test_case import run_tests

    run_tests()<|MERGE_RESOLUTION|>--- conflicted
+++ resolved
@@ -24,6 +24,7 @@
 )
 from torch.testing._internal.common_utils import (
     instantiate_parametrized_tests,
+    NestedTensorTestCase,
     parametrize,
     subtest,
 )
@@ -1708,7 +1709,7 @@
 instantiate_parametrized_tests(SubclassTests)
 
 
-class TestNestedTensor(torch._dynamo.test_case.TestCase):
+class TestNestedTensor(torch._dynamo.test_case.TestCase, NestedTensorTestCase):
     def _get_jagged_tensor(self, nested_size, offsets, requires_grad=True):
         return get_jagged_tensor(nested_size, offsets, requires_grad)
 
@@ -1762,8 +1763,6 @@
         nt3, _ = self._get_jagged_tensor(((2, 3, 4), 5), None)
         self._check_recompiles(binary, (nt1, nt2), (nt1, nt3), True)
 
-<<<<<<< HEAD
-=======
     def _validate_compile(self, fn, arg_fn):
         def _gen_grad_outputs(out_val):
             if isinstance(out_val, (list, tuple)):
@@ -2175,7 +2174,6 @@
 
         torch.compile(fn, backend="eager")(nt)
 
->>>>>>> 29b7852d
     # TODO: cannot parametrize this test class with device for some reason
     def _test_autograd(self, backend):
         a = torch.randn(2, 3, requires_grad=True, dtype=torch.float64)
@@ -2331,8 +2329,8 @@
                     guard_str,
                     """\
 Eq(s5 - 1, s2)
-Eq(s11 - 1, s6)
-Eq(s10, s8)""",
+Eq(s12 - 1, s7)
+Eq(s11, s9)""",
                 )
             elif nt_view_name.startswith("base_is_nt_True"):
                 self.assertExpectedInline(
@@ -2344,8 +2342,8 @@
                     guard_str,
                     """\
 Eq(s4 - 1, s1)
-Eq(s12 - 1, s7)
-Eq(s11, s9)""",
+Eq(s13 - 1, s8)
+Eq(s12, s10)""",
                 )
             return gm
 
