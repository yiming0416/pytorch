# Owner(s): ["module: dynamo"]
from unittest.mock import patch

import torch
import torch._dynamo.test_case
import torch._dynamo.testing
from torch._C import (
    _is_torch_function_all_disabled,
    _len_torch_function_stack,
    _pop_torch_function_stack,
    _push_on_torch_function_stack,
)
from torch.overrides import _get_current_function_mode_stack, BaseTorchFunctionMode
from torch.utils._device import DeviceContext
from torch.utils._python_dispatch import TorchDispatchMode


class TorchDispatchModeTests(torch._dynamo.test_case.TestCase):
    @classmethod
    def setUpClass(cls):
        super().setUpClass()

    @classmethod
    def tearDownClass(cls):
        super().tearDownClass()

    def test_skip_torch_dispatch_modes(self):
        class RewriteAddToMul(TorchDispatchMode):
            def __torch_dispatch__(self, func, types, args=(), kwargs=None):
                if func is torch.ops.aten.add.Tensor:
                    func = torch.ops.aten.mul.Tensor
                return func(*args, **kwargs)

        def fn(x):
            return x + x

        cnt = torch._dynamo.testing.CompileCounter()

        x = torch.tensor([3.0])
        with RewriteAddToMul():
            eager_res = fn(x)
            compiled_res = torch._dynamo.optimize(cnt)(fn)(x)

        self.assertEqual(eager_res, compiled_res)
        self.assertEqual(cnt.frame_count, 0)


class TorchFunctionModeTests(torch._dynamo.test_case.TestCase):
    @classmethod
    def setUpClass(cls):
        cls.default_device_old = torch.get_default_device()
        super().setUpClass()

    @classmethod
    def tearDownClass(cls):
        torch.set_default_device(cls.default_device_old)
        super().tearDownClass()

    def setUp(self):
        torch.set_default_device(None)

    def tearDown(self):
        torch.set_default_device(None)

    def _run_torch_function_mode_guard_test(self):
        class TestMode1(BaseTorchFunctionMode):
            pass

        class TestMode2(BaseTorchFunctionMode):
            pass

        cnt = torch._dynamo.testing.CompileCounter()

        @torch.compile(backend=cnt.__call__)
        def fn(x):
            return x + 1

        inp = torch.ones(2, 2)
        fn(inp)
        self.assertEqual(cnt.frame_count, 1)

        with TestMode1():
            fn(inp)
        self.assertEqual(cnt.frame_count, 2)

        with TestMode1(), TestMode2():
            fn(inp)
        self.assertEqual(cnt.frame_count, 3)

        with TestMode2(), TestMode1():
            fn(inp)
        self.assertEqual(cnt.frame_count, 4)

        with TestMode1():
            fn(inp)
        self.assertEqual(cnt.frame_count, 4)

    def _run_ignored_mode_types_test(self):
        class IgnoredMode(BaseTorchFunctionMode):
            pass

        cnt = torch._dynamo.testing.CompileCounter()

        @torch.compile(backend=cnt.__call__, fullgraph=True)
        def fn(x):
            return x + 1

        inp = torch.ones(2, 2)

        with patch(
            "torch._dynamo.variables.torch_function.IGNORED_MODES", {IgnoredMode}
        ):
            # initial compile
            fn(inp)

            # no recompile, mode ignored
            # note: the ref stack is length 0, and the stack we are checking against has length 2
            # we want to check both ref stack len > runtime stack, and ref stack len < runtime stack
            with IgnoredMode(), IgnoredMode():
                fn(inp)

            self.assertEqual(cnt.frame_count, 1)

            # recompile due to new mode on the stack
            with BaseTorchFunctionMode(), BaseTorchFunctionMode(), BaseTorchFunctionMode():
                fn(inp)

            self.assertEqual(cnt.frame_count, 2)

            # recompile
            # tests both ref stack len > runtime stack len for the above guard check
            # and ref stack len < runtime stack len for the initial zero mode case
            with BaseTorchFunctionMode(), IgnoredMode(), BaseTorchFunctionMode():
                fn(inp)

            self.assertEqual(cnt.frame_count, 3)

            # no recompile
            with IgnoredMode(), IgnoredMode(), BaseTorchFunctionMode(), BaseTorchFunctionMode():
                fn(inp)

            self.assertEqual(cnt.frame_count, 3)

        # This is tricky, basically the ignored modes are baked into the guard
        # IgnoredMode will be ignored forever by that guard.
        # This is okay since we don't expect to be modifying IGNORED_MODES
        # in the middle of execution except for the purposes of testing.
        torch._dynamo.reset()

        with IgnoredMode():
            fn(inp)

        self.assertEqual(cnt.frame_count, 4)

    @torch._dynamo.config.patch("enable_cpp_guard_manager", False)
    def test_torch_function_mode_guards_ignored_types_py(self):
        self._run_ignored_mode_types_test()

    def test_torch_function_mode_guards_ignored_types_cpp(self):
        self._run_ignored_mode_types_test()

    @torch._dynamo.config.patch("enable_cpp_guard_manager", False)
    def test_torch_function_mode_guards_py(self):
        self._run_torch_function_mode_guard_test()

    def test_torch_function_mode_guards_cpp(self):
        self._run_torch_function_mode_guard_test()

    def test_stack_state_mutation_default_device(self):
        m = BaseTorchFunctionMode()
        m1 = BaseTorchFunctionMode()
        with m, m1:

            @torch.compile(fullgraph=True)
            def fn(x):
                torch.set_default_device("cpu")
                _pop_torch_function_stack()

            fn(torch.ones(2, 2))
            _push_on_torch_function_stack(m1)

            stack = _get_current_function_mode_stack()
            self.assertIsInstance(stack[0], DeviceContext)
            self.assertEqual(stack[0].device, torch.device("cpu"))
            self.assertIs(stack[1], m)
            self.assertIs(stack[2], m1)

    def test_stack_state_clear_default_device(self):
        @torch.compile(fullgraph=True)
        def fn(x):
            torch.set_default_device(None)
            return x + 1

        fn(torch.ones(2, 2))
        stack = _get_current_function_mode_stack()
        self.assertEqual(len(stack), 0)

        m = BaseTorchFunctionMode()
        m1 = BaseTorchFunctionMode()

        # Stack populated, add device
        with m, m1:

            @torch.compile(fullgraph=True)
            def fn(x):
                torch.set_default_device("cpu")
                torch.set_default_device(None)
                torch.set_default_device("cpu")
                return x + 1

            fn(torch.ones(2, 2))
            stack = _get_current_function_mode_stack()
            self.assertEqual(stack[0].device, torch.device("cpu"))
            self.assertIs(stack[1], m)
            self.assertIs(stack[2], m1)

        # Stack populated, remove device
        torch.set_default_device("cpu")
        with m, m1:

            @torch.compile(fullgraph=True)
            def fn(x):
                torch.set_default_device(None)
                return x + 1

            fn(torch.ones(2, 2))
            stack = _get_current_function_mode_stack()
            self.assertIs(stack[0], m)
            self.assertIs(stack[1], m1)

        @torch.compile(fullgraph=True)
        def fn(x):
            torch.set_default_device("cpu")
            torch.set_default_device("cpu")
            return x + 1

        fn(torch.ones(2, 2))
        stack = _get_current_function_mode_stack()
        self.assertEqual(stack[0].device, torch.device("cpu"))
        torch.set_default_device(None)

    def test_pop_torch_function_mode(self):
        m = BaseTorchFunctionMode()
        with m:

            @torch.compile(fullgraph=True)
            def fn(x):
                _pop_torch_function_stack()
                return x + 1

            fn(torch.ones(2, 2))

            self.assertEqual(_len_torch_function_stack(), 0)
            # reset stack so __exit__ doesn't crash
            _push_on_torch_function_stack(m)

        self.assertEqual(_len_torch_function_stack(), 0)

    def test_error_empty_stack_pop_torch_function_mode(self):
        @torch.compile(fullgraph=True)
        def fn(x):
            _pop_torch_function_stack()
            return x + 1

        self.assertRaisesRegex(
            torch._dynamo.exc.Unsupported,
            "Popping from an empty torch function mode stack",
            lambda: fn(torch.ones(2, 2)),
        )

    def test_push_torch_function_mode(self):
        m = BaseTorchFunctionMode()
        with m:

            @torch.compile(fullgraph=True)
            def fn(x, m):
                _push_on_torch_function_stack(m)
                return x + 1

            fn(torch.ones(2, 2), m)

            self.assertEqual(_len_torch_function_stack(), 2)
            # reset stack state
            _pop_torch_function_stack()

        self.assertEqual(_len_torch_function_stack(), 0)

    def test_len_torch_function_mode(self):
        m = BaseTorchFunctionMode()
        with m:

            @torch.compile(fullgraph=True)
            def fn(x):
                z = _len_torch_function_stack()
                return x + z

            res = fn(torch.ones(2, 2))
            self.assertEqual(res, torch.ones(2, 2) + 1)
            self.assertEqual(_len_torch_function_stack(), 1)

    def test_intermedate_torch_function_mode_construction_mutation(self):
        class TestMode(BaseTorchFunctionMode):
            def __init__(self, x):
                self.x = x

        @torch.compile(fullgraph=True)
        def fn(x):
            z = TestMode(2)
            z.y = 2
            return x + 1, z

        fn(torch.ones(2, 2))

    def test_torch_function_mode_enabled_guard(self):
        cnt = torch._dynamo.testing.CompileCounter()
        inp = torch.ones(2, 2)

        @torch.compile(backend=cnt.__call__)
        def fn(x):
            return x + 1

        with BaseTorchFunctionMode(), torch._C.DisableTorchFunctionSubclass():
            with torch._C.DisableTorchFunction():
                fn(inp)

            fn(inp)

        self.assertEqual(cnt.frame_count, 2)

<<<<<<< HEAD
=======
    def test_torch_function_all_disabled_api(self):
        state = _is_torch_function_all_disabled()
        self.assertFalse(state)

        with torch._C.DisableTorchFunction():
            state = _is_torch_function_all_disabled()
            self.assertTrue(state)

        state = _is_torch_function_all_disabled()
        self.assertFalse(state)

        with torch._C.DisableTorchFunctionSubclass():
            state = _is_torch_function_all_disabled()
            self.assertFalse(state)

>>>>>>> 9021b3d1

if __name__ == "__main__":
    from torch._dynamo.test_case import run_tests

    run_tests()<|MERGE_RESOLUTION|>--- conflicted
+++ resolved
@@ -327,8 +327,6 @@
 
         self.assertEqual(cnt.frame_count, 2)
 
-<<<<<<< HEAD
-=======
     def test_torch_function_all_disabled_api(self):
         state = _is_torch_function_all_disabled()
         self.assertFalse(state)
@@ -344,7 +342,6 @@
             state = _is_torch_function_all_disabled()
             self.assertFalse(state)
 
->>>>>>> 9021b3d1
 
 if __name__ == "__main__":
     from torch._dynamo.test_case import run_tests
