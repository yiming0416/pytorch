--- conflicted
+++ resolved
@@ -1099,8 +1099,6 @@
         self.assertEqual(x, x_opt)
         self.assertEqual(z.grad, z_opt.grad)
 
-<<<<<<< HEAD
-=======
     def test_data_ptr_access_copy(self):
         import torch._functorch.config as _config
 
@@ -1175,7 +1173,6 @@
                 y = torch.compile(f, backend="aot_eager", fullgraph=True)(x)
             self.assertTrue(backward_called)
 
->>>>>>> f34905f6
     # We don't know how to catch multiple mutations to the same memory location
     @unittest.expectedFailure
     def test_aot_autograd_expand_mutation_error(self):
