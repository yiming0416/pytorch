--- conflicted
+++ resolved
@@ -940,11 +940,6 @@
             namedtuple, Point2, [py_pytree.LeafSpec(), py_pytree.LeafSpec()]
         )
         roundtrip_spec = py_pytree.treespec_loads(py_pytree.treespec_dumps(spec))
-<<<<<<< HEAD
-        # The context in the namedtuple is different now because we recreated
-        # the namedtuple type.
-        self.assertEqual(spec._context._fields, roundtrip_spec._context._fields)
-=======
         self.assertEqual(spec, roundtrip_spec)
 
     def test_pytree_serialize_namedtuple_bad(self):
@@ -958,7 +953,6 @@
             NotImplementedError, "Please register using `_register_namedtuple`"
         ):
             py_pytree.treespec_dumps(spec)
->>>>>>> 3a537f32
 
     def test_pytree_custom_type_serialize_bad(self):
         class DummyType:
