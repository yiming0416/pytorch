--- conflicted
+++ resolved
@@ -56,13 +56,6 @@
 try:
     try:
         from .test_aot_inductor_utils import AOTIRunnerUtil
-<<<<<<< HEAD
-        from .test_control_flow import CondModels, prepend_predicates
-        from .test_torchinductor import copy_tests, requires_multigpu, TestFailure
-    except ImportError:
-        from test_aot_inductor_utils import AOTIRunnerUtil
-        from test_control_flow import CondModels, prepend_predicates
-=======
         from .test_control_flow import (
             CondModels,
             prepend_counters,
@@ -78,7 +71,6 @@
             prepend_predicates,
             WhileLoopModels,
         )
->>>>>>> 22ba180e
         from test_torchinductor import copy_tests, requires_multigpu, TestFailure
 except (unittest.SkipTest, ImportError) as e:
     if __name__ == "__main__":
@@ -979,8 +971,6 @@
             dynamic_shapes=dynamic_shapes,
         )
 
-<<<<<<< HEAD
-=======
     @skipIfRocm
     @common_utils.parametrize("dynamic", [False, True])
     def test_cond_non_tensor_predicates(self, dynamic):
@@ -1112,7 +1102,6 @@
 
         self.check_model(M(self.device), (torch.randn(5, 5, device=self.device),))
 
->>>>>>> 22ba180e
     def test_zero_grid_with_backed_symbols(self):
         class Repro(torch.nn.Module):
             def __init__(self):
