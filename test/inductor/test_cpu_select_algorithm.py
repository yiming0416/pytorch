# Owner(s): ["oncall: cpu inductor"]
import contextlib
import functools
import sys
import unittest
from typing import Optional
from unittest.mock import patch

import torch
import torch._dynamo.config
import torch._dynamo.config as dynamo_config
import torch._inductor.config as inductor_config
import torch._inductor.select_algorithm as select_algorithm
from torch._dynamo.utils import counters
from torch._inductor.cpu_vec_isa import VecAMX
from torch._inductor.test_case import run_tests, TestCase
from torch.testing._internal.common_device_type import (
    dtypes,
    instantiate_device_type_tests,
)
from torch.testing._internal.common_quantization import _generate_qdq_quantized_model
from torch.testing._internal.common_quantized import (
    _calculate_dynamic_per_channel_qparams,
)
from torch.testing._internal.common_utils import IS_MACOS, parametrize, TEST_MKL


try:
    try:
        from . import test_cpu_repro, test_torchinductor
    except ImportError:
        import test_cpu_repro
        import test_torchinductor
except unittest.SkipTest:
    if __name__ == "__main__":
        sys.exit(0)
    raise

check_model = test_torchinductor.check_model
set_num_threads = test_cpu_repro.set_num_threads

aten = torch.ops.aten


def patches(fn):
    def skip_cache(self, choices, name, key, benchmark):
        if benchmark is None:
            return {}
        timings = benchmark(choices)
        for choice, timing in timings.items():
            if isinstance(choice, select_algorithm.ExternKernelCaller):
                # we intentionally make ATEN kernel slower to cover the cases
                # where template kernels are always chosen with fusions applied
                # and correctness checks at runtime.
                timings[choice] = timing * 1000
        return timings

    for patcher in [
        dynamo_config.patch(verbose=True),
        # Fails due to https://github.com/pytorch/pytorch/issues/131929
        dynamo_config.patch(inline_inbuilt_nn_modules=False),
        inductor_config.patch(
            debug=True,
            max_autotune=True,
            epilogue_fusion=True,
            max_autotune_gemm_backends="CPP,ATEN",
        ),
        patch.object(select_algorithm, "VERIFY", dict(atol=1e-4, rtol=1e-4)),
        patch.object(select_algorithm.AlgorithmSelectorCache, "lookup", skip_cache),
    ]:
        fn = patcher(fn)

    @functools.wraps(fn)
    def wrapped(*args, **kwargs):
        counters.clear()
        torch.manual_seed(12345)
        return fn(*args, **kwargs)

    return wrapped


@contextlib.contextmanager
def verify(dtype):
    # For bfloat16 and half, we have to relax the tolerance
    # due to the difference associave orders in different
    # kernel implementations
    atol, rtol = 1e-4, 1e-4
    if dtype == torch.half or dtype == torch.bfloat16:
        atol, rtol = 1e-2, 1e-2
    with patch.object(select_algorithm, "VERIFY", dict(atol=atol, rtol=rtol)):
        yield atol, rtol


def _get_epilogue(epilogue: str, other: Optional[torch.Tensor] = None):
    if epilogue == "none":
        return lambda x: x
    elif epilogue == "relu":
        return torch.nn.ReLU()
    elif epilogue == "gelu":
        return torch.nn.GELU()
    elif epilogue == "silu":
        return torch.nn.SiLU()
    elif epilogue == "sigmoid":
        return torch.nn.Sigmoid()
    elif epilogue == "tanh":
        return torch.nn.Tanh()
    elif epilogue == "hardswish":
        return torch.nn.Hardswish()
    elif epilogue == "hardsigmoid":
        return torch.nn.Hardsigmoid()
    elif epilogue == "leaky_relu":
        return torch.nn.LeakyReLU()
    elif epilogue == "hardtanh":
        return torch.nn.Hardtanh()
    elif epilogue == "add":
        return lambda x: x + other
    elif epilogue == "sub":
        return lambda x: x - other
    elif epilogue == "mul":
        return lambda x: x * other
    elif epilogue == "div":
        return lambda x: x / other


class BaseTestSelectAlgorithm(TestCase):
    def _check_amx_counter(self, vec_amx):
        if vec_amx:
            self.assertTrue(counters["inductor"]["cpp_micro_gemm_amx_counter"] > 0)
        else:
            self.assertEqual(counters["inductor"]["cpp_micro_gemm_amx_counter"], 0)


class TestSelectAlgorithm(BaseTestSelectAlgorithm):
    common = check_model

    @inductor_config.patch({"freezing": True})
    @patches
    @torch.no_grad
    @unittest.skipIf(not TEST_MKL, "Test requires MKL")
    @parametrize("batch_size", (1, 2, 1000))
    @parametrize("in_features", (1, 1000))
    @parametrize("out_features", (1, 1024))
    @parametrize("bias", (True, False))
    @parametrize("input_3d", (True, False))
    @dtypes(torch.float, torch.bfloat16, torch.half)
    def test_linear_static_shapes(
        self, batch_size, in_features, out_features, bias, input_3d, dtype
    ):
        class M(torch.nn.Module):
            def __init__(self, bias):
                super().__init__()
                self.linear = torch.nn.Linear(in_features, out_features, bias)

            def forward(self, x):
                return self.linear(x)

        counters.clear()
        mod = M(bias=bias).to(dtype=dtype).eval()
        B = (2, batch_size) if input_3d else (batch_size,)
        v = torch.randn(*B, in_features).to(dtype=dtype)
        with verify(dtype) as (atol, rtol):
            self.common(mod, (v,), atol=atol, rtol=rtol)
        if (
            counters["inductor"]["decompose_mm"] > 0
            or counters["inductor"]["decompose_addmm"] > 0
        ):
            # This is a special case where we go directly with vectorized codegen
            self.assertEqual(counters["inductor"]["select_algorithm_autotune"], 0)
        else:
            self.assertEqual(counters["inductor"]["select_algorithm_autotune"], 1)

    @inductor_config.patch({"freezing": True})
    @patches
    @torch.no_grad
    @unittest.skipIf(not TEST_MKL, "Test requires MKL")
    @parametrize("bias", (True, False))
    @dtypes(torch.float)
    def test_linear_input_transpose(self, bias, dtype):
        batch_size = 384
        in_features = 196
        out_features = 384

        class M(torch.nn.Module):
            def __init__(self, bias):
                super().__init__()
                self.linear = torch.nn.Linear(in_features, out_features, bias)

            @torch.compile
            def forward(self, x):
                return self.linear(x)

        counters.clear()
        mod = M(bias=bias).to(dtype=dtype).eval()
        v = torch.randn(in_features, batch_size).to(dtype=dtype)
        self.common(mod, (v.transpose(0, 1),))
        # TODO(jgong5): support transposed input
        self.assertEqual(counters["inductor"]["select_algorithm_autotune"], 0)

    @inductor_config.patch({"freezing": True})
    @patches
    @torch.no_grad
    @unittest.skipIf(not TEST_MKL, "Test requires MKL")
    @parametrize("batch_size", (384,))
    @parametrize("in_features", (196,))
    @parametrize("out_features", (384, 385))
    @parametrize("bias", (True, False))
    @parametrize(
        "epilogue",
        (
            "relu",
            "gelu",
            "silu",
            "sigmoid",
            "tanh",
            "hardswish",
            "hardsigmoid",
            "leaky_relu",
            "hardtanh",
            "add",
            "sub",
            "mul",
            "div",
        ),
    )
    @dtypes(torch.float, torch.bfloat16, torch.half)
    def test_linear_with_pointwise(
        self, batch_size, in_features, out_features, bias, epilogue, dtype
    ):
        class M(torch.nn.Module):
            def __init__(self, bias, epilogue, other):
                super().__init__()
                self.linear = torch.nn.Linear(in_features, out_features, bias)
                self.epilogue = _get_epilogue(epilogue, other)

            def forward(self, x):
                return self.epilogue(self.linear(x))

        counters.clear()
        v = torch.randn(batch_size, in_features).to(dtype=dtype)
        u = torch.randn(batch_size, out_features).to(dtype=dtype)
        mod = M(bias=bias, epilogue=epilogue, other=u).to(dtype=dtype).eval()
        with verify(dtype) as (atol, rtol):
            self.common(mod, (v,), atol=atol, rtol=rtol)
        self.assertEqual(counters["inductor"]["select_algorithm_autotune"], 1)
        if (
            (
                dtype == torch.bfloat16
                or (
                    dtype == torch.float16
                    and torch.ops.mkldnn._is_mkldnn_fp16_supported()
                )
            )
            and epilogue != "mul"
            and epilogue != "div"
            or (dtype == torch.half and epilogue == "add" and not bias)
        ):
            # Several scenarios where epilogue fusion is not counted in:
            # 1. For bfloat16, the epilogue fusion is part of the template,
            #    not fused via scheduler. This will also be true for float16 when
            #    hardware has the float16 instruction. The exception is mul or
            #    div fusion which is not supported for oneDNN linear.
            # 2. For float16, since oneDNN linear is not applied, linear w/o bias
            #    plus epilogue add is treated as linear w/ bias.
            self.assertEqual(counters["inductor"]["cpp_epilogue_fusion_counter"], 0)
        else:
            self.assertEqual(counters["inductor"]["cpp_epilogue_fusion_counter"], 1)

    @inductor_config.patch({"freezing": True})
    @patches
    @torch.no_grad
    @unittest.skipIf(not TEST_MKL, "Test requires MKL")
    @parametrize("batch_size", (384,))
    @parametrize("in_features", (196,))
    @parametrize("out_features", (128, 129))
    @parametrize("bias", (True, False))
    @parametrize(
        "epilogue",
        (
            "none",
            "relu",
            "add",
            "sub",
            "mul",
        ),
    )
    @dtypes(torch.float, torch.bfloat16, torch.half)
    def test_linear_with_transpose(
        self, batch_size, in_features, out_features, bias, epilogue, dtype
    ):
        class M(torch.nn.Module):
            def __init__(self, bias, epilogue, other):
                super().__init__()
                self.epilogue = _get_epilogue(epilogue, other)
                self.linear = torch.nn.Linear(in_features, out_features, bias)

            def forward(self, x, y):
                return self.epilogue(self.linear(x)).transpose(0, 1) + y

        counters.clear()
        v = torch.randn(batch_size, in_features).to(dtype=dtype)
        u = torch.randn(out_features, batch_size).to(dtype=dtype)
        other = torch.randn(batch_size, out_features).to(dtype=dtype)
        mod = M(bias=bias, epilogue=epilogue, other=other).to(dtype=dtype).eval()
        with verify(dtype) as (atol, rtol):
            self.common(mod, (v, u), atol=atol, rtol=rtol)
        self.assertEqual(counters["inductor"]["select_algorithm_autotune"], 1)
        self.assertEqual(counters["inductor"]["cpp_epilogue_fusion_counter"], 1)

    @inductor_config.patch({"freezing": True})
    @patches
    @torch.no_grad
    @parametrize("batch_size", (1,))
    @parametrize("in_features", (16,))
    @parametrize("image_size", (18,))
    @parametrize("out_features", (32,))
    @parametrize(
        "bias",
        (
            False,
            True,
        ),
    )
    @parametrize(
        "has_non_epilogue_users",
        (
            True,
            False,
        ),
    )
    @dtypes(torch.bfloat16)
    def test_linear_with_permute(
        self,
        batch_size,
        in_features,
        image_size,
        out_features,
        bias,
        has_non_epilogue_users,
        dtype,
    ):
        # Reproducer from the convnext model in timm
        class M(torch.nn.Module):
            def __init__(self, bias, has_non_epilogue_users):
                super().__init__()
                self.linear = torch.nn.Linear(in_features, out_features, bias)
                self._frozen_param398 = torch.randn(batch_size, out_features, 1, 1)
                self.conv = torch.nn.Conv2d(
                    out_features,
                    out_features,
                    kernel_size=7,
                    padding=3,
                    groups=out_features,
                )
                self.linear2 = torch.nn.Linear(out_features, out_features, bias)
                self._frozen_param400 = torch.randn(batch_size, out_features, 1, 1)
                self.has_non_epilogue_users = has_non_epilogue_users

            def forward(self, mul_272, _convolution_pointwise_default_31):
                out1 = torch.ops.prims.convert_element_type.default(
                    mul_272, torch.bfloat16
                )
                mul_272 = None

                _linear_pointwise_default_131 = self.linear(out1)
                permute_188 = torch.ops.aten.permute.default(
                    _linear_pointwise_default_131, [0, 3, 1, 2]
                )

                mul_273 = torch.ops.aten.mul.Tensor(permute_188, self._frozen_param398)
                add_187 = torch.ops.aten.add.Tensor(
                    mul_273, _convolution_pointwise_default_31
                )
                convert_element_type_847 = torch.ops.prims.convert_element_type.default(
                    add_187, torch.bfloat16
                )
                _convolution_pointwise_default_29 = self.conv(convert_element_type_847)
                permute_189 = torch.ops.aten.permute.default(
                    _convolution_pointwise_default_29, [0, 2, 3, 1]
                )
                permute_189 = self.linear2(permute_189)
                permute_189 = torch.ops.aten.permute.default(permute_189, [0, 3, 1, 2])
                permute_189 = torch.ops.aten.mul.Tensor(
                    permute_189, self._frozen_param400
                )
                # If template_buffer will be used by nodes other than the epilogue nodes,
                # we can't alias the template_buffer with the Y buffer.
                if self.has_non_epilogue_users:
                    add_191 = torch.ops.aten.add.Tensor(permute_189, add_187)
                    return add_191
                return permute_189

        view_12 = torch.randn(batch_size, image_size, image_size, in_features)
        _convolution_pointwise_default_31 = torch.randn(
            batch_size, out_features, image_size, image_size
        ).to(memory_format=torch.channels_last)

        mod = M(bias=bias, has_non_epilogue_users=has_non_epilogue_users).eval()
        with verify(dtype) as (atol, rtol), torch.cpu.amp.autocast():
            self.common(
                mod,
                (
                    view_12,
                    _convolution_pointwise_default_31,
                ),
                atol=atol,
                rtol=rtol,
            )
        self.assertEqual(counters["inductor"]["select_algorithm_autotune"], 2)
        self.assertEqual(counters["inductor"]["cpp_epilogue_fusion_counter"], 2)

    @inductor_config.patch({"freezing": True})
    @patches
    @torch.no_grad
    @unittest.skipIf(not TEST_MKL, "Test requires MKL")
    @parametrize("batch_size", (8,))
    @parametrize("in_features", (3,))
    @parametrize("linear_in_features", (384,))
    @parametrize("out_features", (196,))
    @parametrize("bias", (True,))
    @dtypes(torch.float)
    def test_linear_with_input_of_flexible_layout(
        self, batch_size, in_features, linear_in_features, out_features, bias, dtype
    ):
        # Reproducer from the resmlp_12_224 model in timm
        flatten_BS = int(batch_size * linear_in_features)

        class M(torch.nn.Module):
            def __init__(self, bias):
                super().__init__()
                self.conv = torch.nn.Conv2d(
                    in_features,
                    linear_in_features,
                    kernel_size=16,
                    padding=0,
                    stride=16,
                    dilation=1,
                    groups=1,
                )
                self._frozen_param151 = torch.randn(1, 1, linear_in_features)
                self._frozen_param3 = torch.randn(1, 1, linear_in_features)
                self._frozen_param2 = torch.randn(linear_in_features)

                self.linear = torch.nn.Linear(out_features, out_features, bias)

            def forward(self, arg150_1):
                _convolution_pointwise_default = self.conv(arg150_1)
                view_73 = torch.ops.aten.reshape.default(
                    _convolution_pointwise_default,
                    [batch_size, linear_in_features, out_features],
                )
                _convolution_pointwise_default = None
                permute_62 = torch.ops.aten.permute.default(view_73, [0, 2, 1])
                view_73 = None
                mul_111 = torch.ops.aten.mul.Tensor(self._frozen_param151, permute_62)
                add_73 = torch.ops.aten.add.Tensor(self._frozen_param3, mul_111)
                permute_63 = torch.ops.aten.permute.default(add_73, [0, 2, 1])
                add_73 = None
                view_74 = torch.ops.aten.reshape.default(
                    permute_63, [flatten_BS, out_features]
                )
                permute_63 = None
                _mkl_linear_36 = self.linear(view_74)
                view_75 = torch.ops.aten.reshape.default(
                    _mkl_linear_36, [batch_size, linear_in_features, out_features]
                )
                _mkl_linear_36 = None
                permute_65 = torch.ops.aten.permute.default(view_75, [0, 2, 1])
                view_75 = None
                mul_112 = torch.ops.aten.mul.Tensor(self._frozen_param2, permute_65)
                _frozen_param2 = permute_65 = None
                add_74 = torch.ops.aten.add.Tensor(permute_62, mul_112)
                permute_62 = mul_112 = None
                return add_74

        v = torch.randn(batch_size, in_features, 224, 224).to(dtype=dtype)
        mod = M(bias=bias).to(dtype=dtype).eval()
        with verify(dtype) as (atol, rtol):
            self.common(mod, (v,), atol=atol, rtol=rtol)
        self.assertEqual(counters["inductor"]["select_algorithm_autotune"], 0)
        self.assertEqual(counters["inductor"]["cpp_epilogue_fusion_counter"], 0)

    @inductor_config.patch({"freezing": True})
    @patches
    @torch.no_grad
    @unittest.skipIf(not TEST_MKL, "Test requires MKL")
    @parametrize("batch_size", (384,))
    @parametrize("in_features", (196,))
    @parametrize("out_features", (384, 385))
    @parametrize("bias", (True, False))
    @parametrize(
        "unary",
        ("relu",),
    )
    @parametrize(
        "binary",
        (
            "add",
            "sub",
            "mul",
            "div",
        ),
    )
    @dtypes(torch.float, torch.bfloat16, torch.half)
    def test_linear_with_unary_binary(
        self, batch_size, in_features, out_features, bias, unary, binary, dtype
    ):
        class M(torch.nn.Module):
            def __init__(self, bias, unary, binary, other):
                super().__init__()
                self.linear = torch.nn.Linear(in_features, out_features, bias)
                self.unary = _get_epilogue(unary)
                self.binary = _get_epilogue(binary, other)

            def forward(self, x):
                return self.binary(self.unary(self.linear(x)))

        counters.clear()
        v = torch.randn(batch_size, in_features).to(dtype=dtype)
        u = torch.randn(batch_size, out_features).to(dtype=dtype)
        mod = M(bias=bias, unary=unary, binary=binary, other=u).to(dtype=dtype).eval()
        with verify(dtype) as (atol, rtol):
            self.common(mod, (v,), atol=atol, rtol=rtol)
        self.assertEqual(counters["inductor"]["select_algorithm_autotune"], 1)
        self.assertEqual(counters["inductor"]["cpp_epilogue_fusion_counter"], 1)

    @inductor_config.patch({"freezing": True})
    @patches
    @torch.no_grad
    @parametrize("batch_size", (1024,))
    @parametrize("in_features", (1024,))
    @parametrize("out_features", (1024, 1025))
    @parametrize("bias", (True, False))
    @dtypes(torch.bfloat16)
    def test_linear_amx(self, batch_size, in_features, out_features, bias, dtype):
        class M(torch.nn.Module):
            def __init__(self, bias):
                super().__init__()
                self.linear = torch.nn.Linear(in_features, out_features, bias)

            def forward(self, x):
                return self.linear(x)

        counters.clear()
        v = torch.randn(batch_size, in_features).to(dtype=dtype)
        mod = M(bias=bias).to(dtype=dtype).eval()
        with verify(dtype) as (atol, rtol):
            self.common(mod, (v,), atol=atol, rtol=rtol)
        self.assertEqual(counters["inductor"]["select_algorithm_autotune"], 1)
        vec_amx = VecAMX()
        self._check_amx_counter(vec_amx)

    @inductor_config.patch({"freezing": True})
    @patches
    @torch.no_grad
    @unittest.skipIf(not TEST_MKL, "Test requires MKL")
    @parametrize("batch_size", (8,))
    @parametrize("in_features", (128,))
    @parametrize("in_features_2", (196,))
    @parametrize("out_features", (256,))
    @parametrize(
        "bias",
        (True,),
    )
    @dtypes(torch.float32)
    def test_linear_with_multiple_reindexers(
        self,
        batch_size,
        in_features,
        in_features_2,
        out_features,
        bias,
        dtype,
    ):
        flatten_BS = int(batch_size * in_features_2)

        # Reproducer from the levit_128 model in timm
        class M(torch.nn.Module):
            def __init__(self, bias):
                super().__init__()
                self.conv = torch.nn.Conv2d(
                    64,
                    128,
                    kernel_size=3,
                    padding=1,
                    stride=2,
                    dilation=1,
                    groups=1,
                )
                self.linear = torch.nn.Linear(in_features, out_features, bias=False)
                self._frozen_param221 = torch.randn(out_features)
                self._frozen_param389 = torch.randn(out_features)
                self._frozen_param20 = torch.randn(out_features)
                self._frozen_param21 = torch.randn(out_features)

            def forward(self, view_368):
                _mkl_linear_57 = self.linear(view_368)
                view_369 = torch.ops.aten.reshape.default(
                    _mkl_linear_57, [batch_size, in_features_2, out_features]
                )
                _mkl_linear_57 = None

                view_370 = torch.ops.aten.reshape.default(
                    view_369, [flatten_BS, out_features]
                )
                view_369 = None
                sub_85 = torch.ops.aten.sub.Tensor(view_370, self._frozen_param221)
                view_370 = _frozen_param221 = None
                mul_261 = torch.ops.aten.mul.Tensor(sub_85, self._frozen_param389)
                sub_85 = _frozen_param389 = None
                mul_262 = torch.ops.aten.mul.Tensor(mul_261, self._frozen_param20)
                mul_261 = _frozen_param20 = None
                add_219 = torch.ops.aten.add.Tensor(mul_262, self._frozen_param21)
                mul_262 = _frozen_param21 = None
                view_371 = torch.ops.aten.reshape.default(
                    add_219, [batch_size, in_features_2, out_features]
                )
                add_219 = None

                add_220 = torch.ops.aten.add.Tensor(view_371, 3)
                clamp_min_35 = torch.ops.aten.clamp_min.default(add_220, 0)
                add_220 = None
                clamp_max_35 = torch.ops.aten.clamp_max.default(clamp_min_35, 6)
                clamp_min_35 = None
                mul_263 = torch.ops.aten.mul.Tensor(view_371, clamp_max_35)
                view_371 = clamp_max_35 = None
                div_51 = torch.ops.aten.div.Tensor(mul_263, 6)
                mul_263 = None

                return div_51

        view_368 = torch.randn(flatten_BS, in_features)

        mod = M(bias=bias).eval()
        with verify(dtype) as (atol, rtol):
            self.common(
                mod,
                (view_368,),
                atol=atol,
                rtol=rtol,
            )
        self.assertEqual(counters["inductor"]["select_algorithm_autotune"], 1)
        self.assertEqual(counters["inductor"]["cpp_epilogue_fusion_counter"], 2)

    @inductor_config.patch({"freezing": True})
    @patches
    @torch.no_grad
<<<<<<< HEAD
    @parametrize("batch_size", (8,))
    @parametrize("in_features", (3,))
    @parametrize("in_features2", (192,))
    @parametrize("image_size", (224,))
    @parametrize("out_features", (64,))
    @parametrize(
        "bias",
        (True,),
    )
    @dtypes(torch.float32)
    def test_linear_with_in_out_buffer(
        self,
        batch_size,
        in_features,
        in_features2,
        image_size,
        out_features,
        bias,
        dtype,
    ):
        # Reproducer from the coat_lite_mini model in timm
        class M(torch.nn.Module):
            def __init__(self, bias):
                super().__init__()
                self._frozen_param398 = torch.randn(batch_size, out_features, 1, 1)
                self.conv = torch.nn.Conv2d(
                    in_features,
                    out_features,
                    kernel_size=4,
                    padding=0,
                    stride=4,
                    dilation=1,
                    groups=1,
                )
                self.conv2 = torch.nn.Conv2d(
                    out_features,
                    out_features,
                    kernel_size=3,
                    padding=1,
                    stride=1,
                    dilation=1,
                    groups=out_features,
                )

                self.conv3 = torch.nn.Conv2d(
                    16,
                    16,
                    kernel_size=3,
                    padding=1,
                    stride=1,
                    dilation=1,
                    groups=16,
                )

                self.conv4 = torch.nn.Conv2d(
                    24,
                    24,
                    kernel_size=5,
                    padding=2,
                    stride=1,
                    dilation=1,
                    groups=24,
                )

                self.conv5 = torch.nn.Conv2d(
                    24,
                    24,
                    kernel_size=7,
                    padding=3,
                    stride=1,
                    dilation=1,
                    groups=24,
                )

                self.linear = torch.nn.Linear(out_features, in_features2, bias)

                self.linear2 = torch.nn.Linear(out_features, out_features, bias)
                self._frozen_param2 = torch.randn(out_features)
                self._frozen_param3 = torch.randn(out_features)
                self._frozen_param7 = torch.randn(out_features)
                self._frozen_param8 = torch.randn(out_features)
                self._frozen_param153 = torch.randn(batch_size, 1, out_features)

            def forward(self, arg152_1):
                _convolution_pointwise_default_35 = self.conv(arg152_1)
                arg152_1 = None

                view_168 = torch.ops.aten.reshape.default(
                    _convolution_pointwise_default_35, [8, 64, 3136]
                )
                _convolution_pointwise_default_35 = None
                permute_97 = torch.ops.aten.permute.default(view_168, [0, 2, 1])
                view_168 = None
                clone_65 = torch.ops.aten.clone.default(
                    permute_97, memory_format=torch.contiguous_format
                )
                permute_97 = None
                var_mean_21 = torch.ops.aten.var_mean.correction(
                    clone_65, [2], correction=0, keepdim=True
                )
                getitem_90 = var_mean_21[0]
                getitem_91 = var_mean_21[1]
                var_mean_21 = None
                add_82 = torch.ops.aten.add.Tensor(getitem_90, 1e-05)
                getitem_90 = None
                rsqrt_21 = torch.ops.aten.rsqrt.default(add_82)
                add_82 = None
                sub_29 = torch.ops.aten.sub.Tensor(clone_65, getitem_91)
                clone_65 = getitem_91 = None
                mul_82 = torch.ops.aten.mul.Tensor(sub_29, rsqrt_21)
                sub_29 = rsqrt_21 = None
                mul_83 = torch.ops.aten.mul.Tensor(mul_82, self._frozen_param2)
                mul_82 = None
                add_83 = torch.ops.aten.add.Tensor(mul_83, self._frozen_param3)
                mul_83 = None
                _frozen_param153 = self._frozen_param153
                cat_20 = torch.ops.aten.cat.default([_frozen_param153, add_83], 1)
                _frozen_param153 = add_83 = None
                slice_111 = torch.ops.aten.slice.Tensor(cat_20, 1, 0, 1)
                slice_113 = torch.ops.aten.slice.Tensor(
                    cat_20, 1, 1, 9223372036854775807
                )
                cat_20 = None
                permute_98 = torch.ops.aten.permute.default(slice_113, [0, 2, 1])
                slice_113 = None
                view_169 = torch.ops.aten.reshape.default(permute_98, [8, 64, 56, 56])
                permute_98 = None
                _convolution_pointwise_default_34 = self.conv2(view_169)

                add_84 = torch.ops.aten.add.Tensor(
                    _convolution_pointwise_default_34, view_169
                )
                _convolution_pointwise_default_34 = view_169 = None
                view_170 = torch.ops.aten.reshape.default(add_84, [8, 64, 3136])
                add_84 = None
                permute_99 = torch.ops.aten.permute.default(view_170, [0, 2, 1])
                view_170 = None
                cat_21 = torch.ops.aten.cat.default([slice_111, permute_99], 1)
                slice_111 = permute_99 = None
                var_mean_22 = torch.ops.aten.var_mean.correction(
                    cat_21, [2], correction=0, keepdim=True
                )
                getitem_92 = var_mean_22[0]
                getitem_93 = var_mean_22[1]
                var_mean_22 = None
                add_85 = torch.ops.aten.add.Tensor(getitem_92, 1e-06)
                getitem_92 = None
                rsqrt_22 = torch.ops.aten.rsqrt.default(add_85)
                add_85 = None
                sub_30 = torch.ops.aten.sub.Tensor(cat_21, getitem_93)
                getitem_93 = None
                mul_84 = torch.ops.aten.mul.Tensor(sub_30, rsqrt_22)
                sub_30 = rsqrt_22 = None
                mul_85 = torch.ops.aten.mul.Tensor(mul_84, self._frozen_param7)
                mul_84 = None
                add_86 = torch.ops.aten.add.Tensor(mul_85, self._frozen_param8)
                mul_85 = None
                view_171 = torch.ops.aten.reshape.default(add_86, [25096, 64])
                add_86 = None

                _mkl_linear_32 = self.linear(view_171)
                view_171 = None

                view_172 = torch.ops.aten.reshape.default(
                    _mkl_linear_32, [8, 3137, 192]
                )
                _mkl_linear_32 = None
                view_173 = torch.ops.aten.reshape.default(view_172, [8, 3137, 3, 8, 8])
                view_172 = None
                permute_101 = torch.ops.aten.permute.default(view_173, [2, 0, 3, 1, 4])
                view_173 = None
                unbind_8 = torch.ops.aten.unbind.int(permute_101)
                permute_101 = None
                getitem_94 = unbind_8[0]
                getitem_95 = unbind_8[1]
                getitem_96 = unbind_8[2]
                unbind_8 = None
                clone_66 = torch.ops.aten.clone.default(
                    getitem_95, memory_format=torch.contiguous_format
                )
                getitem_95 = None
                amax_8 = torch.ops.aten.amax.default(clone_66, [2], True)
                sub_31 = torch.ops.aten.sub.Tensor(clone_66, amax_8)
                clone_66 = amax_8 = None
                exp_8 = torch.ops.aten.exp.default(sub_31)
                sub_31 = None
                sum_9 = torch.ops.aten.sum.dim_IntList(exp_8, [2], True)
                div_8 = torch.ops.aten.div.Tensor(exp_8, sum_9)
                exp_8 = sum_9 = None
                permute_102 = torch.ops.aten.permute.default(div_8, [0, 1, 3, 2])
                div_8 = None
                expand_37 = torch.ops.aten.expand.default(permute_102, [8, 8, 8, 3137])
                permute_102 = None
                view_174 = torch.ops.aten.reshape.default(expand_37, [64, 8, 3137])
                expand_37 = None
                expand_38 = torch.ops.aten.expand.default(getitem_96, [8, 8, 3137, 8])
                clone_67 = torch.ops.aten.clone.default(
                    expand_38, memory_format=torch.contiguous_format
                )
                expand_38 = None
                view_175 = torch.ops.aten.reshape.default(clone_67, [64, 3137, 8])
                clone_67 = None
                bmm_16 = torch.ops.aten.bmm.default(view_174, view_175)
                view_174 = view_175 = None
                view_176 = torch.ops.aten.reshape.default(bmm_16, [8, 8, 8, 8])
                bmm_16 = None
                expand_39 = torch.ops.aten.expand.default(getitem_94, [8, 8, 3137, 8])
                clone_68 = torch.ops.aten.clone.default(
                    expand_39, memory_format=torch.contiguous_format
                )
                expand_39 = None
                view_177 = torch.ops.aten.reshape.default(clone_68, [64, 3137, 8])
                clone_68 = None
                expand_40 = torch.ops.aten.expand.default(view_176, [8, 8, 8, 8])
                view_176 = None
                view_178 = torch.ops.aten.reshape.default(expand_40, [64, 8, 8])
                expand_40 = None
                bmm_17 = torch.ops.aten.bmm.default(view_177, view_178)
                view_177 = view_178 = None
                view_179 = torch.ops.aten.reshape.default(bmm_17, [8, 8, 3137, 8])
                bmm_17 = None
                slice_116 = torch.ops.aten.slice.Tensor(
                    getitem_94, 2, 1, 9223372036854775807
                )
                getitem_94 = None
                slice_120 = torch.ops.aten.slice.Tensor(
                    getitem_96, 2, 1, 9223372036854775807
                )
                getitem_96 = None
                permute_103 = torch.ops.aten.permute.default(slice_120, [0, 1, 3, 2])
                slice_120 = None
                view_180 = torch.ops.aten.reshape.default(permute_103, [8, 64, 56, 56])
                permute_103 = None
                split_with_sizes_8 = torch.ops.aten.split_with_sizes.default(
                    view_180, [16, 24, 24], 1
                )
                view_180 = None
                getitem_97 = split_with_sizes_8[0]
                getitem_98 = split_with_sizes_8[1]
                getitem_99 = split_with_sizes_8[2]
                split_with_sizes_8 = None

                _convolution_pointwise_default_33 = self.conv3(getitem_97)
                _convolution_pointwise_default_32 = self.conv4(getitem_98)
                _convolution_pointwise_default_31 = self.conv5(getitem_99)

                cat_22 = torch.ops.aten.cat.default(
                    [
                        _convolution_pointwise_default_33,
                        _convolution_pointwise_default_32,
                        _convolution_pointwise_default_31,
                    ],
                    1,
                )
                _convolution_pointwise_default_33 = (
                    _convolution_pointwise_default_32
                ) = _convolution_pointwise_default_31 = None
                view_181 = torch.ops.aten.reshape.default(cat_22, [8, 8, 8, 3136])
                cat_22 = None
                permute_104 = torch.ops.aten.permute.default(view_181, [0, 1, 3, 2])
                view_181 = None

                mul_86 = torch.ops.aten.mul.Tensor(slice_116, permute_104)
                slice_116 = permute_104 = None
                constant_pad_nd_8 = torch.ops.aten.constant_pad_nd.default(
                    mul_86, [0, 0, 1, 0, 0, 0], 0.0
                )
                mul_86 = None
                mul_87 = torch.ops.aten.mul.Tensor(view_179, 0.3535533905932738)
                view_179 = None
                add_87 = torch.ops.aten.add.Tensor(mul_87, constant_pad_nd_8)
                mul_87 = constant_pad_nd_8 = None
                return add_87

        view_12 = torch.randn(batch_size, in_features, image_size, image_size)

        mod = M(bias=bias).eval()
        with verify(dtype) as (atol, rtol):
            self.common(
                mod,
                (view_12,),
                atol=atol,
                rtol=rtol,
            )
        self.assertEqual(counters["inductor"]["select_algorithm_autotune"], 1)
        self.assertEqual(counters["inductor"]["cpp_epilogue_fusion_counter"], 1)

    @inductor_config.patch({"freezing": True})
    @patches
    @torch.no_grad
    @unittest.skipIf(not TEST_MKL, "Test requires MKL")
    @parametrize("batch_size", (384,))
    @parametrize("in_features", (196,))
    @parametrize("out_features", (384, 385))
    @parametrize("bias", (True, False))
    @parametrize(
        "unary",
        ("relu",),
    )
    @parametrize(
        "binary",
        (
            "add",
            "sub",
            "mul",
            "div",
        ),
    )
    @dtypes(torch.float, torch.bfloat16, torch.half)
    def test_linear_with_unary_binary(
        self, batch_size, in_features, out_features, bias, unary, binary, dtype
    ):
        class M(torch.nn.Module):
            def __init__(self, bias, unary, binary, other):
                super().__init__()
                self.linear = torch.nn.Linear(in_features, out_features, bias)
                self.unary = _get_epilogue(unary)
                self.binary = _get_epilogue(binary, other)

            def forward(self, x):
                return self.binary(self.unary(self.linear(x)))

        counters.clear()
        v = torch.randn(batch_size, in_features).to(dtype=dtype)
        u = torch.randn(batch_size, out_features).to(dtype=dtype)
        mod = M(bias=bias, unary=unary, binary=binary, other=u).to(dtype=dtype).eval()
        with verify(dtype) as (atol, rtol):
            self.common(mod, (v,), atol=atol, rtol=rtol)
        self.assertEqual(counters["inductor"]["select_algorithm_autotune"], 1)
        self.assertEqual(counters["inductor"]["cpp_epilogue_fusion_counter"], 1)

    @inductor_config.patch({"freezing": True})
    @patches
    @torch.no_grad
    @parametrize("batch_size", (1024,))
    @parametrize("in_features", (1024,))
    @parametrize("out_features", (1024, 1025))
    @parametrize("bias", (True, False))
    @dtypes(torch.bfloat16)
    def test_linear_amx(self, batch_size, in_features, out_features, bias, dtype):
        class M(torch.nn.Module):
            def __init__(self, bias):
                super().__init__()
                self.linear = torch.nn.Linear(in_features, out_features, bias)

            def forward(self, x):
                return self.linear(x)

        counters.clear()
        v = torch.randn(batch_size, in_features).to(dtype=dtype)
        mod = M(bias=bias).to(dtype=dtype).eval()
        with verify(dtype) as (atol, rtol):
            self.common(mod, (v,), atol=atol, rtol=rtol)
        self.assertEqual(counters["inductor"]["select_algorithm_autotune"], 1)
        vec_amx = VecAMX()
        self._check_amx_counter(vec_amx)

    @inductor_config.patch({"freezing": True})
    @patches
    @torch.no_grad
=======
>>>>>>> c2755625
    @parametrize("batch_size", (384,))
    @parametrize("in_features", (196,))
    @parametrize("out_features", (384,))
    @parametrize("bias", (True, False))
    @dtypes(torch.bfloat16)
    def test_linear_with_embedding(
        self, batch_size, in_features, out_features, bias, dtype
    ):
        class M(torch.nn.Module):
            def __init__(self, bias):
                super().__init__()
                self.linear = torch.nn.Linear(in_features, out_features, bias).to(
                    dtype=dtype
                )
                self.emb = torch.nn.Embedding(64, out_features)

            def forward(self, idx, x):
                return self.emb(idx) + self.linear(x)

        idx = torch.randint(0, 64, (batch_size,))
        x = torch.randn(batch_size, in_features).to(dtype=dtype)
        mod = M(bias=bias).eval()
        with verify(dtype) as (atol, rtol):
            self.common(mod, (idx, x), atol=atol, rtol=rtol)
        self.assertEqual(counters["inductor"]["select_algorithm_autotune"], 1)
        self.assertEqual(counters["inductor"]["cpp_epilogue_fusion_counter"], 1)

    @inductor_config.patch({"freezing": True})
    @patches
    @torch.no_grad
    @parametrize("batch_size", (2,))
    @parametrize("in_features", (16,))
    @parametrize("seq_lens", (128,))
    @parametrize("out_features", (32,))
    @parametrize("bias", (True,))
    @dtypes(torch.bfloat16)
    def test_linear_with_indirect_indexing(
        self, batch_size, in_features, seq_lens, out_features, bias, dtype
    ):
        # Reproducer from the GPT2ForSequenceClassification model in HuggingFace
        class M(torch.nn.Module):
            def __init__(self, bias):
                super().__init__()
                self.wte = torch.nn.Embedding(128, seq_lens)
                self.wpe = torch.nn.Embedding(in_features, seq_lens)
                self.linear = torch.nn.Linear(out_features, seq_lens, bias)

            def forward(self, view_12, input_ids, view_9):
                inputs_embeds = self.wte(input_ids)

                position_ids = torch.arange(0, in_features, dtype=torch.long)
                position_ids = position_ids.unsqueeze(0)
                position_embeds = self.wpe(position_ids)

                add = inputs_embeds + position_embeds
                add_4 = view_9 + add

                _linear_pointwise_default_45 = self.linear(view_12)

                view_13 = torch.ops.aten.reshape.default(
                    _linear_pointwise_default_45, [batch_size, in_features, seq_lens]
                )
                out = torch.ops.aten.add.Tensor(add_4, view_13)

                return out

        view_12 = torch.randn(batch_size * in_features, out_features)
        input_ids = torch.randint(0, 128, (batch_size, in_features))
        view_9 = torch.randn(batch_size, in_features, seq_lens)
        mod = M(bias=bias).eval()
        with verify(dtype) as (atol, rtol), torch.cpu.amp.autocast():
            self.common(
                mod,
                (
                    view_12,
                    input_ids,
                    view_9,
                ),
                atol=atol,
                rtol=rtol,
            )
        self.assertEqual(counters["inductor"]["select_algorithm_autotune"], 1)
        self.assertEqual(counters["inductor"]["cpp_epilogue_fusion_counter"], 1)

    @inductor_config.patch({"freezing": True})
    @patches
    @torch.no_grad
    @unittest.skipIf(not TEST_MKL, "Test requires MKL")
    @parametrize("batch_size", (32,))
    @parametrize("in_features", (128,))
    @parametrize("out_features", (64, 65))
    @parametrize("bias", (False, True))
    @parametrize("input_3d", (False, True))
    @dtypes(torch.float32, torch.bfloat16)
    @parametrize(
        "epilogue",
        (
            "none",
            "relu",
            "gelu",
        ),
    )
    def test_quantized_linear_with_pointwise(
        self, batch_size, in_features, out_features, bias, input_3d, dtype, epilogue
    ):
        B = (2, batch_size) if input_3d else (batch_size,)
        input = torch.randn(*B, in_features).to(dtype=torch.float32)

        class M(torch.nn.Module):
            def __init__(self, bias):
                super().__init__()
                self.linear = torch.nn.Linear(in_features, out_features, bias)
                self.epilogue = _get_epilogue(epilogue)
                self.linear2 = torch.nn.Linear(out_features, out_features, bias)
                self.epilogue2 = _get_epilogue(epilogue)

            def forward(self, x):
                res = self.epilogue(self.linear(x))
                res = self.epilogue2(self.linear2(res))
                return res

        counters.clear()
        ref_quantized_mod = _generate_qdq_quantized_model(
            M(bias=bias).eval(),
            (input,),
        )

        atol, rtol = 1e-3, 1e-3
        if dtype == torch.bfloat16:
            atol, rtol = 5e-2, 5e-2

        with patch.object(
            select_algorithm, "VERIFY", dict(atol=atol, rtol=rtol)
        ), torch.no_grad(), torch.autocast(
            "cpu", enabled=(dtype == torch.bfloat16), dtype=dtype
        ):
            ref_res = ref_quantized_mod(input)
            cfn = torch.compile(ref_quantized_mod)
            res = cfn(input)
            self.assertEqual(
                res,
                ref_res,
                atol=atol,
                rtol=rtol,
                equal_nan=True,
                exact_dtype=True,
            )
            self.assertEqual(counters["inductor"]["select_algorithm_autotune"], 2)
            self.assertEqual(counters["inductor"]["cpp_epilogue_fusion_counter"], 0)

    @inductor_config.patch({"freezing": True})
    @patches
    @torch.no_grad
    @dtypes(torch.bfloat16)
    @parametrize("batch_size", (32,))
    @parametrize("in_features", (128,))
    @parametrize("out_features", (64, 65))
    def test_int8_woq_mm(self, dtype, batch_size, in_features, out_features):
        # x will be reshaped from 3d to 2d
        second_dim_size = 8

        def _convert_weight_to_int8pack(w):
            scale, zp = _calculate_dynamic_per_channel_qparams(
                w.to(torch.float), torch.int8
            )
            scale = torch.from_numpy(scale)
            zp = torch.from_numpy(zp)
            w_int8 = torch.ao.quantization.fx._decomposed.quantize_per_channel(
                input=w,
                scales=scale,
                zero_points=zp,
                axis=0,
                quant_min=-128,
                quant_max=127,
                dtype=torch.int8,
            )
            return w_int8, scale.to(torch.bfloat16)

        class M(torch.nn.Module):
            def __init__(self, w):
                super().__init__()
                self.linear_weight = torch.nn.Parameter(w, requires_grad=False)

            def forward(self, x, scale):
                return (
                    torch.nn.functional.linear(x, self.linear_weight.to(x.dtype))
                    * scale
                )

        counters.clear()
        # Currently, the corresponding torch.fx pattern only supports 3D x
        # Add 2D X case once the corresponding pattern-matcher pattern is added
        x = torch.rand((batch_size, second_dim_size, in_features), dtype=dtype)
        w = torch.rand((out_features, in_features), dtype=dtype)
        w_int8pack, w_scales = _convert_weight_to_int8pack(w)
        mod = M(w_int8pack).eval()
        self.common(mod, (x, w_scales))
        self.assertEqual(counters["inductor"]["select_algorithm_autotune"], 1)
        vec_amx = VecAMX()
        self._check_amx_counter(vec_amx)

    @inductor_config.patch({"freezing": True})
    @patches
    @torch.no_grad
    @unittest.skipIf(not TEST_MKL, "Test requires MKL")
    @parametrize("batch_size", (32,))
    @parametrize("in_features", (128,))
    @parametrize("out_features", (64, 65))
    @parametrize("bias", (False, True))
    @parametrize("input_3d", (False, True))
    @parametrize("int8_mixed_bf16", (False, True))
    @dtypes(torch.float32, torch.bfloat16)
    @parametrize(
        "epilogue",
        (
            "none",
            "relu",
        ),
    )
    def test_quantized_linear_with_pointwise_binary(
        self,
        batch_size,
        in_features,
        out_features,
        bias,
        input_3d,
        int8_mixed_bf16,
        dtype,
        epilogue,
    ):
        if not int8_mixed_bf16 and dtype == torch.bfloat16:
            return
        B = (2, batch_size) if input_3d else (batch_size,)
        input = torch.randn(*B, in_features).to(dtype=torch.float32)

        other = torch.randn(*B, out_features).to(dtype=dtype)
        # Avoid hiting qlinear inplace sum fusion
        if input_3d:
            other2 = torch.randn(B[0] * B[1], out_features).to(dtype=dtype)
        else:
            other2 = torch.randn(1, *B, out_features).to(dtype=dtype)

        class M(torch.nn.Module):
            def __init__(self, bias, input_3d):
                super().__init__()
                self.linear = torch.nn.Linear(in_features, out_features, bias)
                self.epilogue = _get_epilogue(epilogue)
                self.linear2 = torch.nn.Linear(out_features, out_features, bias)
                self.epilogue2 = _get_epilogue(epilogue)
                self.input_3d = input_3d

            def forward(self, x, other, other2):
                res = self.epilogue(self.linear(x) + other)
                # Avoid hiting qlinear inplace sum fusion
                if self.input_3d:
                    other2 = other2.view(2, other2.size(0) // 2, other2.size(1))
                else:
                    other2 = other2.view(other2.size(1), other2.size(2))
                res = self.epilogue2(self.linear2(res) + other2)
                return res

        counters.clear()
        ref_quantized_mod = _generate_qdq_quantized_model(
            M(bias=bias, input_3d=input_3d).eval(),
            (input, other, other2),
        )
        atol, rtol = 5e-2, 5e-2
        with patch.object(
            select_algorithm, "VERIFY", dict(atol=atol, rtol=rtol)
        ), torch.no_grad(), torch.autocast(
            "cpu", enabled=int8_mixed_bf16, dtype=torch.bfloat16
        ):
            ref_res = ref_quantized_mod(input, other, other2)
            cfn = torch.compile(ref_quantized_mod)
            res = cfn(input, other, other2)
            self.assertEqual(
                res,
                ref_res,
                atol=atol,
                rtol=rtol,
                equal_nan=True,
                exact_dtype=True,
            )
            self.assertEqual(
                counters["inductor"]["select_algorithm_autotune"],
                2,
            )
            self.assertEqual(
                counters["inductor"]["cpp_epilogue_fusion_counter"],
                0,
            )

    @inductor_config.patch({"freezing": True})
    @patches
    @torch.no_grad
    @parametrize("batch_size", (3, 16, 32, 49))
    @parametrize("in_features", (4, 68, 128))  # k should be a multiple of 4
    @parametrize("out_features", (64, 65))
    @parametrize("bias", (True, False))
    def test_quantized_linear_amx(self, batch_size, in_features, out_features, bias):
        class M(torch.nn.Module):
            def __init__(self, bias):
                super().__init__()
                self.linear = torch.nn.Linear(in_features, out_features, bias)

            def forward(self, x):
                return self.linear(x)

        counters.clear()
        v = torch.randn(batch_size, in_features).to(dtype=torch.float32)
        ref_quantized_mod = _generate_qdq_quantized_model(
            M(bias=bias).eval(),
            (v,),
        )
        atol, rtol = 1e-2, 1e-2
        with patch.object(select_algorithm, "VERIFY", dict(atol=atol, rtol=rtol)):
            self.common(ref_quantized_mod, (v,), atol=atol, rtol=rtol)
        self.assertEqual(counters["inductor"]["select_algorithm_autotune"], 1)
        vec_amx = VecAMX()
        self._check_amx_counter(vec_amx)

    @inductor_config.patch({"freezing": True})
    @inductor_config.patch({"cpp.gemm_max_k_slices": 0})
    @patches
    @torch.no_grad
    @unittest.skipIf(not TEST_MKL, "Test requires MKL")
    @parametrize("batch_size", (2,))
    @parametrize("in_features", (1000,))
    @parametrize("out_features", (2,))
    @parametrize("bias", (True, False))
    @parametrize(
        "epilogue",
        (
            "none",
            "relu",
        ),
    )
    @dtypes(torch.float, torch.bfloat16, torch.half)
    def test_linear_k_slicing(
        self, batch_size, in_features, out_features, bias, epilogue, dtype
    ):
        class M(torch.nn.Module):
            def __init__(self, bias, epilogue, other):
                super().__init__()
                self.linear = torch.nn.Linear(in_features, out_features, bias)
                self.epilogue = _get_epilogue(epilogue, other)

            def forward(self, x):
                return self.epilogue(self.linear(x))

        counters.clear()
        v = torch.randn(batch_size, in_features).to(dtype=dtype)
        u = torch.randn(batch_size, out_features).to(dtype=dtype)
        mod = M(bias=bias, epilogue=epilogue, other=u).to(dtype=dtype).eval()
        with verify(dtype) as (atol, rtol):
            self.common(mod, (v,), atol=atol, rtol=rtol)
        self.assertEqual(counters["inductor"]["select_algorithm_autotune"], 1)

    @inductor_config.patch({"freezing": True})
    @inductor_config.patch({"cpp.gemm_cache_blocking": "2,2,2"})
    @patches
    @torch.no_grad
    @unittest.skipIf(not TEST_MKL, "Test requires MKL")
    @set_num_threads(1)
    @parametrize("batch_size", (1024,))
    @parametrize("in_features", (1024,))
    @parametrize("out_features", (1024,))
    @parametrize("bias", (True, False))
    @dtypes(torch.float, torch.bfloat16, torch.half)
    def test_linear_cache_blocking(
        self, batch_size, in_features, out_features, bias, dtype
    ):
        class M(torch.nn.Module):
            def __init__(self, bias):
                super().__init__()
                self.linear = torch.nn.Linear(in_features, out_features, bias)

            def forward(self, x):
                return self.linear(x)

        counters.clear()
        v = torch.randn(batch_size, in_features).to(dtype=dtype)
        mod = M(bias=bias).to(dtype=dtype).eval()
        with verify(dtype) as (atol, rtol):
            self.common(mod, (v,), atol=atol, rtol=rtol)
        self.assertEqual(counters["inductor"]["select_algorithm_autotune"], 1)

    @inductor_config.patch({"freezing": True})
    @inductor_config.patch({"cpp.gemm_thread_factors": "4,2,7"})
    @patches
    @torch.no_grad
    @unittest.skipIf(not TEST_MKL, "Test requires MKL")
    @set_num_threads(56)
    @parametrize("batch_size", (1024,))
    @parametrize("in_features", (1024,))
    @parametrize("out_features", (1024,))
    @parametrize("bias", (True, False))
    @dtypes(torch.float, torch.bfloat16, torch.half)
    def test_linear_thread_factors(
        self, batch_size, in_features, out_features, bias, dtype
    ):
        class M(torch.nn.Module):
            def __init__(self, bias):
                super().__init__()
                self.linear = torch.nn.Linear(in_features, out_features, bias)

            def forward(self, x):
                return self.linear(x)

        counters.clear()
        v = torch.randn(batch_size, in_features).to(dtype=dtype)
        mod = M(bias=bias).to(dtype=dtype).eval()
        with verify(dtype) as (atol, rtol):
            self.common(mod, (v,), atol=atol, rtol=rtol)
        self.assertEqual(counters["inductor"]["select_algorithm_autotune"], 1)


@dynamo_config.patch({"dynamic_shapes": True, "assume_static_by_default": False})
class _DynamicShapesTestBase(BaseTestSelectAlgorithm):
    pass


class TestSelectAlgorithmDynamicShapes(_DynamicShapesTestBase):
    common = check_model
    test_linear_dynamic_shapes = TestSelectAlgorithm.test_linear_static_shapes
    test_linear_with_pointwise_dynamic_shapes = (
        TestSelectAlgorithm.test_linear_with_pointwise
    )
    test_linear_with_transpose_dynamic_shapes = (
        TestSelectAlgorithm.test_linear_with_transpose
    )
    test_linear_with_unary_binary_dynamic_shapes = (
        TestSelectAlgorithm.test_linear_with_unary_binary
    )
    test_linear_amx_dynamic_shapes = TestSelectAlgorithm.test_linear_amx
    test_linear_with_embedding_dynamic_shapes = (
        TestSelectAlgorithm.test_linear_with_embedding
    )
    test_quantized_linear_with_pointwise_dynamic_shapes = (
        TestSelectAlgorithm.test_quantized_linear_with_pointwise
    )
    test_quantized_linear_with_pointwise_binary_dynamic_shapes = (
        TestSelectAlgorithm.test_quantized_linear_with_pointwise_binary
    )
    test_quantized_linear_amx_dynamic_shapes = (
        TestSelectAlgorithm.test_quantized_linear_amx
    )


instantiate_device_type_tests(TestSelectAlgorithm, globals(), only_for="cpu")
instantiate_device_type_tests(
    TestSelectAlgorithmDynamicShapes, globals(), only_for="cpu"
)


if __name__ == "__main__":
    from torch.testing._internal.inductor_utils import HAS_CPU

    if HAS_CPU and not IS_MACOS:
        run_tests()<|MERGE_RESOLUTION|>--- conflicted
+++ resolved
@@ -644,7 +644,93 @@
     @inductor_config.patch({"freezing": True})
     @patches
     @torch.no_grad
-<<<<<<< HEAD
+    @parametrize("batch_size", (384,))
+    @parametrize("in_features", (196,))
+    @parametrize("out_features", (384,))
+    @parametrize("bias", (True, False))
+    @dtypes(torch.bfloat16)
+    def test_linear_with_embedding(
+        self, batch_size, in_features, out_features, bias, dtype
+    ):
+        class M(torch.nn.Module):
+            def __init__(self, bias):
+                super().__init__()
+                self.linear = torch.nn.Linear(in_features, out_features, bias).to(
+                    dtype=dtype
+                )
+                self.emb = torch.nn.Embedding(64, out_features)
+
+            def forward(self, idx, x):
+                return self.emb(idx) + self.linear(x)
+
+        idx = torch.randint(0, 64, (batch_size,))
+        x = torch.randn(batch_size, in_features).to(dtype=dtype)
+        mod = M(bias=bias).eval()
+        with verify(dtype) as (atol, rtol):
+            self.common(mod, (idx, x), atol=atol, rtol=rtol)
+        self.assertEqual(counters["inductor"]["select_algorithm_autotune"], 1)
+        self.assertEqual(counters["inductor"]["cpp_epilogue_fusion_counter"], 1)
+
+    @inductor_config.patch({"freezing": True})
+    @patches
+    @torch.no_grad
+    @parametrize("batch_size", (2,))
+    @parametrize("in_features", (16,))
+    @parametrize("seq_lens", (128,))
+    @parametrize("out_features", (32,))
+    @parametrize("bias", (True,))
+    @dtypes(torch.bfloat16)
+    def test_linear_with_indirect_indexing(
+        self, batch_size, in_features, seq_lens, out_features, bias, dtype
+    ):
+        # Reproducer from the GPT2ForSequenceClassification model in HuggingFace
+        class M(torch.nn.Module):
+            def __init__(self, bias):
+                super().__init__()
+                self.wte = torch.nn.Embedding(128, seq_lens)
+                self.wpe = torch.nn.Embedding(in_features, seq_lens)
+                self.linear = torch.nn.Linear(out_features, seq_lens, bias)
+
+            def forward(self, view_12, input_ids, view_9):
+                inputs_embeds = self.wte(input_ids)
+
+                position_ids = torch.arange(0, in_features, dtype=torch.long)
+                position_ids = position_ids.unsqueeze(0)
+                position_embeds = self.wpe(position_ids)
+
+                add = inputs_embeds + position_embeds
+                add_4 = view_9 + add
+
+                _linear_pointwise_default_45 = self.linear(view_12)
+
+                view_13 = torch.ops.aten.reshape.default(
+                    _linear_pointwise_default_45, [batch_size, in_features, seq_lens]
+                )
+                out = torch.ops.aten.add.Tensor(add_4, view_13)
+
+                return out
+
+        view_12 = torch.randn(batch_size * in_features, out_features)
+        input_ids = torch.randint(0, 128, (batch_size, in_features))
+        view_9 = torch.randn(batch_size, in_features, seq_lens)
+        mod = M(bias=bias).eval()
+        with verify(dtype) as (atol, rtol), torch.cpu.amp.autocast():
+            self.common(
+                mod,
+                (
+                    view_12,
+                    input_ids,
+                    view_9,
+                ),
+                atol=atol,
+                rtol=rtol,
+            )
+        self.assertEqual(counters["inductor"]["select_algorithm_autotune"], 1)
+        self.assertEqual(counters["inductor"]["cpp_epilogue_fusion_counter"], 1)
+
+    @inductor_config.patch({"freezing": True})
+    @patches
+    @torch.no_grad
     @parametrize("batch_size", (8,))
     @parametrize("in_features", (3,))
     @parametrize("in_features2", (192,))
@@ -926,165 +1012,6 @@
             self.common(
                 mod,
                 (view_12,),
-                atol=atol,
-                rtol=rtol,
-            )
-        self.assertEqual(counters["inductor"]["select_algorithm_autotune"], 1)
-        self.assertEqual(counters["inductor"]["cpp_epilogue_fusion_counter"], 1)
-
-    @inductor_config.patch({"freezing": True})
-    @patches
-    @torch.no_grad
-    @unittest.skipIf(not TEST_MKL, "Test requires MKL")
-    @parametrize("batch_size", (384,))
-    @parametrize("in_features", (196,))
-    @parametrize("out_features", (384, 385))
-    @parametrize("bias", (True, False))
-    @parametrize(
-        "unary",
-        ("relu",),
-    )
-    @parametrize(
-        "binary",
-        (
-            "add",
-            "sub",
-            "mul",
-            "div",
-        ),
-    )
-    @dtypes(torch.float, torch.bfloat16, torch.half)
-    def test_linear_with_unary_binary(
-        self, batch_size, in_features, out_features, bias, unary, binary, dtype
-    ):
-        class M(torch.nn.Module):
-            def __init__(self, bias, unary, binary, other):
-                super().__init__()
-                self.linear = torch.nn.Linear(in_features, out_features, bias)
-                self.unary = _get_epilogue(unary)
-                self.binary = _get_epilogue(binary, other)
-
-            def forward(self, x):
-                return self.binary(self.unary(self.linear(x)))
-
-        counters.clear()
-        v = torch.randn(batch_size, in_features).to(dtype=dtype)
-        u = torch.randn(batch_size, out_features).to(dtype=dtype)
-        mod = M(bias=bias, unary=unary, binary=binary, other=u).to(dtype=dtype).eval()
-        with verify(dtype) as (atol, rtol):
-            self.common(mod, (v,), atol=atol, rtol=rtol)
-        self.assertEqual(counters["inductor"]["select_algorithm_autotune"], 1)
-        self.assertEqual(counters["inductor"]["cpp_epilogue_fusion_counter"], 1)
-
-    @inductor_config.patch({"freezing": True})
-    @patches
-    @torch.no_grad
-    @parametrize("batch_size", (1024,))
-    @parametrize("in_features", (1024,))
-    @parametrize("out_features", (1024, 1025))
-    @parametrize("bias", (True, False))
-    @dtypes(torch.bfloat16)
-    def test_linear_amx(self, batch_size, in_features, out_features, bias, dtype):
-        class M(torch.nn.Module):
-            def __init__(self, bias):
-                super().__init__()
-                self.linear = torch.nn.Linear(in_features, out_features, bias)
-
-            def forward(self, x):
-                return self.linear(x)
-
-        counters.clear()
-        v = torch.randn(batch_size, in_features).to(dtype=dtype)
-        mod = M(bias=bias).to(dtype=dtype).eval()
-        with verify(dtype) as (atol, rtol):
-            self.common(mod, (v,), atol=atol, rtol=rtol)
-        self.assertEqual(counters["inductor"]["select_algorithm_autotune"], 1)
-        vec_amx = VecAMX()
-        self._check_amx_counter(vec_amx)
-
-    @inductor_config.patch({"freezing": True})
-    @patches
-    @torch.no_grad
-=======
->>>>>>> c2755625
-    @parametrize("batch_size", (384,))
-    @parametrize("in_features", (196,))
-    @parametrize("out_features", (384,))
-    @parametrize("bias", (True, False))
-    @dtypes(torch.bfloat16)
-    def test_linear_with_embedding(
-        self, batch_size, in_features, out_features, bias, dtype
-    ):
-        class M(torch.nn.Module):
-            def __init__(self, bias):
-                super().__init__()
-                self.linear = torch.nn.Linear(in_features, out_features, bias).to(
-                    dtype=dtype
-                )
-                self.emb = torch.nn.Embedding(64, out_features)
-
-            def forward(self, idx, x):
-                return self.emb(idx) + self.linear(x)
-
-        idx = torch.randint(0, 64, (batch_size,))
-        x = torch.randn(batch_size, in_features).to(dtype=dtype)
-        mod = M(bias=bias).eval()
-        with verify(dtype) as (atol, rtol):
-            self.common(mod, (idx, x), atol=atol, rtol=rtol)
-        self.assertEqual(counters["inductor"]["select_algorithm_autotune"], 1)
-        self.assertEqual(counters["inductor"]["cpp_epilogue_fusion_counter"], 1)
-
-    @inductor_config.patch({"freezing": True})
-    @patches
-    @torch.no_grad
-    @parametrize("batch_size", (2,))
-    @parametrize("in_features", (16,))
-    @parametrize("seq_lens", (128,))
-    @parametrize("out_features", (32,))
-    @parametrize("bias", (True,))
-    @dtypes(torch.bfloat16)
-    def test_linear_with_indirect_indexing(
-        self, batch_size, in_features, seq_lens, out_features, bias, dtype
-    ):
-        # Reproducer from the GPT2ForSequenceClassification model in HuggingFace
-        class M(torch.nn.Module):
-            def __init__(self, bias):
-                super().__init__()
-                self.wte = torch.nn.Embedding(128, seq_lens)
-                self.wpe = torch.nn.Embedding(in_features, seq_lens)
-                self.linear = torch.nn.Linear(out_features, seq_lens, bias)
-
-            def forward(self, view_12, input_ids, view_9):
-                inputs_embeds = self.wte(input_ids)
-
-                position_ids = torch.arange(0, in_features, dtype=torch.long)
-                position_ids = position_ids.unsqueeze(0)
-                position_embeds = self.wpe(position_ids)
-
-                add = inputs_embeds + position_embeds
-                add_4 = view_9 + add
-
-                _linear_pointwise_default_45 = self.linear(view_12)
-
-                view_13 = torch.ops.aten.reshape.default(
-                    _linear_pointwise_default_45, [batch_size, in_features, seq_lens]
-                )
-                out = torch.ops.aten.add.Tensor(add_4, view_13)
-
-                return out
-
-        view_12 = torch.randn(batch_size * in_features, out_features)
-        input_ids = torch.randint(0, 128, (batch_size, in_features))
-        view_9 = torch.randn(batch_size, in_features, seq_lens)
-        mod = M(bias=bias).eval()
-        with verify(dtype) as (atol, rtol), torch.cpu.amp.autocast():
-            self.common(
-                mod,
-                (
-                    view_12,
-                    input_ids,
-                    view_9,
-                ),
                 atol=atol,
                 rtol=rtol,
             )
