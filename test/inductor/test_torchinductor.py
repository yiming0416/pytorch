# Owner(s): ["module: inductor"]
import contextlib
import copy
import dataclasses
import functools
import gc
import importlib
import itertools
import math
import operator
import os
import random
import re
import subprocess
import sys
import tempfile
import threading
import time
import typing
import unittest
import weakref
from typing import Tuple
from unittest.mock import patch

import numpy as np

import torch

import torch._dynamo.config as dynamo_config
import torch.nn as nn
from torch._dispatch.python import enable_python_dispatcher
from torch._dynamo.debug_utils import aot_graph_input_parser
from torch._dynamo.testing import (
    CompileCounterWithBackend,
    expectedFailureCodegenDynamic,
    rand_strided,
    same,
)
from torch._inductor.codegen.common import DataTypePropagation, OptimizationContext
from torch._inductor.fx_passes import pad_mm
from torch._inductor.test_case import TestCase as InductorTestCase
from torch._inductor.utils import (
    add_scheduler_init_hook,
    run_and_get_code,
    run_and_get_triton_code,
)
from torch._inductor.virtualized import V
from torch._prims_common import is_integer_dtype
from torch.fx.experimental.proxy_tensor import make_fx
from torch.nn import functional as F
from torch.testing import FileCheck, make_tensor
from torch.testing._internal.common_cuda import (
    PLATFORM_SUPPORTS_FLASH_ATTENTION,
    PLATFORM_SUPPORTS_MEM_EFF_ATTENTION,
    SM80OrLater,
    TEST_CUDNN,
    with_tf32_off,
)

from torch.testing._internal.common_device_type import (
    _has_sufficient_memory,
    get_desired_device_type_test_bases,
)
from torch.testing._internal.common_dtype import all_types, get_all_dtypes
from torch.testing._internal.common_utils import (
    DeterministicGuard,
    instantiate_parametrized_tests,
    IS_CI,
    IS_FBCODE,
    IS_MACOS,
    IS_WINDOWS,
    IS_X86,
    parametrize,
    skipIfRocm,
    subtest,
    TEST_WITH_ASAN,
    TEST_WITH_ROCM,
)
from torch.utils import _pytree as pytree
from torch.utils._python_dispatch import TorchDispatchMode
from torch.utils._pytree import tree_flatten, tree_unflatten
from torch.utils._triton import has_triton
from torch.utils.weak import WeakTensorKeyDictionary

if IS_WINDOWS and IS_CI:
    sys.stderr.write(
        "Windows CI does not have necessary dependencies for test_torchinductor yet\n"
    )
    if __name__ == "__main__":
        sys.exit(0)
    raise unittest.SkipTest("requires sympy/functorch/filelock")

importlib.import_module("functorch")
importlib.import_module("filelock")

from torch._inductor import config, test_operators

from torch._inductor.compile_fx import (
    compile_fx,
    compile_fx_inner,
    complex_memory_overlap,
)
from torch._inductor.utils import has_torchvision_roi_align

from torch.testing._internal.common_utils import slowTest
from torch.testing._internal.inductor_utils import (
    GPU_TYPE,
    HAS_CPU,
    HAS_GPU,
    HAS_MULTIGPU,
    skipCPUIf,
    skipCUDAIf,
)

HAS_AVX2 = "fbgemm" in torch.backends.quantized.supported_engines
_desired_test_bases = get_desired_device_type_test_bases()
RUN_CPU = any(getattr(x, "device_type", "") == "cpu" for x in _desired_test_bases)
RUN_GPU = any(getattr(x, "device_type", "") == GPU_TYPE for x in _desired_test_bases)

aten = torch.ops.aten
requires_gpu = functools.partial(unittest.skipIf, not HAS_GPU, "requires gpu")

requires_multigpu = functools.partial(
    unittest.skipIf, not HAS_MULTIGPU, f"requires multiple {GPU_TYPE} devices"
)
skip_if_x86_mac = functools.partial(
    unittest.skipIf, IS_MACOS and IS_X86, "Does not work on x86 Mac"
)
vec_dtypes = [torch.float, torch.bfloat16, torch.float16]

libtest = torch.library.Library("test", "FRAGMENT")  # noqa: TOR901
ids = set()

f32 = torch.float32
i64 = torch.int64
i32 = torch.int32

# Test the FX graph code cache:
config.fx_graph_cache = True


def _large_cumprod_input(shape, dim, dtype, device):
    # Construct a cumprod input which guaruntees not to overflow or underflow
    if is_integer_dtype(dtype):
        # Large products don't fit in integers, the best we can do
        # is random +/-1 values to test the sign of the result
        x = torch.randint(0, 1, shape, dtype=dtype, device=device)
        return x * 2 - 1

    comp_dtype = torch._prims_common.get_computation_dtype(dtype)
    batch_size = 256
    if comp_dtype != dtype:
        batch_size = math.floor(math.log2(torch.finfo(dtype).max) / 3)

    # Create random values with a uniform magnitude and uniform exponent
    num_batches = (shape[dim] + 2 * batch_size - 1) // (2 * batch_size)
    batch_shape = (
        shape[:dim]
        + (
            num_batches,
            batch_size,
        )
        + shape[dim + 1 :]
    )
    magnitude = 1 + torch.rand(batch_shape, dtype=comp_dtype, device=device)
    exponent = torch.randint(-1, 1, batch_shape, device=device).to(comp_dtype)
    batch = magnitude * exponent.exp2()

    # Alternate each batch of values with their reciprocals so the product
    # never gets too far away from 1
    t = torch.cat((batch, batch.reciprocal()), dim=dim + 1)
    t = t.flatten(dim, dim + 1)
    t = aten.slice(t, dim=dim, start=0, end=shape[dim])

    # Randomize sign
    sign = torch.randint(0, 1, shape, device=device) * 2 - 1
    return (t * sign).to(dtype)


def define_custom_op_for_test(id_, fn_cpu, fn_cuda, fn_meta, tags=()):
    global libtest
    global ids
    if id_ not in ids:
        libtest.define(f"{id_}(Tensor self) -> Tensor", tags=tags)
        libtest.impl(id_, fn_cpu, "CPU")
        libtest.impl(id_, fn_cuda, "CUDA")
        libtest.impl(id_, fn_meta, "Meta")
        ids.add(id_)


def define_custom_op_2_for_test(id_, fn_cpu, fn_cuda, fn_meta, tags=()):
    global libtest
    global ids
    if id_ not in ids:
        libtest.define(
            f"{id_}(Tensor self, float scale) -> (Tensor, Tensor)", tags=tags
        )
        libtest.impl(id_, fn_cpu, "CPU")
        libtest.impl(id_, fn_cuda, "CUDA")
        libtest.impl(id_, fn_meta, "Meta")
        ids.add(id_)


def define_custom_op_3_for_test(id_, fn_cpu, fn_cuda, fn_meta, tags=()):
    global libtest
    global ids
    if id_ not in ids:
        libtest.define(f"{id_}(Tensor[] x) -> Tensor", tags=tags)
        libtest.impl(id_, fn_cpu, "CPU")
        libtest.impl(id_, fn_cuda, "CUDA")
        libtest.impl(id_, fn_meta, "Meta")
        ids.add(id_)


f32 = torch.float32


def run_fw_bw_and_get_code(fn):
    def run_with_backward():
        result = fn()
        result.sum().backward()
        return result

    return run_and_get_code(run_with_backward)


<<<<<<< HEAD
class TestCaseBase(TorchTestCase):
    def setUp(self):
        super().setUp()

        # For all tests, mock the tmp directory populated by the inductor
        # FxGraphCache, both for test isolation and to avoid filling disk.
        self._inductor_cache_tmp_dir = tempfile.TemporaryDirectory()
        self._inductor_cache_get_tmp_dir_patch = unittest.mock.patch(
            "torch._inductor.codecache.FxGraphCache._get_tmp_dir"
        )
        mock_get_dir = self._inductor_cache_get_tmp_dir_patch.start()
        mock_get_dir.return_value = self._inductor_cache_tmp_dir.name

    def tearDown(self):
        super().tearDown()

        # Clean up the FxGraphCache tmp dir.
        self._inductor_cache_get_tmp_dir_patch.stop()
        self._inductor_cache_tmp_dir.cleanup()


class TestCase(TestCaseBase):
=======
class TestCase(InductorTestCase):
>>>>>>> 22ba180e
    @classmethod
    def setUpClass(cls):
        super().setUpClass()
        cls._stack = contextlib.ExitStack()
        cls._stack.enter_context(
            config.patch(
                {
                    "debug": True,
                    "debug_index_asserts": True,
                    "cpp.min_chunk_size": 1,
                    "triton.autotune_pointwise": False,  # too slow
                    "implicit_fallbacks": False,
                    "generate_intermediate_hooks": True,
                }
            )
        )

    @classmethod
    def tearDownClass(cls):
        cls._stack.close()
        super().tearDownClass()

    def setUp(self):
        torch._dynamo.reset()
        torch._inductor.metrics.reset()
        super().setUp()
        self._start = time.perf_counter()

    def tearDown(self):
        super().tearDown()
        torch._dynamo.reset()
        if os.environ.get("ERROR_ON_SLOW") == "1":
            elapsed = time.perf_counter() - self._start
            assert elapsed < 120


class ToTuple(torch.nn.Module):
    def forward(self, x):
        return (x,)


@dataclasses.dataclass
class InputGen:
    n: int
    device: str

    def dense(self):
        return torch.randn((self.n, self.n), device=self.device)

    def transposed(self):
        return self.dense().transpose(0, 1)

    def strided(self):
        return torch.randn((self.n * 2, self.n * 3), device=self.device)[
            self.n :, self.n :: 2
        ]

    def broadcast1(self):
        return torch.randn((self.n,), device=self.device)

    def broadcast2(self):
        return torch.randn((1, self.n, 1), device=self.device)

    def broadcast3(self):
        return torch.randn((1,), device=self.device)

    def double(self):
        return torch.randn((self.n, self.n), device=self.device, dtype=torch.double)

    def int(self):
        return torch.arange(self.n, device=self.device, dtype=torch.int32)


def compute_grads(args, kwrags, results, grads):
    def gather_leaf_tensors(args, kwargs):
        args = pytree.arg_tree_leaves(*args, **kwargs)
        leaf_tensors = [
            arg for arg in args if isinstance(arg, torch.Tensor) and arg.requires_grad
        ]
        return leaf_tensors

    flat_results = pytree.tree_leaves(results)
    flat_diff_results = [r for r in flat_results if r.requires_grad]
    assert len(flat_diff_results) > 0

    leaf_tensors = gather_leaf_tensors(args, kwrags)
    assert len(leaf_tensors) > 0
    return torch.autograd.grad(
        flat_diff_results,
        leaf_tensors,
        grads,
        allow_unused=True,
        retain_graph=True,
    )


def clone_preserve_strides(x, device=None):
    if not isinstance(x, torch.Tensor):
        return x
    buffer = torch.as_strided(
        x, (x.untyped_storage().size() // x.element_size(),), (1,), 0
    )
    if not device:
        buffer = buffer.clone()
    else:
        buffer = buffer.to(device, copy=True)
    out = torch.as_strided(buffer, x.size(), x.stride(), x.storage_offset())
    return out


def run_and_get_cpp_code(fn, *args, **kwargs):
    # We use the patch context manager instead of using it as a decorator.
    # In this way, we can ensure that the attribute is patched and unpatched correctly
    # even if this run_and_get_cpp_code function is called multiple times.
    with patch.object(config, "debug", True):
        torch._dynamo.reset()
        import io
        import logging

        log_capture_string = io.StringIO()
        ch = logging.StreamHandler(log_capture_string)
        from torch._inductor.graph import output_code_log

        output_code_log.addHandler(ch)
        prev_level = output_code_log.level
        output_code_log.setLevel(logging.DEBUG)
        result = fn(*args, **kwargs)
        s = log_capture_string.getvalue()
        output_code_log.setLevel(prev_level)
        output_code_log.removeHandler(ch)
    return result, s


def check_model(
    self: TestCase,
    model,
    example_inputs,
    kwargs=None,
    *,
    atol=None,
    rtol=None,
    grad_atol=None,
    grad_rtol=None,
    check_lowp=True,
    exact_dtype=True,
    nopython=True,
    copy_to_gpu=True,
    reference_in_float=True,
    assert_equal=True,
    check_gradient=False,
    check_has_compiled=True,
    output_process_fn_grad=lambda x: x,
):
    kwargs = kwargs or {}
    torch._dynamo.reset()

    ref_inputs = [clone_preserve_strides(x) for x in example_inputs]
    ref_kwargs = kwargs
    has_lowp_args = False

    if reference_in_float and exact_dtype:
        # Store expected dtypes so we can check actual result gives the correct types
        torch.manual_seed(0)
        try:
            eager_result = model(*ref_inputs, **ref_kwargs)
        except RuntimeError:
            # Eager model may fail if the dtype is not supported
            eager_result = None

        ref_inputs = [clone_preserve_strides(x) for x in example_inputs]
        expect_dtypes = [
            x.dtype if isinstance(x, torch.Tensor) else None
            for x in pytree.tree_leaves(eager_result)
        ]
        del eager_result

    ref_model = model
    if reference_in_float:
        # check_lowp is ignored here, it's kept just to be able to call `common` with extra arg
        def upcast_fn(x):
            nonlocal has_lowp_args
            if isinstance(x, torch.Tensor) and (
                x.dtype == torch.float16 or x.dtype == torch.bfloat16
            ):
                has_lowp_args = True
                return x.float()
            else:
                return x

        ref_inputs = list(map(upcast_fn, example_inputs))
        ref_kwargs = {k: upcast_fn(v) for k, v in kwargs.items()}
        if has_lowp_args and hasattr(model, "to"):
            ref_model = copy.deepcopy(model).to(torch.float)

    torch.manual_seed(0)

    correct = ref_model(*ref_inputs, **ref_kwargs)

    torch._inductor.metrics.reset()

    called = False

    def compile_fx_wrapper(model_, example_inputs_):
        nonlocal called
        called = True
        return compile_fx(model_, example_inputs_)

    def run(*ex, **kwargs):
        return model(*ex, **kwargs)

    run = torch._dynamo.optimize(compile_fx_wrapper, nopython=nopython)(run)

    torch.manual_seed(0)
    actual = run(*example_inputs, **kwargs)
    # if not called:
    #     exp = torch._dynamo.explain(run)(*example_inputs)
    #     print("Explain:", exp[0])
    #     for graph in exp[2]:
    #         print("Graph", graph)
    if check_has_compiled:
        assert called, "Ran graph without calling compile_fx"
    assert type(actual) == type(correct)
    if isinstance(actual, (tuple, list)):
        assert len(actual) == len(correct)
        assert all(
            type(actual_item) == type(correct_item)
            for actual_item, correct_item in zip(actual, correct)
        )

    correct_flat, correct_spec = tree_flatten(correct)
    actual_flat = pytree.tree_leaves(actual)

    def reference_to_expect(actual_flat, correct_flat):
        return tuple(
            (
                y.to(x.dtype)
                if isinstance(y, torch.Tensor) and y.dtype.is_floating_point
                else y
            )
            for x, y in zip(actual_flat, correct_flat)
        )

    if reference_in_float and exact_dtype:
        for expect_dtype, actual_result in zip(expect_dtypes, actual_flat):
            if expect_dtype is not None:
                assert (
                    actual_result.dtype == expect_dtype
                ), f"dtype mismatch, expected {expect_dtype} but got {actual_result.dtype}"

    if reference_in_float:
        correct_flat = reference_to_expect(actual_flat, correct_flat)
        correct = tree_unflatten(correct_flat, correct_spec)

    if assert_equal:
        self.assertEqual(
            actual,
            correct,
            atol=atol,
            rtol=rtol,
            equal_nan=True,
            exact_dtype=exact_dtype,
        )
        # In case of input mutations, check that inputs are the same
        self.assertEqual(
            ref_inputs,
            example_inputs,
            atol=atol,
            rtol=rtol,
            equal_nan=True,
            # our testing sometimes uses higher precision inputs for the reference
            exact_dtype=False,
        )
    else:
        for correct_val, actual_val in zip(correct_flat, actual_flat):
            if isinstance(correct_val, torch.Tensor):
                assert correct_val.device == actual_val.device
                assert correct_val.size() == actual_val.size()
                strides_equal, _ = torch._prims_common.check_significant_strides(
                    correct_val, actual_val
                )
                assert strides_equal
                assert correct_val.layout == actual_val.layout
                if exact_dtype:
                    assert correct_val.dtype == actual_val.dtype

    if check_gradient:
        actual = output_process_fn_grad(actual)
        correct = output_process_fn_grad(correct)
        actual_flat = pytree.tree_leaves(actual)
        correct_flat = pytree.tree_leaves(correct)

        # generate random unit norm gradients
        grads = [
            torch.rand(r.shape, device=r.device, dtype=r.dtype)
            for r in correct_flat
            if r.requires_grad
        ]
        for g in grads:
            g /= g.norm()

        correct_grad = compute_grads(ref_inputs, ref_kwargs, correct, grads)
        all_none_grads = all(x is None for x in correct_grad)
        if all_none_grads:
            # See Note [Detaching inputs that never need gradients]
            # There are a handful of ops that can return None gradients, into of zero gradients.
            # If all inputs to an AOTAutograd graph are supposed to get None gradients,
            # AOTAutograd will end up forcing all of the outputs of the forward to not require grad.
            # There's no easy fix to this (see the note above), although one option is to
            # force any derivative formulas in core to return tensors of zeros instead of None.
            flat_results = pytree.tree_leaves(actual)
            results_that_require_grad = [
                x
                for x in flat_results
                if isinstance(x, torch.Tensor) and x.requires_grad
            ]
            self.assertEqual(len(results_that_require_grad), 0)
        else:
            actual_grad = compute_grads(example_inputs, kwargs, actual, grads)

            if reference_in_float:
                expect_grad = reference_to_expect(actual_grad, correct_grad)
            else:
                expect_grad = correct_grad

            self.assertEqual(
                actual_grad,
                expect_grad,
                atol=grad_atol or atol,
                rtol=grad_rtol or rtol,
                equal_nan=True,
                exact_dtype=exact_dtype,
            )

    torch._dynamo.reset()


@torch._inductor.config.patch("triton.cudagraphs", False)
def check_model_gpu(
    self: TestCase,
    model,
    example_inputs,
    kwargs=None,
    *,
    atol=None,
    rtol=None,
    grad_atol=None,
    grad_rtol=None,
    check_lowp=True,
    exact_dtype=True,
    nopython=True,
    copy_to_gpu=True,
    reference_in_float=True,
    assert_equal=True,
    check_gradient=False,
    check_has_compiled=True,
    output_process_fn_grad=lambda x: x,
):
    kwargs = kwargs or {}
    if hasattr(model, "to"):
        model = model.to(device=GPU_TYPE)

    if copy_to_gpu:
        example_inputs = tuple(
            clone_preserve_strides(x, device=GPU_TYPE) for x in example_inputs
        )

    check_model(
        self,
        model,
        example_inputs,
        kwargs,
        atol=atol,
        rtol=rtol,
        grad_atol=grad_atol,
        grad_rtol=grad_rtol,
        exact_dtype=exact_dtype,
        nopython=nopython,
        reference_in_float=reference_in_float,
        assert_equal=assert_equal,
        check_gradient=check_gradient,
        check_has_compiled=check_has_compiled,
        output_process_fn_grad=output_process_fn_grad,
    )

    if check_lowp:

        def downcast_fn(x):
            if not isinstance(x, torch.Tensor) or not x.dtype == torch.float:
                return x
            return torch.empty_strided(
                x.size(), x.stride(), device=GPU_TYPE, dtype=torch.half
            ).copy_(x)

        example_inputs = list(map(downcast_fn, example_inputs))
        if hasattr(model, "to"):
            model = model.to(torch.half)
        if rtol is not None:
            rtol = max(2e-3, rtol)
        check_model(
            self,
            model,
            example_inputs,
            kwargs,
            atol=atol,
            rtol=rtol,
            grad_atol=grad_atol,
            grad_rtol=grad_rtol,
            exact_dtype=exact_dtype,
            nopython=nopython,
            reference_in_float=reference_in_float,
            assert_equal=assert_equal,
            check_gradient=check_gradient,
            check_has_compiled=check_has_compiled,
            output_process_fn_grad=output_process_fn_grad,
        )


check_model_cuda = check_model_gpu


def _run_and_assert_no_indirect_indexing(
    test_case, func, *args, has_wrapping=None, **kwargs
):
    result, source_codes = run_and_get_code(func, *args, **kwargs)

    for code in source_codes:
        for line in code.split("\n"):
            stmt = None
            # Find indexing expressions
            if ".load(" in line:
                stmt = line.split(".load")[-1]
            elif "tl.store" in line:
                stmt = line.split(".store")[-1]
                stmt = ",".join(stmt.split(",")[:-2])  # Remove store value and mask
            elif ".store" in line:
                stmt = line.split(".store")[-1]
            elif "[" in line:
                stmt = line.split("[")[-1].split("]")[0]
            if "tl.make_block_ptr(" in line:
                continue

            if stmt is None:
                continue

            # indirect indexing involves a `tmp` variable
            test_case.assertTrue(
                "tmp" not in stmt,
                msg=f"Found indirect indexing in statement '{stmt}' from code:\n{code}",
            )
        if has_wrapping is not None:
            test_case.assertTrue(
                ("where" in code or "?" in code) is has_wrapping,
                msg=f"Wanted {has_wrapping=} but got\n{code}",
            )

    return result


def assertGeneratedKernelCountEqual(self: TestCase, expected: int):
    if config.triton.multi_kernel:
        # when multi_kernel is enabled, we generated both persistent reduction
        # and non-persistent reduction kernels for the same node schedule.
        # That will mess up with the kernel count. Just don't check it.
        return
    if config.cpp_wrapper:
        expected *= 2
    self.assertEqual(torch._inductor.metrics.generated_kernel_count, expected)


class SweepInputs2:
    input_gen_types1 = [
        "dense",
        "transposed",
        "strided",
        "broadcast1",
        "broadcast2",
        "broadcast3",
        "double",
        "int",
    ]
    input_gen_types2 = input_gen_types1
    gen = None

    @staticmethod
    def kernel(a, b):
        return (a + b,)

    @classmethod
    def gen_template(cls, name1, name2):
        def test(self):
            check_model(
                self,
                cls.kernel,
                (
                    getattr(cls.gen, name1)(),
                    getattr(cls.gen, name2)(),
                ),
            )

        test.__name__ = f"test_{cls.gen.device}_{name1}_{name2}"
        setattr(cls, test.__name__, test)

    @classmethod
    def populate(cls):
        for name1 in cls.input_gen_types1:
            for name2 in cls.input_gen_types2:
                cls.gen_template(name1, name2)


@instantiate_parametrized_tests
class CommonTemplate:
    def test_bool(self):
        def fn(a, b):
            return (
                a + b,
                a * b,
                a & b,
                a | b,
                a ^ b,
                torch.logical_and(a, b),
                torch.logical_or(a, b),
                torch.logical_not(a),
                torch.sign(b),
            )

        self.common(
            fn,
            (
                torch.tensor([True, False, True, False]),
                torch.tensor([False, False, True, True]),
            ),
        )

    def test_add_const_int(self):
        def fn(a):
            return (a + 1, torch.add(a, 1, alpha=2))

        for dtype in [torch.float32, torch.int32, torch.int64]:
            self.common(fn, (torch.arange(32, dtype=dtype),))

    def test_add_const_float(self):
        def fn(a):
            return (a + 1.5,)

        self.common(fn, (torch.randn(32),))

    def test_add_inplace_permuted(self):
        def fn(x, y):
            return x.add_(y)

        x = torch.ones([2, 12, 13, 17]).transpose(1, 2)
        y = torch.randn([2, 13, 1, 17])

        self.common(fn, (x, y))

    def test_add_complex(self):
        def fn(a, b, alpha):
            return torch.add(a, b, alpha=alpha)

        x = torch.tensor([1 + 1j, -1 + 1j, -2 + 2j, 3 - 3j, 0, 1j, 1, -1])
        y = torch.tensor([1 + 1j, -1 + 1j, -2 + 2j, 3 - 3j, 0, 1j, 1, -1])

        self.common(fn, (x, y, 2))

    def test_add_complex3(self):
        # fix https://github.com/pytorch/pytorch/issues/115071
        @torch.compile
        def fn(*args):
            a = torch.neg(args[0])
            b = torch.add(args[0], args[0])
            return (a, b)

        x = torch.randn(41, dtype=torch.complex64)
        y = x.clone()
        # should not inplace write to the input
        fn(x)
        self.assertEqual(x, y)

    def test_add_complex4(self):
        @torch.compile
        def fn(a, b):
            c = a + b
            d = a + b
            return c + d

        for dtype in [torch.complex32, torch.complex64, torch.complex128]:
            x = torch.tensor(
                [1 + 1j, -1 + 1j, -2 + 2j, 3 - 3j, 0, 1j, 1, -1],
                dtype=dtype,
                device=self.device,
            )
            y = torch.tensor(
                [1 + 1j, -1 + 1j, -2 + 2j, 3 - 3j, 0, 1j, 1, -1],
                dtype=dtype,
                device=self.device,
            )
            _, code = run_and_get_code(fn, x, y)
            self.assertEqual(
                " ".join(code).count(
                    "view_dtype" if config.cpp_wrapper else "aten.view"
                ),
                3,
            )

    def test_concat_add_inplace(self):
        def fn(x, y, z):
            return torch.cat([x, y], dim=1).add_(z)

        x = torch.randn([2, 12, 14, 14])
        y = torch.randn([2, 12, 14, 14])
        z = torch.randn([2, 24, 14, 14])

        self.common(fn, (x, y, z))

    def test_abs(self):
        def fn(a):
            return (a / (torch.abs(a) + 1),)

        self.common(fn, (torch.randn(17),))

    def test_angle(self):
        def fn(a, b, c):
            return torch.angle(a), torch.angle(b), torch.angle(c)

        complex_input = torch.tensor(
            [1 + 1j, -1 + 1j, -2 + 2j, 3 - 3j, 0, 1j, 1, -1, float("nan")]
        )
        real_input = torch.tensor([-1.0, 0.0, 1.0, float("nan")])
        interger_real_input = torch.tensor([-1, 0, 1])
        self.common(fn, (complex_input, real_input, interger_real_input))

    def test_sgn(self):
        def fn(a):
            return torch.sgn(a), torch.sgn(a + 1) - 1

        self.common(fn, [torch.linspace(-10, 10, 41)])

    @skipCUDAIf(not SM80OrLater, "uses bfloat16 which requires SM >= 80")
    def test_scatter_bf16(self):
        def fn(inp, src, index):
            return inp.scatter_add(0, index, src)

        for dtype in [torch.int64, torch.bool, torch.bfloat16]:
            self.common(
                fn,
                [
                    torch.zeros(3, 5, dtype=dtype),
                    torch.ones((2, 5), dtype=dtype),
                    torch.tensor([[0, 1, 2, 0, 0]]),
                ],
            )

    def test_randn_generator(self):
        def fn(a, generator):
            return torch.randn([20, 20], generator=generator, device=a.device)

        self.common(fn, (torch.linspace(-10, 10, 41), None), assert_equal=False)

        # generator not yet supported in dynamo
        with self.assertRaisesRegex(torch._dynamo.exc.Unsupported, "Generator"):
            self.common(fn, (torch.linspace(-10, 10, 41), torch.Generator(self.device)))

    def test_sgn_extremal(self):
        def fn(a):
            return (torch.sgn(a),)

        self.common(fn, [torch.tensor([np.nan, np.inf, -np.inf, 0])])

    def test_max_min(self):
        def fn(a, b):
            return (torch.maximum(a, b), torch.minimum(a, b))

        self.common(fn, (torch.randn(8), torch.randn(8)))
        t1 = torch.randn(8)
        t1[0] = float("nan")
        t2 = torch.randn(8)
        t2[1] = float("nan")
        self.common(fn, (t1, t2))

    def test_neg_max_uint8(self):
        # https://github.com/pytorch/pytorch/issues/93380
        def fn(a, b):
            c = torch.neg(a)
            return torch.maximum(b, c)

        a = torch.randint(256, (1,), dtype=torch.uint8)
        b = torch.randint(256, (8390,), dtype=torch.uint8)
        self.common(fn, (a, b))

    def test_compar(self):
        def fn(x):
            return x.gt(3.5), x.ge(3.5), x.eq(3.5), x.le(2.5), x.lt(3.5), x.ne(3.5)

        a = torch.tensor([3])
        self.common(fn, (a,))

    def test_horizonal_fusion1(self):
        def fn(a, b, c):
            return (a + b, a - c, b * c)

        self.common(
            fn, (torch.randn(8, 16, 16), torch.randn(8, 16, 16), torch.randn(1, 16, 1))
        )

    def test_horizonal_fusion2(self):
        def fn(a, b, c):
            return a + 1, b + 2, c + 3

        self.common(fn, (torch.randn(8, 16, 8), torch.randn(8, 16), torch.randn(16, 8)))

    def test_vertical_fusion1(self):
        def fn(sa, ct, p):
            # From torchbench.pyhpc_equation_of_state
            v17 = -3.087032500374211e-7
            v18 = -1.988366587925593e-8
            v19 = -1.061519070296458e-11
            v20 = 1.550932729220080e-10
            t15 = v19 * ct
            t19 = v17 + ct * (v18 + t15) + v20 * sa
            t20 = 1.0 / t19
            t128 = t19 * p
            return t20 + t128

        self.common(
            fn,
            (
                torch.randn(204, 204, 26),
                torch.randn(204, 204, 26),
                torch.randn(26),
            ),
        )
        assertGeneratedKernelCountEqual(self, 1)

    @config.patch({"fx_graph_cache": False})
    def test_forced_buffer_realize(self):
        # Test torch._test_inductor_realize forces a buffer to be realized
        def fn(a):
            b = test_operators.realize(a * 2)
            return (b * 2,)

        self.common(fn, (torch.randn(10),))
        self.assertEqual(torch._inductor.metrics.ir_nodes_pre_fusion, 2)

    @config.patch({"fx_graph_cache": False})
    def test_scheduler_vertical_fusion1(self):
        realize = test_operators.realize

        def fn(sa, ct, p):
            # From torchbench.pyhpc_equation_of_state
            v17 = -3.087032500374211e-7
            v18 = -1.988366587925593e-8
            v19 = -1.061519070296458e-11
            v20 = 1.550932729220080e-10
            t15 = realize(v19 * ct)
            t19 = realize(v17 + ct * (v18 + t15) + v20 * sa)
            t20 = realize(1.0 / t19)
            t128 = realize(t19 * p)
            return t20 + t128

        self.common(
            fn,
            (
                torch.randn(204, 204, 26),
                torch.randn(204, 204, 26),
                torch.randn(26),
            ),
        )
        self.assertEqual(torch._inductor.metrics.ir_nodes_pre_fusion, 5)
        assertGeneratedKernelCountEqual(self, 1 if self.device == GPU_TYPE else 2)

    def test_index_propagation(self):
        def flip(x):
            i = torch.arange(x.size(0) - 1, -1, -1, device=x.device)
            return x[i]

        x = torch.randn(8, device=self.device)
        flip_opt = torch._dynamo.optimize("inductor")(flip)

        expect = flip(x)
        actual = _run_and_assert_no_indirect_indexing(self, flip_opt, x)
        self.assertEqual(expect, actual)

    def test_index_propagation_floordiv(self):
        def repeat_interleave(x, n):
            # e.g. x=[1, 2, 3], n=2 => returns [1, 1, 2, 2, 3, 3]
            i = torch.arange(x.shape[0] * n, device=x.device)
            return x[i // n]

        x = torch.randn(8, device=self.device)
        repeat_interleave_opt = torch._dynamo.optimize("inductor")(repeat_interleave)
        # this should be collapsed to direct indexing
        actual = _run_and_assert_no_indirect_indexing(self, repeat_interleave_opt, x, 3)
        expect = torch.repeat_interleave(x, 3)
        self.assertEqual(expect, actual)
        self.assertEqual(actual, repeat_interleave(x, 3))

    def test_index_propagation_remainder(self):
        def repeat(x, n):
            # e.g. x=[1, 2, 3], n=2 => returns [1, 2, 3, 1, 2, 3]
            i = torch.arange(x.shape[0] * n, device=x.device)
            return x[i % x.shape[0]]

        x = torch.randn(8, device=self.device)
        repeat_opt = torch._dynamo.optimize("inductor")(repeat)

        # this should be collapsed to direct indexing
        actual = _run_and_assert_no_indirect_indexing(
            self, repeat_opt, x, 3, has_wrapping=False
        )
        expect = x.repeat(3)
        self.assertEqual(expect, actual)
        self.assertEqual(actual, repeat(x, 3))

    @skipIfRocm
    @config.patch(debug_index_asserts=False)
    def test_neg_index(self):
        def test(fn, inps, has_assert: bool, has_wrapping: bool):
            for dynamic in (True, False):
                fn_opt = torch.compile(dynamic=dynamic)(fn)
                if self.device == "cpu":
                    _, code = run_and_get_cpp_code(fn_opt, *inps)
                    found = False
                    # match ternary operator for scalar or blendv for vector
                    if re.findall(r"\?.*:", code) or re.findall("blendv", code):
                        found = True
                    self.assertTrue(found is has_wrapping)
                    self.assertTrue(("TORCH_CHECK" in code) is has_assert)
                else:
                    code = run_and_get_triton_code(fn_opt, *inps)
                    self.assertTrue(("tl.where" in code) is has_wrapping)
                    self.assertTrue(("device_assert" in code) is has_assert)
                self.assertEqual(fn(*inps), fn_opt(*inps))

        def indirect(a, b):
            return a[b - 1]

        a = torch.rand(1024, device=self.device)
        b = torch.zeros(4, dtype=torch.long, device=self.device)
        test(indirect, (a, b), has_assert=True, has_wrapping=True)

        def direct(x):
            return x[:, -1]

        a = torch.rand(1, 64, 32, device=self.device)
        test(direct, (a,), has_assert=False, has_wrapping=False)

        def flip(a, b):
            return a[b]

        a = torch.rand(1024, device=self.device)
        b = torch.arange(start=-1, end=-a.numel() - 1, step=-1, device=self.device)
        test(flip, (a, b), has_assert=True, has_wrapping=True)

        # Constant propagate a constant that's negative
        def flip_with_index_constant(a):
            b = torch.arange(start=-1, end=-a.numel() - 1, step=-1, device=self.device)
            return a[b]

        # Wrapping is constant-folded
        test(flip_with_index_constant, (a,), has_assert=False, has_wrapping=False)

        # Operation where we can't prove that the index is always positive or negative
        def pos_and_neg(a):
            b = torch.arange(start=1, end=-a.numel() - 1, step=-1, device=self.device)
            return a[b]

        # It has wrapping but no assert
        test(pos_and_neg, (a,), has_assert=False, has_wrapping=True)

        # We currently don't do constant propagation with float constants
        def flip_with_index(a):
            b = 1.0 * torch.arange(
                start=-1, end=-a.numel() - 1, step=-1, device=self.device
            )
            b = b.int()
            return a[b]

        # Constant is propagated as we can prove that the result is always negative.
        test(flip_with_index_constant, (a,), has_assert=False, has_wrapping=False)

        def unsafe_index(a, b):
            return aten._unsafe_index(a, (b,))

        test(unsafe_index, (a, b), has_assert=False, has_wrapping=True)

    def test_computed_buffer_inlining(self):
        def flip(x):
            idx = torch.arange(x.size(0) - 1, -1, -1, device=x.device)
            return x[idx], idx

        flip_opt = torch._dynamo.optimize("inductor")(flip)
        x = torch.randn(8, device=self.device)

        expect = flip(x)
        actual = _run_and_assert_no_indirect_indexing(self, flip_opt, x)
        self.assertEqual(expect, actual)

    def test_sum1(self):
        def fn(a, b):
            return ((a + b).sum(-1),)

        self.common(fn, (torch.randn(8, 8), torch.randn(8, 8)))

    def test_sum2(self):
        def fn(a, b):
            return ((a + b).sum([1, 2]), (a + b).sum(-1))

        self.common(fn, (torch.randn(8, 9, 3, 21), torch.randn(8, 9, 3, 21)))

    def test_sum3(self):
        def fn(a, b):
            r1 = a + b
            r2 = r1.sum(-1)
            r3 = torch.squeeze(b) + 10
            return (r1, r2, r3)

        # Mismatched elements: 2 / 10 (20.0%)
        # Greatest absolute difference: 0.0029296875 at index (8,) (up to 1e-05 allowed)
        # Greatest relative difference: 0.0017482517482517483 at index (6,) (up to 0.001 allowed)
        self.common(fn, (torch.randn(10, 10), torch.randn(1, 10)), atol=1e-5, rtol=2e-3)

    def test_sum4(self):
        def fn(a):
            b = a + 1
            c = b.sum(-1)
            d = c + 3
            e = d.sum(-1)
            f = e + 5
            return (f, e, d, c, b)

        self.common(fn, (torch.randn(1, 16, 8, 8),))

    def test_sum5(self):
        def fn(a):
            b = a + 1
            c = b.sum(-1)
            d = c + 3
            e = d.sum(-1)
            f = e + 5
            return (f,)

        self.common(fn, (torch.randn(1, 17, 8, 9),))

    def test_reduction1(self):
        def fn(a):
            return (a.sum(), a.max(), a.min(), a.argmax(), a.argmin())

        self.common(fn, (torch.tensor([float("-inf"), 0.0, float("inf")]),))

    @skip_if_x86_mac()
    def test_reduction2(self):
        def fn(a):
            # FIXME: a.argmax
            return (a.sum(), a.max(), a.min(), a.argmin())

        self.common(fn, (torch.full((4,), float("inf")),))

    @skip_if_x86_mac()
    def test_reduction3(self):
        def fn(a):
            # FIXME: a.argmin
            return (a.sum(), a.max(), a.min(), a.argmax())

        self.common(fn, (torch.full((4,), float("-inf")),))

    def test_reduction4(self):
        if self.device == "cpu":
            raise unittest.SkipTest("Non-deterministic CPU results")

        def fn(a):
            return (a.argmax(-1), a.argmin(-1))

        inputs = (torch.ones(128), torch.ones(4, 4, 1))
        for i in inputs:
            self.common(fn, (i,))

    @config.patch(unroll_reductions_threshold=1)
    def test_reduction5(self):
        if self.device == "cpu":
            raise unittest.SkipTest("Non-deterministic CPU results")

        def fn(a):
            return (a.sum(), a.max(), a.min(), a.argmax())

        self.common(fn, (torch.full((4,), float("-inf")),))

    def test_prod(self):
        def fn(a):
            return a.prod(0), a.prod(1), a.prod()

        self.common(fn, (torch.rand((10, 10)),))
        self.common(fn, (torch.rand((1, 2050)),))

    def test_unroll_small_reduction(self):
        def fn(x):
            val1, index1 = x.min(-1)
            val2, index2 = x.max(-1)
            return (
                val1,
                index1,
                val2,
                index2,
                x.sum(-1),
                (x > 1).any(-1),
                (x > 0).all(-1),
                x.argmin(-1),
                x.argmax(-1),
                x.amin(-1),
                x.amax(-1),
                x.aminmax(),
            )

        with config.patch(unroll_reductions_threshold=8):
            # small sized reductions will get unrolled
            self.common(fn, (torch.randn(8, 3),))
        torch._dynamo.reset()
        with config.patch(unroll_reductions_threshold=1):
            # make sure things also work if they aren't unrolled
            self.common(fn, (torch.randn(8, 3),))

    def test_multilayer_sum_low_prec(self):
        # fp16 nyi for cpu
        if self.device == "cpu":
            raise unittest.SkipTest(f"requires {GPU_TYPE}")

        def fn(a):
            return torch.mean(a)

        self.common(fn, ((torch.rand((10, 3, 352, 352), dtype=torch.float16),)))

    def test_multilayer_prime_size(self):
        def fn(a):
            return torch.max(a), torch.sum(a)

        # Requires masked loading for the intermediate reduction
        sample = torch.full((3999971,), 0, dtype=torch.int64)
        sample[-1] = 1
        self.common(fn, (sample,))

    def test_multilayer_var(self):
        def fn(a):
            return torch.var(a)

        self.common(fn, ((torch.rand((10, 3, 352, 352), dtype=torch.float32),)))
        self.common(fn, ((torch.rand((14923), dtype=torch.float32),)))

    @skipCPUIf(IS_MACOS, "fails on macos")
    def test_multilayer_var_lowp(self):
        def fn(a):
            return torch.var(a)

        self.common(fn, (torch.rand((16, 16, 352, 352), dtype=torch.float16),))
        self.common(fn, (torch.rand((14923), dtype=torch.float16),))

    def test_split_cumsum(self):
        def fn(a):
            return torch.cumsum(a, -1)

        for dtype in get_all_dtypes(
            include_bfloat16=False,
            include_bool=True,
            include_complex=False,
            include_half=False,
        ):
            # Use low=0 since when the mean value is 0, cumsum at all points
            # tends towards zero which makes the relative error term blow up
            inp = make_tensor(10, 3, 352, 352, low=0, dtype=dtype, device=self.device)
            self.common(fn, (inp.view(-1),), rtol=1e-5, atol=1e-5, check_lowp=False)
            self.common(fn, (inp.view(10, -1),), rtol=1e-5, atol=1e-5, check_lowp=False)

    @skipCUDAIf(not SM80OrLater, "Requires sm80")
    @skipCUDAIf(TEST_WITH_ROCM, "Computation not done in float on ROCm")
    def test_split_cumsum_low_prec(self):
        if self.device == "cpu":
            raise unittest.SkipTest("ir.Scan nyi on CPU")

        def fn(a):
            return torch.cumsum(a.view(-1), 0)

        self.common(
            fn,
            (torch.rand((10, 3, 352, 352), dtype=torch.float16),),
            reference_in_float=True,
            check_lowp=False,
        )

    def test_consecutive_split_cumsum(self):
        def fn(a, b):
            a = a.view(-1)
            b = b.view(-1)
            return torch.cumsum(a, 0) + torch.cumsum(b, 0)

        a = make_tensor(10, 3, 352, 352, low=0, dtype=torch.float32, device=self.device)
        b = make_tensor(10, 3, 352, 352, low=0, dtype=torch.float64, device=self.device)
        self.common(fn, (a, b), rtol=1e-5, atol=1e-5, check_lowp=False)

    def test_split_cumprod(self):
        def fn(a):
            return torch.cumprod(a, -1)

        for dtype in [torch.float32, torch.float64, torch.int32, torch.int64]:
            inp = _large_cumprod_input(
                (10, 10000), dim=1, dtype=dtype, device=self.device
            )
            self.common(fn, (inp,), atol=1e-5, rtol=1e-4, check_lowp=False)

    @skipCUDAIf(not SM80OrLater, "Requires sm80")
    @skipCUDAIf(TEST_WITH_ROCM, "Computation not done in float on ROCm")
    def test_split_cumprod_low_prec(self):
        if self.device == "cpu":
            raise unittest.SkipTest("ir.Scan nyi on CPU")

        def fn(a):
            return torch.cumprod(a.view(-1), 0)

        for dtype in [torch.float16, torch.bfloat16]:
            inp = _large_cumprod_input(
                (10, 10000), dim=1, dtype=dtype, device=self.device
            )
            self.common(
                fn,
                (inp,),
                reference_in_float=True,
                check_lowp=False,
            )

    def test_consecutive_split_cumprod(self):
        def fn(a, b):
            return torch.cumprod(a, 0) + torch.cumprod(b, 0)

        a = _large_cumprod_input(
            (10000,), dim=0, dtype=torch.float32, device=self.device
        )
        b = _large_cumprod_input(
            (10000,), dim=0, dtype=torch.float64, device=self.device
        )
        self.common(fn, (a, b), atol=1e-5, rtol=1e-5, check_lowp=False)

    def test_embedding_bag_byte_unpack(self):
        if self.device != "cpu":
            raise unittest.SkipTest(f"No {GPU_TYPE} implementation (it returns empty)")

        def fn(a):
            return torch.ops.quantized.embedding_bag_byte_unpack(a)

        M, N = 32, 64
        scales = torch.randn(M, 1).view(torch.uint8)
        offsets = torch.randn(M, 1).view(torch.uint8)
        data = torch.randint(0, 255, (M, N), dtype=torch.uint8)
        packed = torch.cat([data, scales, offsets], dim=-1)
        self.common(fn, [packed])

    def test_expanded_reduction(self):
        def fn(x, y):
            z = x * y
            return z.sum((0, 1))

        atol = None
        rtol = None

        # By default, inductor generate non-persistent reduction kernels in this
        # case. But when multi-kernel is enabled, inductor will pick the faster
        # of persistent reduction and non-persistent-reduction kernel.
        # In this case, inductor picked the persistent-reduction kernel.
        # The persistent reduction kernel happens to need looser tolerance.
        if config.triton.multi_kernel:
            atol = 1e-5
            rtol = 1e-5
        self.common(
            fn, (torch.randn(2, 197, 256), torch.randn(2, 1, 256)), atol=atol, rtol=rtol
        )

    def test_min_max_reduction(self):
        def fn(a, b):
            return (
                (a + b).max(),
                (a + b).min(),
                torch.amax(a + 1, keepdim=True),
                torch.amin(b + 1, keepdim=True),
            )

        dtypes = [torch.float, torch.float16]
        if not (self.device == "cuda" and not SM80OrLater):
            dtypes += [torch.bfloat16]
        for dtype in dtypes:
            self.common(fn, (torch.randn(8, 8).to(dtype), torch.randn(8, 8).to(dtype)))

    def test_min_max_reduction_nan(self):
        def fn(a):
            return (torch.max(a), torch.min(a))

        t1 = torch.randn(32)
        t1[16] = float("nan")
        self.common(fn, (t1,))

    def test_fmin_fmax(self):
        def fn(a, b):
            return (
                torch.fmin(a, b),
                torch.fmax(a, b),
                torch.fmax(a + 1, torch.tensor(0.0)),
            )

        self.common(
            fn,
            (
                torch.tensor(
                    [-10.0, 10.0, float("nan"), float("nan"), float("nan"), 3, 4]
                ),
                torch.tensor(
                    [float("nan"), float("nan"), -10.0, 10.0, float("nan"), 4, 3]
                ),
            ),
        )

    def test_sum_int(self):
        def fn(x):
            return 2 * x.sum(-1) + x.sum()

        dtypes = torch.bool, torch.uint8, torch.int
        inps = [torch.randint(2, (64,), dtype=dtype) for dtype in dtypes]
        for i in inps:
            self.common(fn, (i,), check_lowp=False)

    def test_sum_dtype(self):
        def fn(x):
            return x * x.sum(-1, dtype=torch.double) + x.sum(dtype=torch.double)

        self.common(fn, (torch.ones(32, 32) * 70,))

    def test_cumsum(self):
        def fn(x):
            return x.cumsum(0), x.cumsum(1)

        # Persistent reductions
        self.common(fn, (torch.rand(16, 32),), check_lowp=True)
        self.common(fn, (torch.rand(20, 30),), check_lowp=True)

        # Non-persistent reduction
        self.common(fn, (torch.rand(100, 4000),), check_lowp=True)

    def test_cumsum_zero_dim(self):
        def fn(x):
            return x.cumsum(0), x.cumsum(-1)

        a = torch.rand(())
        self.common(fn, (a,))

    def test_cumsum_no_mask(self):
        def fn(x):
            return x.cumsum(-1)

        # Persistent reduction
        a = torch.rand((1, 1024))
        self.common(fn, (a,), check_lowp=not TEST_WITH_ROCM)

        # Non-persistent reduction
        b = torch.rand((1, 8192))
        self.common(fn, (b,), check_lowp=not TEST_WITH_ROCM)

    def test_cumprod_zero_dim(self):
        def fn(x):
            return x.cumprod(0), x.cumprod(-1)

        a = torch.rand(())
        self.common(fn, (a,))

    def test_logcumsumexp(self):
        def fn(x):
            return x.logcumsumexp(0), x.logcumsumexp(1)

        # Persistent reductions
        self.common(fn, (torch.rand(16, 32),), check_lowp=not TEST_WITH_ROCM)
        self.common(fn, (torch.rand(20, 30),), check_lowp=not TEST_WITH_ROCM)

        # Non-persistent reduction
        self.common(fn, (torch.rand(100, 4000),), check_lowp=not TEST_WITH_ROCM)

    def test_logcumsumexp_zero_dim(self):
        def fn(x):
            return x.logcumsumexp(0), x.logcumsumexp(-1)

        a = torch.rand(())
        self.common(fn, (a,))

    def test_clamp(self):
        def fn(a, b):
            return (a.clamp(-0.1, 0.1), b.clamp(0), torch.clamp(a + b, max=0))

        self.common(fn, (torch.randn(8, 8), torch.randn(8, 8)))

    def test_clamp_type_promotion(self):
        def fn(a):
            b = torch.tensor(1.0, dtype=torch.double, device=self.device)
            c = torch.full((4,), 2, device=self.device)
            return a.clamp(min=b, max=c)

        self.common(fn, (torch.randint(4, (4,)),))

    def test_dist(self):
        def fn(a, b):
            return (
                torch.dist(a, b),
                torch.dist(a, b, p=1.2),
            )

        self.common(fn, (torch.randn(4, 4), torch.randn(4, 4)))

    @skipCUDAIf(not SM80OrLater, "Requires sm80")
    def test_dist_bf16(self):
        def fn(a, b):
            return torch.dist(a.to(torch.bfloat16), b.to(torch.bfloat16))

        self.common(fn, (torch.randn(4, 4), torch.randn(4, 4)))

    def test_arange1(self):
        def fn(x):
            rng1 = torch.arange(8 * 8, dtype=torch.float32, device=x.device).view(8, 8)
            rng2 = torch.arange(10, 18, device=x.device)
            tmp = x * rng1
            return tmp, tmp + rng2

        self.common(fn, (torch.randn(8, 8),))

    def test_arange2(self):
        def fn(x):
            rng1 = torch.arange(8, device=x.device)
            return (x + rng1,)

        self.common(fn, (torch.randint(4, (8, 8)),), check_lowp=False)

    def test_arange3(self):
        def fn(x):
            return x + torch.ops.aten.arange.start_step(
                0, 53, 4, dtype=torch.int64, device=x.device
            )

        self.common(fn, (torch.randn(14),))

    def test_arange4(self):
        def fn(x):
            return x - torch.arange(512, -512, -1.0, device=x.device)

        self.common(fn, (torch.randn(1024),))

    def test_arange5(self):
        def fn(step, device):
            return torch.arange(512, -512, step, device=device)

        compiled_fn = torch._dynamo.optimize()(fn)

        # NOTE: use assertEqual to check dtypes which self.common doesn't do
        for step in (-1, -1.0):
            expect = fn(step, self.device)
            actual = compiled_fn(step, self.device)
            self.assertEqual(expect, actual)
        self.assertEqual(expect, actual)

    def test_arange6(self):
        def fn(x):
            return torch.arange(0.1, 8.0001, 1, dtype=x.dtype, device=x.device)

        # Test that float arguments are truncated to int when dtype is set explicitly
        make_arg = functools.partial(
            make_tensor, device=self.device, requires_grad=False
        )
        self.common(fn, (make_arg(1, dtype=torch.float32),))
        self.common(fn, (make_arg(1, dtype=torch.int64),))

    def test_linspace1(self):
        def fn(x):
            return torch.linspace(0.125, 0.875, 7, device=x.device) + x

        self.common(fn, (torch.randn(1, 7),))

    def test_linspace2(self):
        def fn(x):
            return torch.linspace(0, 2, 1, device=x.device) + x

        self.common(fn, (torch.randn(1, 1),))

    def test_linspace3(self):
        def fn(x):
            return torch.linspace(0, 2, 0, device=x.device)

        self.common(fn, (torch.Tensor([]),))

    def test_tensor1(self):
        def fn(x):
            return torch.tensor([1], device=x.device) + x, torch.tensor(
                5, device=x.device
            )

        self.common(fn, (torch.randn(10),))

    def test_tensor2(self):
        def fn(x):
            return torch.tensor(list(range(2, 40, 2)), device=x.device) + x

        self.common(fn, (torch.randn(1),))

    def test_tensor3(self):
        def fn(x):
            return (
                torch.tensor([], device=x.device),
                torch.tensor([1, 2], device=x.device) + 1,
                torch.tensor([1, 2, 3], device=x.device) + 2,
                torch.tensor([1, 2, 3, 4], device=x.device) + x,
            )

        self.common(fn, [torch.randn(4)])

    def test_views1(self):
        def fn1(x, y):
            return (x.view(size2) + y,)

        def fn2(x, y):
            return ((x + 1).view(size2) + y,)

        views = [
            ([5 * 7], [5, 7]),
            ([2 * 3 * 4 * 5 * 6 * 7], [2, 3, 4, 5, 6, 7]),
            ([2 * 3, 4, 5, 6 * 7], [2, 3, 4, 5, 6, 7]),
            ([10 * 5, 20], [10, 5, 20]),
            ([1, 10, 1], [10]),
            ([10, 1, 10, 1, 10], [10, 100]),
            ([2, 2, 2, 2], [4, 4]),
        ]
        for size1, size2 in views:
            self.common(fn1, (torch.randn(size1), torch.randn(size2)))
            self.common(fn2, (torch.randn(size1), torch.randn(size2)))

        for size2, size1 in views:
            self.common(fn1, (torch.randn(size1), torch.randn(size2)))
            self.common(fn2, (torch.randn(size1), torch.randn(size2)))

    def test_views2(self):
        def fn1(x):
            return (x.view(size2) + 1,)

        def fn2(x):
            return ((x * 2).view(size2) + 1,)

        for size1, size2 in [
            ([2, 2, 2, 2], [4, -1]),
            ([10, 1, 10, 1, 10], [-1, 100]),
            ([10 * 5, 20], [10, -1, 20]),
        ]:
            self.common(fn1, (torch.randn(size1),))
            self.common(fn2, (torch.randn(size1),))

    def test_views3(self):
        # example taken from hf_BigBird
        def forward(arg1, arg2):
            index = torch.ops.aten.index(arg1, [arg2])
            view_1 = torch.ops.aten.view(index, [1, 2232, 64])
            view_2 = torch.ops.aten.view(view_1, [1, 12, 62, 192])
            return view_2

        self.common(
            forward,
            (
                rand_strided((64, 64), (64, 1), torch.float32),
                rand_strided((2232,), (1,), torch.int64),
            ),
        )

    def test_views4(self):
        # example taken from hf_BigBird
        def forward(arg1, arg2):
            arg1 = arg1.index_select(0, arg2)
            arg1 = torch.ops.aten.view(arg1, [2, 3, 4, 5, 5])
            arg1 = torch.ops.aten.view(arg1, [2, 3, 2, 10, -1])
            return arg1

        self.common(
            forward,
            (
                torch.randn(12, 5, 5),
                torch.randint(0, 11, (24,)),
            ),
        )

    def test_views5(self):
        # tensor with shape 0 in any dimension
        def forward(x):
            y = x[:, 4:]
            return y.view(len(y), -1, 4)

        self.common(
            forward,
            (torch.randn(4, 4, 4, 4),),
        )

    def test_views6(self):
        def forward(x):
            x = torch.ops.aten.relu(x)
            s = torch.ops.aten.slice(x, 0, 0, 9223372036854775807)
            s = torch.ops.aten.slice(s, 1, 0, 9223372036854775807)
            s = torch.ops.aten.slice(s, 3, 0, 0)
            y = torch.ops.aten.view(s, [4, 2, -1])
            return y

        self.common(
            forward,
            (torch.randn(4, 2, 4, 4),),
        )

    def test_views7(self):
        # x.view(dtype)
        def forward(x, y):
            x = (x + 1).to(torch.float32)
            y = (y + 1).to(torch.int32)
            return x.view(torch.int32), y.view(torch.float32)

        self.common(
            forward,
            (
                torch.rand(2, 3, dtype=torch.float32),
                torch.randint(10, (2, 3), dtype=torch.int32),
            ),
        )

    def test_relu(self):
        def fn(a, b):
            return (torch.relu(a), torch.relu(a + b) / 10)

        self.common(fn, (torch.randn(8, 8), torch.randn(8, 8)))

    def test_exp(self):
        def fn(a, b):
            return (torch.exp(a), torch.exp(a + b))

        self.common(fn, (torch.randn(8, 8), torch.randn(8, 8)))

    def test_exp2(self):
        def fn(a, b):
            return (torch.exp2(a), torch.exp2(a + b), torch.pow(2, -torch.abs(a - b)))

        self.common(fn, (torch.randn(8, 8), torch.randn(8, 8)))

    def test_sigmoid(self):
        def fn(a, b):
            return (torch.sigmoid(a), torch.sigmoid(a + b))

        self.common(fn, (torch.randn(8, 8), torch.randn(8, 8)))

    def test_round(self):
        def fn(a, b):
            return torch.round(a), torch.round(b + 1), torch.round(a, decimals=2)

        # without manual_seed, there is some chance this test fails due to:
        # https://github.com/openai/triton/issues/530
        torch.manual_seed(0)

        # with *100 we are always getting a number exactly at .5 which we don't do right in half
        self.common(fn, (torch.randn(8, 8) * 100, torch.randn(8, 8) * 10))

    def test_round_correctness(self):
        if self.device == "cuda":
            raise unittest.SkipTest("need to debug tl.libdevice on A100/V100")

        def fn(a):
            return torch.round(a)

        self.common(
            fn,
            [torch.arange(-10, 10, 0.1, dtype=torch.float64)],
            check_lowp=False,
        )

    def test_builtins_round(self):
        def fn(x, i):
            return x[: round(i / 2 + 1)] + round(i / 2)

        cfn = torch.compile(fullgraph=True, dynamic=True)(fn)

        x = torch.zeros(5, dtype=torch.int, device=self.device)
        with torch.no_grad():
            for i in range(1, 6):
                self.assertEqual(cfn(x, i), fn(x, i))

    def test_builtins_round_float_ndigits_pos(self):
        def fn(x, i):
            return x + round(i / 2 * 123.4567, 1)

        cfn = torch.compile(fullgraph=True, dynamic=True)(fn)

        x = torch.zeros(2, device=self.device)
        i = 2

        with torch.no_grad():
            self.assertEqual(cfn(x, i), fn(x, i))

    def test_builtins_round_float_ndigits_zero(self):
        def fn(x, i):
            return x + round(i / 2 * 123.4567, 0)

        cfn = torch.compile(fullgraph=True, dynamic=True)(fn)

        x = torch.zeros(2, device=self.device)
        i = 2

        with torch.no_grad():
            self.assertEqual(cfn(x, i), fn(x, i))

    def test_builtins_round_float_ndigits_neg(self):
        def fn(x, i):
            return x + round(i / 2 * 123.4567, -1)

        cfn = torch.compile(fullgraph=True, dynamic=True)(fn)

        x = torch.zeros(2, device=self.device)
        i = 2

        with torch.no_grad():
            self.assertEqual(cfn(x, i), fn(x, i))

    def test_builtins_round_int_ndigits_pos(self):
        def fn(x, i):
            return x + round(i, 1)

        cfn = torch.compile(fullgraph=True, dynamic=True)(fn)

        x = torch.zeros(2, device=self.device)
        i = 123

        with torch.no_grad():
            self.assertEqual(cfn(x, i), fn(x, i))

    def test_builtins_round_int_ndigits_zero(self):
        def fn(x, i):
            return x + round(i, 0)

        cfn = torch.compile(fullgraph=True, dynamic=True)(fn)

        x = torch.zeros(2, device=self.device)
        i = 123

        with torch.no_grad():
            self.assertEqual(cfn(x, i), fn(x, i))

    def test_silu(self):
        def fn(a):
            return (torch.nn.functional.silu(a),)

        self.common(fn, (torch.randn(8, 8),))

    def test_nan_to_num(self):
        def fn(a):
            return (
                torch.nan_to_num(a),
                torch.nan_to_num(a, nan=3.0),
                torch.nan_to_num(a, nan=None),
                torch.nan_to_num(a, posinf=4.0),
                torch.nan_to_num(a, neginf=5.0),
                torch.nan_to_num(a, nan=3.0, posinf=4.0, neginf=5.0),
            )

        self.common(
            fn,
            (torch.tensor((float("nan"), float("inf"), float("-inf"), 1.0)),),
            check_lowp=False,  # a much more elaborate test is required to match finfo max's for float and half
        )

    def test_one_hot(self):
        def fn(a):
            return torch.nn.functional.one_hot(a, 8) + 1

        self.common(
            fn,
            (torch.arange(100).view(4, 5, 5) % 8,),
            check_lowp=False,
        )

    def test_div1(self):
        def fn(a, b):
            return (
                aten.div(a, b, rounding_mode=None),
                aten.div(a, b, rounding_mode="floor"),
                aten.div(a, b, rounding_mode="trunc"),
                a / b,
                a // b,
            )

        self.common(fn, (torch.randn(8, 8) * 100, torch.randn(8, 8) * 100))

    def test_div2(self):
        def fn(a, b):
            return (
                aten.div(a, b, rounding_mode=None),
                aten.div(a, b, rounding_mode="floor"),
                aten.div(a, b, rounding_mode="trunc"),
                a / b,
                a // b,
            )

        self.common(fn, (torch.randint(-100, 100, [8, 8]), 100 * torch.randn(8, 8)))

    def test_div3(self):
        def fn(a, b):
            return (
                aten.div(a, b, rounding_mode=None),
                aten.div(a, b, rounding_mode="floor"),
                aten.div(a, b, rounding_mode="trunc"),
                a / b,
                a // b,
            )

        a = torch.randint(1, 100, [8, 8])
        self.common(fn, (a * 2, a))

    def test_div4(self):
        def fn(a, b):
            return (
                aten.div(a, b, rounding_mode=None),
                aten.div(a, b, rounding_mode="floor"),
                aten.div(a, b, rounding_mode="trunc"),
                a / b,
                a // b,
            )

        self.common(
            fn,
            (torch.randint(-100, 0, [8, 8]), torch.randint(1, 10, [8, 8])),
        )

    def test_div5(self):
        def fn(a, b):
            return (
                aten.div(a, b, rounding_mode=None),
                aten.div(a, b, rounding_mode="floor"),
                aten.div(a, b, rounding_mode="trunc"),
                a / b,
                a // b,
            )

        # divide a scalar
        self.common(fn, (torch.randint(-100, 0, [8, 8]), 16))

    def test_div6(self):
        def fn(a, b):
            return (
                aten.div(a, b, rounding_mode=None),
                aten.div(a, b, rounding_mode="floor"),
                aten.div(a, b, rounding_mode="trunc"),
                a / b,
                a // b,
            )

        # treat boolean as integer
        self.common(
            fn,
            (torch.ones([8, 8], dtype=torch.bool), torch.randint(-100, -1, [8, 8])),
        )

    def test_div7(self):
        def fn(a, b):
            return (
                aten.div(a, b, rounding_mode=None),
                aten.div(a, b, rounding_mode="floor"),
                aten.div(a, b, rounding_mode="trunc"),
                a / b,
                a // b,
            )

        self.common(
            fn,
            (
                torch.randint(2**32, 2**40, [100, 100]),
                torch.randint(-10, -1, [100, 100]),
            ),
        )

    def test_div8(self):
        def fn(a, b):
            return (
                aten.div(a, b, rounding_mode=None),
                aten.div(a * 0.5, b, rounding_mode=None),
                aten.div(a, b * 1.0, rounding_mode=None),
                aten.div(a, b, rounding_mode="floor"),
                aten.div(a, b, rounding_mode="trunc"),
                a / b,
                a // b,
            )

        self.common(fn, (1024, 100))

    def test_div9(self):
        def fn(x):
            return (torch.div(42, x), aten.true_divide(42, x), aten.div.Tensor(42, x))

        self.common(fn, (torch.randn(8),))

    def test_div_zero_dim(self):
        def fn(a, b):
            return (
                aten.div(a, b, rounding_mode=None),
                aten.div(a, b, rounding_mode="floor"),
                aten.div(a, b, rounding_mode="trunc"),
                a / b,
                a // b,
            )

        for dtype in (torch.float32, torch.int64):
            self.common(
                fn,
                (
                    make_tensor(10, device=self.device, dtype=dtype),
                    make_tensor((), device=self.device, dtype=dtype, exclude_zero=True),
                ),
            )
            self.common(
                fn,
                (
                    make_tensor((), device=self.device, dtype=dtype),
                    make_tensor(10, device=self.device, dtype=dtype, exclude_zero=True),
                ),
            )

    def test_div_prim(self):
        def fn(a, b):
            return (torch.ops.prims.div(a, b),)

        for dtype in (torch.float32, torch.int64):
            self.common(
                fn,
                (
                    make_tensor(100, device=self.device, dtype=dtype),
                    make_tensor(
                        100, device=self.device, dtype=dtype, exclude_zero=True
                    ),
                ),
            )

    def test_floordiv(self):
        def fn_floor_input(a, i):
            n = (i * 1.234) // 8.234
            return a + n

        self.common(
            fn_floor_input,
            (make_tensor(10, device=self.device, dtype=torch.float32), 33),
        )

        def fn_int_input(a, i):
            n = i // 8
            return a + n

        self.common(
            fn_int_input, (make_tensor(10, device=self.device, dtype=torch.float32), 33)
        )

    def test_div_precision(self):
        # Reproducer for https://github.com/pytorch/pytorch/issues/101039

        def forward(y):
            z = y.div(1e-06)
            return F.softmax(z, dim=-1)

        query = torch.randn(1, 10, 40)
        key = torch.randn(1, 2, 40)
        y = torch.matmul(query, key.transpose(-2, -1))
        self.common(forward, (y,))

    def test_div_by_zero(self):
        def fn(x, runtime_zero, runtime_neg_zero):
            zero = torch.zeros_like(x)
            return (
                x / 0.0,
                x / -0.0,
                zero / 0.0,
                x / zero,
                x / -zero,
                zero / zero,
                x / runtime_zero,
                # NOTE: -runtime_zero doesn't work as -(0.0) is broken in triton
                x / runtime_neg_zero,
                runtime_zero / runtime_neg_zero,
            )

        a = torch.randn(10)
        zero = torch.zeros(10)
        neg_zero = -zero
        self.common(fn, (a, zero, neg_zero))

    def test_both_scalars(self):
        def fn(a, b):
            return (
                aten.add(a, b),
                aten.add(b, a),
                aten.sub(a, b),
                aten.sub(b, a),
                aten.mul(a, b),
                aten.mul(b, a),
            )

        self.common(fn, (4, 3.3), reference_in_float=False)

    def test_sum_keepdims(self):
        def fn(a, b):
            return (torch.sum(a + b, -1, keepdim=True),)

        self.common(fn, (torch.randn(8, 8), torch.randn(8, 8)))

    def test_large_tensor_reduction(self):
        if not _has_sufficient_memory(self.device, 4.5 * 1024**3):  # 4.5 GiB
            raise unittest.SkipTest("insufficient memory")

        if self.device == "cpu":
            raise unittest.SkipTest("Fails on CPU")

        # Test 64-bit indexing works correctly
        def fn(a):
            return torch.max(a)

        t = torch.ones(2**32, dtype=torch.int8, device=self.device)
        t[-1] = 2

        # self.common OOMs here because it copies inputs to check for mutations
        compiled_fn = torch._dynamo.optimize()(fn)
        actual = compiled_fn(t)
        expect = torch.tensor(2, dtype=torch.int8, device=self.device)
        self.assertEqual(actual, expect)

    def test_large_broadcast_reduction(self):
        if self.device == "cpu":
            raise unittest.SkipTest("Fails on CPU")

        # Test 64-bit indexing works correctly when inputs are less than 32-bit
        # but intermediate tensors require 64-bit indexing
        def fn(a, b):
            return torch.max(a + b)

        t1 = torch.ones(1, 2**16, dtype=torch.int8, device=self.device)
        t2 = torch.ones(2**16, 1, dtype=torch.int8, device=self.device)

        t1[-1, -1] = 2
        t2[-1, -1] = 2

        # self.common OOMs here because it copies inputs to check for mutations
        compiled_fn = torch._dynamo.optimize()(fn)
        actual = compiled_fn(t1, t2)
        expect = torch.tensor(4, dtype=torch.int8, device=self.device)
        self.assertEqual(actual, expect)

    def test_large_pointwise(self):
        if not _has_sufficient_memory(self.device, 2 * (2**31 + 1)):
            raise unittest.SkipTest("insufficient memory")

        def fn(a):
            return a + 1

        t = torch.ones(2**31 + 1, dtype=torch.int8, device=self.device)
        compiled_fn = torch._dynamo.optimize()(fn)
        actual = compiled_fn(t)

        # Can't use assertEqual as it expands broadcasted inputs
        del t
        if torch.device(self.device).type == "cuda":
            torch.cuda.empty_cache()
        self.assertTrue((actual == 2).all())

    def test_large_offset_pointwise(self):
        # Test 64-bit indexing is used when input views a tensor that can be
        # indexed with 32-bit strides but the storage offset pushes it over
        # INT_MAX
        if not _has_sufficient_memory(self.device, (2**31 + 1) + (2**30 + 1)):
            raise unittest.SkipTest("insufficient memory")

        def fn(a):
            return a + 4

        t = torch.ones(2**31 + 1, dtype=torch.int8, device=self.device)
        t[2**30 :] = 0
        compiled_fn = torch._dynamo.optimize()(fn)
        actual = compiled_fn(t[2**30 :])
        self.assertTrue((actual == 4).all())

    def test_large_strided_reduction(self):
        # Test 64-bit indexing is used when input numel is less than INT_MAX
        # but stride calculations go above INT_MAX
        if not _has_sufficient_memory(self.device, 2**31 + 2):
            raise unittest.SkipTest("insufficient memory")

        def fn(a):
            return torch.max(a)

        storage = torch.ones(2**31 + 1, dtype=torch.int8, device=self.device)
        view = storage[::32]
        view[-1] = 2

        compiled_fn = torch._dynamo.optimize()(fn)
        actual = compiled_fn(view)
        expect = torch.tensor(2, dtype=torch.int8, device=self.device)
        self.assertEqual(actual, expect)

    def test_softmax(self):
        def fn(a, b):
            return (torch.softmax(a + b, -1), torch.softmax(a, 0), torch.softmax(b, 1))

        self.common(fn, (torch.randn(8, 8), torch.randn(8, 8)))

    def test_log_softmax(self):
        def fn(a, b):
            return (F.log_softmax(a + b, -1), F.log_softmax(a, 0), F.log_softmax(b, 1))

        self.common(fn, (torch.randn(8, 8), torch.randn(8, 8)))

    def test_transpose(self):
        def fn(a, b):
            return (
                torch.t(a) + b,
                torch.transpose(b * 2, 0, 1) + 10,
            )

        self.common(fn, (torch.randn(8, 8), torch.randn(8, 8)))

    def test_permute1(self):
        def fn(a):
            return (
                torch.permute(a + 1, [2, 1, 4, 0, 3]) + 2,
                torch.permute(a, [2, 1, 4, 0, 3]) + 2,
            )

        self.common(fn, (torch.randn(2, 2, 2, 2, 2),))

    def test_permute2(self):
        def fn(a):
            a = a.unfold(0, 2, 1)
            a = torch.unsqueeze(a, 1)
            a = torch.permute(a, [0, 2, 3, -3])
            return (a,)

        self.common(fn, (torch.randn(4, 4),))

    def test_expand(self):
        def fn(a):
            return (
                (a + 1).expand(3, 4, 2, 3, 2) + 2,
                a.expand(2, 1, 2, 3, 2) + 2,
            ), a.expand(2, -1, 5, -1)

        self.common(fn, (torch.randn(2, 1, 2),))

    def test_squeeze1(self):
        def fn(a):
            return ((a + 1).squeeze() + 2, a.squeeze() + 2)

        self.common(fn, (torch.randn(1, 2, 1, 2, 2, 1, 1),))

    def test_squeeze2(self):
        def fn(a):
            return ((a + 1).squeeze(-1).squeeze(2) + 2, a.squeeze(0) + 2)

        self.common(fn, (torch.randn(1, 2, 1, 2, 2, 2, 1),))

    def test_squeeze_varargs(self):
        def fn(x):
            return x.squeeze(1, 2).clone()

        a = torch.randn(1024, 1, 1)
        self.common(fn, (a,))

    def test_simplify_loops(self):
        def fn(a, b):
            return a + b

        self.common(
            fn,
            (
                torch.randn(2, 3, 4, 5, 6),
                torch.randn(4, 2, 3, 5, 6).permute(1, 2, 0, 3, 4),
            ),
        )

    def test_unsqueeze(self):
        def fn(a):
            return (
                torch.unsqueeze(a + 1, -1) + 2,
                torch.unsqueeze(a, 2) + 2,
                torch.unsqueeze(a + 1, 0) + 2,
                torch.unsqueeze(a, -2) + 2,
            )

        self.common(
            fn,
            (
                torch.randn(
                    2,
                    2,
                    2,
                    2,
                ),
            ),
        )

    def test_unsqueeze_inplace(self):
        def fn(a):
            tmp1 = a + 1
            aten.unsqueeze_(tmp1, 2)
            tmp2 = aten.unsqueeze_(a + 1, 0) + 2
            return (tmp1, tmp2)

        self.common(
            fn,
            (
                torch.randn(
                    2,
                    2,
                    2,
                    2,
                ),
            ),
        )

    def test_addmm(self):
        def fn(a, b, c):
            return (torch.addmm(a + 1, b + 2, c + 3) + 4,)

        self.common(
            fn,
            (
                torch.randn(8, 8),
                torch.randn(8, 8),
                torch.randn(8, 8),
            ),
        )

    # https://github.com/pytorch/pytorch/issues/98979
    @skipCUDAIf(True, "cuda failed for float64 linear")
    def test_linear_float64(self):
        mod = torch.nn.Sequential(torch.nn.Linear(8, 16).to(torch.float64)).eval()
        with torch.no_grad():
            self.common(mod, (torch.randn(2, 8).to(torch.float64),))

    def test_linear1(self):
        mod = torch.nn.Sequential(
            torch.nn.Linear(8, 16),
            torch.nn.Sigmoid(),
            ToTuple(),
        )
        self.common(mod, (torch.randn(2, 8),))

    def test_linear2(self):
        mod = torch.nn.Sequential(
            torch.nn.Linear(8, 8),
            torch.nn.ReLU(),
            torch.nn.Linear(8, 8),
            torch.nn.ReLU(),
            torch.nn.Linear(8, 8),
            torch.nn.ReLU(),
            torch.nn.Linear(8, 8),
            torch.nn.ReLU(),
        )
        self.common(
            mod,
            (torch.randn(2, 8),),
            atol=1e-3,
            rtol=0.01,
        )

    def test_bmm1(self):
        def fn(a, b):
            return (
                torch.bmm(a, b),
                torch.bmm(a + 1, b + 2) + 3,
            )

        self.common(
            fn,
            (
                torch.randn(2, 8, 8),
                torch.randn(2, 8, 8),
            ),
            check_lowp=False,
        )
        self.common(
            fn,
            (
                torch.randn(1, 16, 8),
                torch.randn(1, 8, 10),
            ),
            check_lowp=False,
        )

    def test_bmm2(self):
        def fn(a, b):
            return torch.bmm(a.permute(0, 2, 1), b)

        self.common(
            fn,
            (
                torch.randn(1, 8, 8),
                torch.randn(1, 8, 8),
            ),
            check_lowp=False,
        )

    @config.patch(force_mixed_mm=True)
    def test_mixed_mm(self):
        def fn(a, b):
            return torch.mm(a, b.to(a.dtype))

        self.common(
            fn,
            (
                torch.randn(8, 8),
                torch.randint(-128, 127, (8, 8), dtype=torch.int8),
            ),
            check_lowp=True,
        )

    @config.patch(force_mixed_mm=True)
    def test_mixed_mm2(self):
        def fn(a, b, scale, bias):
            return torch.mm(a, b.to(a.dtype)) * scale + bias

        self.common(
            fn,
            (
                torch.randn(8, 8),
                torch.randint(-128, 127, (8, 8), dtype=torch.int8),
                torch.randn(8),
                torch.randn(8),
            ),
            check_lowp=True,
        )

    @with_tf32_off
    @config.patch(use_mixed_mm=True)
    def test_uint4x2_mixed_mm(self):
        def fn(a, b):
            return torch.mm(
                a,
                torch.cat((b & 0xF, b >> 4), 1)
                .reshape(-1, b.shape[1])
                .to(a.dtype)
                .sub(8),
            )

        self.common(
            fn,
            (
                torch.randn(8, 8),
                torch.randint(0, 255, (4, 8), dtype=torch.uint8),
            ),
            check_lowp=True,
        )

    def test_mm_mixed_dtype(self):
        def fn(a, b):
            return torch.mm(a, b)

        t1 = torch.arange(6, dtype=torch.float, device=self.device).view(2, 3)
        t2 = torch.arange(9, dtype=torch.int64, device=self.device).view(3, 3)

        msg = "expected .* and .* to have the same dtype, but got: .* != .*"
        with self.assertRaisesRegex(RuntimeError, msg):
            torch.compile(fn)(t1, t2)
        with self.assertRaisesRegex(RuntimeError, msg):
            fn(t1, t2)

    def test_linear_mixed_dtype(self):
        class Net(nn.Module):
            def __init__(self):
                super(Net, self).__init__()  # noqa: UP008
                self.fc1 = nn.Linear(3, 3)

            def forward(self, x):
                x = self.fc1(x.permute(1, 2, 0))
                return x

        fn = Net().to(self.device)
        t = torch.arange(27, device=self.device).view(3, 3, 3)

        msg = "expected .* and .* to have the same dtype, but got: .* != .*"
        with self.assertRaisesRegex(RuntimeError, msg):
            fn(t)
        with self.assertRaisesRegex(RuntimeError, msg):
            with torch.no_grad():
                torch.compile(fn)(t)
        # TODO: Autograd internal assertion
        msg = "Failed running call_module .*"
        with self.assertRaisesRegex(RuntimeError, msg):
            torch.compile(fn)(t)

    def test_scalar_input(self):
        def fn(x, y):
            a = torch.div(x, y, rounding_mode="floor")
            return a

        self.common(fn, [torch.randint(5, (1, 8)), 5400])

    @torch._dynamo.config.patch(dynamic_shapes=True)
    @torch._dynamo.config.patch(assume_static_by_default=False)
    def test_scalar_output(self):
        def fn(arg0_1, arg2_1):
            arg1_1 = arg2_1.size(1)
            view = torch.ops.aten.view.default(arg2_1, [-1, arg1_1])
            embedding = torch.ops.aten.embedding.default(arg0_1, view)
            full = torch.ops.aten.full.default([1, arg1_1], 1, dtype=torch.float32)
            return (full, arg1_1, embedding)

        arg0_1 = rand_strided((32128, 768), (768, 1), device="cpu", dtype=torch.float32)
        arg2_1 = rand_strided((1, 22), (22, 1), device="cpu", dtype=torch.int64)
        self.common(fn, [arg0_1, arg2_1])

    def test_shape_prop_torch_ones(self):
        class Model(torch.nn.Module):
            def forward(self, attention_scores):
                extended_attention_mask = torch.ones(
                    8, 1, 1, 512, device=attention_scores.device
                )
                attention_scores = attention_scores + extended_attention_mask

                return attention_scores

        mod = Model().eval()
        with torch.no_grad():
            self.common(
                mod,
                (torch.randn(8, 12, 512, 512),),
            )

    @slowTest
    @expectedFailureCodegenDynamic
    @config.patch({"freezing": True})
    def test_conv_bn_fuse(self):
        # For gpu path, there is an accuracy issue
        if self.device == GPU_TYPE:
            raise unittest.SkipTest("only support cpu conv bn test")

        # fails dynamic check which bn is fused, and there will not have loops vars.
        input_shapes = {1: (112,), 2: (112, 112), 3: (55, 55, 55)}
        conv_modules = {1: torch.nn.Conv1d, 2: torch.nn.Conv2d, 3: torch.nn.Conv3d}
        bn_modules = {
            1: torch.nn.BatchNorm1d,
            2: torch.nn.BatchNorm2d,
            3: torch.nn.BatchNorm3d,
        }
        options = itertools.product(
            [1, 2, 3],
            [True, False],
            [1, 3],
            [1, 2],
            [1, 4],
        )

        for (
            dim,
            bias,
            kernel_size,
            dilation,
            groups,
        ) in options:
            oC = 32 * groups
            iC = 3 * groups
            x_shape = (1, iC) + input_shapes[dim]
            mod = torch.nn.Sequential(
                conv_modules[dim](
                    iC,
                    oC,
                    kernel_size=kernel_size,
                    dilation=dilation,
                    groups=groups,
                    bias=bias,
                ),
                bn_modules[dim](oC),
            ).eval()
            test_memory_format = [torch.contiguous_format]
            # TODO: GPU path doesn't support channels_last now.
            if not HAS_GPU and dim > 1:
                channels_last = (
                    torch.channels_last if dim == 2 else torch.channels_last_3d
                )
                test_memory_format.append(channels_last)
            for memory_format in test_memory_format:
                v = torch.randn(x_shape, dtype=torch.float32).to(
                    memory_format=memory_format
                )
                with torch.no_grad():
                    self.common(
                        mod,
                        (v,),
                    )

    def test_conv_functional_bn_fuse(self):
        # For gpu path, there is an accuracy issue
        if self.device == GPU_TYPE:
            raise unittest.SkipTest("only support cpu conv bn test")

        # Define a BatchNorm using functional BN.
        class BatchNorm(torch.nn.BatchNorm2d):
            def __init__(
                self,
                num_features,
                eps=1e-5,
                momentum=0.1,
                affine=True,
                track_running_stats=True,
                device=None,
                dtype=None,
            ):
                factory_kwargs = {"device": device, "dtype": dtype}
                super().__init__(
                    num_features,
                    eps=eps,
                    momentum=momentum,
                    affine=affine,
                    track_running_stats=track_running_stats,
                    **factory_kwargs,
                )

            def forward(self, x):
                if self.momentum is None:
                    exponential_average_factor = 0.0
                else:
                    exponential_average_factor = self.momentum

                if self.training and self.track_running_stats:
                    # TODO: if statement only here to tell the jit to skip emitting this when it is None
                    if self.num_batches_tracked is not None:  # type: ignore[has-type]
                        self.num_batches_tracked = self.num_batches_tracked + 1  # type: ignore[has-type]
                        if self.momentum is None:  # use cumulative moving average
                            exponential_average_factor = 1.0 / float(
                                self.num_batches_tracked
                            )
                        else:  # use exponential moving average
                            exponential_average_factor = self.momentum
                if self.training:
                    bn_training = True
                else:
                    bn_training = (self.running_mean is None) and (
                        self.running_var is None
                    )
                x = F.batch_norm(
                    x,
                    # If buffers are not to be tracked, ensure that they won't be updated
                    (
                        self.running_mean
                        if not self.training or self.track_running_stats
                        else None
                    ),
                    (
                        self.running_var
                        if not self.training or self.track_running_stats
                        else None
                    ),
                    self.weight,
                    self.bias,
                    bn_training,
                    exponential_average_factor,
                    self.eps,
                )
                return x

        v = torch.randn(1, 3, 556, 56, dtype=torch.float32)
        mod = torch.nn.Sequential(
            torch.nn.Conv2d(
                3,
                64,
                kernel_size=3,
                dilation=1,
                groups=1,
                bias=True,
            ),
            BatchNorm(64),
        ).eval()
        with torch.no_grad():
            self.common(
                mod,
                (v,),
            )

    @skipIfRocm
    def test_conv_inference_heuristics(self):
        if self.device != GPU_TYPE:
            raise unittest.SkipTest(f"{GPU_TYPE} only test")

        in_channels = 6
        out_channels = 6
        kernel_size = 3
        groups = 3

        grouped_conv = nn.Conv2d(
            in_channels, out_channels, kernel_size, groups=groups
        ).to(self.device)

        input_tensor = torch.randn(1, in_channels, 10, 10).to(self.device)

        # Perform the forward pass
        @torch.compile()
        def foo(m, inp):
            return m(inp)

        with torch.no_grad():
            _, code = run_and_get_code(foo, grouped_conv, input_tensor)
            # no to channels last permuting before kernel
            FileCheck().check_not(".run(").check(".convolution(").run(code[0])

        # in out should do channels last in inference
        in_channels = 8
        out_channels = 4
        kernel_size = 3

        # Create the convolution layer
        conv_layer = nn.Conv2d(in_channels, out_channels, kernel_size).to(self.device)

        input_tensor = torch.randn(1, in_channels, 10, 10).to(self.device)

        with torch.no_grad():
            _, code = run_and_get_code(foo, conv_layer, input_tensor)
            # should be channels last permuting before kernel
            FileCheck().check(".run(").check(".convolution(").run(code[0])

    def test_upsample_cat_conv(self):
        if self.device == GPU_TYPE:
            raise unittest.SkipTest("only support cpu upsample_cat_conv test")

        class M(torch.nn.Module):
            def __init__(
                self,
                **kwargs,
            ):
                super().__init__()
                self.upsample = torch.nn.UpsamplingNearest2d(scale_factor=2)
                self.conv = torch.nn.Conv2d(
                    8,
                    5,
                    kernel_size=1,
                    padding=0,
                    stride=1,
                    dilation=1,
                    **kwargs,
                )

            def forward(self, x, y):
                x = self.upsample(x)
                z = torch.cat([x, y], dim=1)
                z = self.conv(z)
                return z

        v1 = torch.randn([8, 2, 12, 26])
        v2 = torch.randn([8, 6, 24, 52])

        with torch.no_grad():
            self.common(
                M().eval(),
                (v1, v2),
            )

    def test_aliased_buffer_reuse(self):
        def fn(x, y):
            x = 2 * x
            y = 2 * y
            c = torch.cat([x, y], dim=-1)
            d = 1 + c
            m = torch.mm(d, d)
            return m[:, :2] + x

        self.common(fn, (torch.randn(4, 2), torch.randn(4, 2)), check_lowp=False)

    def test_slice_view_with_graph_break(self):
        def fn():
            a = torch.tensor([1], device=self.device)
            a = a[0:1]
            b = a.squeeze()
            a[0] = 0
            if a[0] < 1e5:
                pass
            a[0] = 2
            return b

        expect = fn()
        opt_fn = torch.compile(fn)
        actual = opt_fn()
        self.assertEqual(expect, actual)

    def test_view_detach(self):
        def fn(a):
            return a[0].detach()

        self.common(
            fn,
            (torch.randn([4, 4], requires_grad=True),),
        )

    def test_gather1(self):
        def fn(a, b):
            return (
                torch.gather(a.expand([4, 5, 10, 6]), 3, b + 1),
                torch.gather(a.expand([4, 5, 10, 6]), -1, b + 1),
            )

        self.common(
            fn,
            (
                torch.randn([1, 1, 10, 6]),
                torch.randint(5, [4, 5, 10, 1], dtype=torch.int64),
            ),
        )

    def test_gather2(self):
        # 0d tensor
        def fn(a, b):
            return torch.gather(a, 0, b) + torch.gather(a, -1, b)

        x = torch.tensor(123)
        y = torch.tensor(0)
        self.assertEqual(fn(x, y), x + x)

    def test_gather3(self):
        def fn(a, b):
            return torch.gather(a, 1, b, sparse_grad=True)

        self.common(
            fn,
            (
                torch.randn([4, 5, 10, 6], requires_grad=True),
                torch.randint(5, [4, 5, 10, 1], dtype=torch.int64),
            ),
        )

    def test_slice1(self):
        def fn(a):
            return (
                a[:, :10, 0] + a[:, 10:, 0],
                (a + 1)[:, :10, 0] + (a + 1)[:, 10:, 0],
                a[:, -30:, 0],  # negative index out of range
                a[:, :-30, 0],  # negative index out of range
            )

        self.common(
            fn,
            (torch.randn([2, 20, 2]),),
        )

    def test_slice2(self):
        def fn(a):
            return (
                a[:-1, ::2, -1] + a[-1:, 1::2, -2],
                (a + 1)[:-1, ::2, -1] + (a + 2)[-1:, 1::2, -2],
            )

        self.common(
            fn,
            (torch.randn([2, 20, 2]),),
        )

    # It's a view so it doens't generate a kernel
    @expectedFailureCodegenDynamic
    def test_slice3(self):
        def fn(a, b):
            return torch.ops.aten.slice.Tensor(a, 0, 0, -b)

        x = torch.rand(48, 3, 512, 512)
        self.common(fn, (x, 2))

    @expectedFailureCodegenDynamic
    def test_slice4(self):
        # empty slices that require clamping the start or end
        def fn(a):
            return (
                aten.slice.Tensor(a, 0, 2, 0, 1),
                aten.slice.Tensor(a, 0, a.shape[0], a.shape[0] + 10, 1),
                aten.slice.Tensor(a, 0, -20, 0, 1),
                aten.slice.Tensor(a, 0, -20, -16, 1),
            )

        x = torch.rand(10)
        self.common(fn, (x,))

    def test_split_with_list(self):
        def fn(a, sizes):
            return [t + 1.0 for t in torch.split(a * 2.0, sizes, -1)]

        self.common(fn, (torch.randn(2, 2, 10), [3, 3, 4]))
        self.common(fn, (torch.randn(2, 2, 10), [4, 3, 3]))
        self.common(fn, (torch.randn(2, 2, 10), [1, 2, 3, 4]))

    def test_split_with_integer(self):
        # argument `split_size_or_sections` is integer
        @torch.compile(dynamic=True)
        def f(x, sizes):
            return torch.split(x, sizes, -1)

        # split into equally sized chunks, 10 = 5 + 5
        r1, r2 = f(torch.randn(2, 10), 5)
        self.assertTrue(r1.size() == (2, 5))
        self.assertTrue(r2.size() == (2, 5))

        # split into equally sized chunks, 12 = 4 + 4 + 4
        r1, r2, r3 = f(torch.randn(2, 12), 4)
        self.assertTrue(r1.size() == (2, 4))
        self.assertTrue(r2.size() == (2, 4))
        self.assertTrue(r3.size() == (2, 4))

        # split unevenly, 10 = 3 + 3 + 3 + 1
        r1, r2, r3, r4 = f(torch.randn(2, 10), 3)
        self.assertTrue(r1.size() == (2, 3))
        self.assertTrue(r2.size() == (2, 3))
        self.assertTrue(r3.size() == (2, 3))
        self.assertTrue(r4.size() == (2, 1))

    def test_split_failed(self):
        @torch._dynamo.optimize("inductor")
        def fn(a):
            return torch.split(a, [2, 1, 1], dim=1)

        with self.assertRaisesRegex(RuntimeError, ""):
            fn(torch.randn(1, 5))

    def test_inductor_assert(self):
        @torch._dynamo.optimize("inductor", dynamic=True)
        def fn(a):
            assert a.shape[0] >= 2 and a.shape[1] >= 4
            return a.cos()

        inp = torch.randn(2, 4, 6)
        torch._dynamo.mark_dynamic(inp, 0)
        torch._dynamo.mark_dynamic(inp, 1)
        self.assertEqual(fn(inp), inp.cos())

    def test_split(self):
        def fn(a):
            t = torch.split(a, 3, -1)
            return (t[0], t[1], t[2], t[3])

        def fn2(a):
            return fn(a + 1)

        self.common(
            fn,
            (torch.randn([2, 2, 10]),),
        )

        self.common(
            fn2,
            (torch.randn([2, 2, 10]),),
        )

    def test_to_dtype(self):
        def fn(a, b):
            return (
                aten._to_copy(a, dtype=6),
                aten._to_copy(b + 1, dtype=6),
                aten.to(b, torch.float64),
                aten.to(b, torch.bool),
            )

        self.common(
            fn,
            (
                torch.randn([2, 2, 10]),
                torch.randn([2, 2, 10], dtype=torch.float64),
            ),
        )

    @requires_gpu()
    def test_to_device(self):
        def fn(a):
            if a.device.type == "cpu":
                return aten._to_copy(
                    a, device=torch.device(GPU_TYPE), dtype=6, layout=0
                )
            else:
                return aten._to_copy(a, device=torch.device("cpu"), dtype=6, layout=0)

        self.common(
            fn,
            (torch.randn([2, 2, 10]),),
        )

    def test_to_memory_format(self):
        def fn(a, memory_format):
            return a.to(memory_format=memory_format)

        self.common(
            fn,
            (torch.randn([2, 2, 10, 10]), torch.channels_last),
        )
        self.common(
            fn,
            (
                torch.randn([2, 2, 10, 10]).to(memory_format=torch.channels_last),
                torch.contiguous_format,
            ),
        )

    @requires_gpu()
    def test_to_device_constant(self):
        def fn(a):
            d1 = a.device.type
            if d1 == "cpu":
                d2 = GPU_TYPE
            else:
                d2 = "cpu"

            const1 = torch.as_tensor(list(range(64)), device=d2)
            return (
                torch.arange(10, device=d2).to(d1) + a,
                const1.to(d1),
                (const1 + 1).to(d1),
            )

        self.common(
            fn,
            (torch.randn([10]),),
        )

    @requires_gpu()
    def test_multi_device(self):
        def fn(x):
            x = x + 1
            x = x + 2
            x = x.to(device=GPU_TYPE)
            x = x + 3
            x = x + 4
            x = x.cpu()
            x = x + 5
            x = x + 6
            x = x.to(device=GPU_TYPE)
            x = x + 7
            x = x + 8
            x = x.cpu()
            x = x + 9
            x = x + 10
            return x

        self.common(
            fn,
            (torch.randn([2, 2, 10]),),
            check_lowp=False,  # cpu doesn't understand fp16, and there are explicit .cpu() calls
        )

    @skipIfRocm
    @requires_multigpu()
    def test_multi_gpu_device(self):
        # TODO: https://github.com/pytorch/pytorch/issues/92627
        x = torch.rand([4], device=GPU_TYPE)

        def fn(x, y):
            r = torch.ops.aten.div(x, y)
            r = r.to(f"{GPU_TYPE}:1")
            return 2 * r

        self.common(fn, (torch.randn(4), torch.randn(4)), check_lowp=False)

    @requires_multigpu()
    def test_multi_gpu_recompile_on_index(self):
        torch.set_float32_matmul_precision("high")

        def gemm(x, y):
            return x @ y

        failed_guard = None

        def fail(guard):
            nonlocal failed_guard
            failed_guard = guard

        gemm_opt = torch._dynamo.optimize("inductor", guard_fail_fn=fail)(gemm)

        x0 = torch.randn(1024, 1024, device=f"{GPU_TYPE}:0")
        y0 = torch.randn(1024, 1024, device=f"{GPU_TYPE}:0")

        gemm_opt(x0, y0)

        x1 = torch.randn(1024, 1024, device=f"{GPU_TYPE}:1")
        y1 = torch.randn(1024, 1024, device=f"{GPU_TYPE}:1")

        gemm_opt(x1, y1)
        self.assertTrue(failed_guard is not None)
        self.assertTrue(
            "tensor 'L['x']' Tensor device index mismatch. Expected device index to be"
            in failed_guard.reason
        )

    def test_unbind(self):
        def fn(a):
            return torch.unbind(a), torch.unbind(a, -1)

        self.common(
            fn,
            (torch.randn([4, 4, 4]),),
        )

    @skipIfRocm
    def test_convolution1(self):
        m = torch.nn.Sequential(
            torch.nn.Conv2d(5, 6, [3, 3]),
            torch.nn.ReLU(),
            ToTuple(),
        )

        self.common(
            m,
            (torch.randn([2, 5, 16, 16]),),
            # Mismatched elements: 10 / 2352 (0.4%)
            # Greatest absolute difference: 5.7220458984375e-05 at index (0, 3, 12, 12) (up to 1e-05 allowed)
            # Greatest relative difference: 0.06512477175897748 at index (0, 4, 11, 9) (up to 0.001 allowed)
            atol=6e-5,
            rtol=0.001,
        )

    def test_convolution2(self):
        def fn(x, w, b):
            # transposed conv
            return (aten.convolution(x, w, b, [4], [0], [1], True, [0], 1),)

        self.common(
            fn,
            (
                torch.randn([2, 32, 90]),
                torch.randn([32, 16, 8]),
                torch.randn([16]),
            ),
            check_lowp=False,
        )

    @skipIfRocm
    def test_convolution3(self):
        # Test stride or padding or dilation is 1 element list.
        m = torch.nn.Sequential(
            torch.nn.Conv2d(5, 6, [3, 3], stride=[1], padding=[0], dilation=[1]),
            torch.nn.ReLU(),
            ToTuple(),
        )

        self.common(
            m,
            (torch.randn([2, 5, 16, 16]),),
            atol=6e-5,
            rtol=0.001,
        )

    @skipIfRocm
    def test_convolution4(self):
        def fn(x, w):
            x = F.conv2d(x, w, groups=w.shape[0])
            return x.sum()

        self.common(
            fn,
            (
                torch.randn([2, 3, 16, 20]),
                torch.randn([3, 1, 5, 5]),
            ),
        )

    def test_conv2d_channels_last(self):
        if self.device == GPU_TYPE:
            raise unittest.SkipTest("only support cpu conv2d channels_last")

        m = torch.nn.Sequential(
            torch.nn.Conv2d(3, 3, 1, 1),
            ToTuple(),
        )
        # only weight is channels_last
        self.common(
            m.to(memory_format=torch.channels_last),
            (torch.randn([2, 3, 16, 16]),),
            check_lowp=False,
        )
        # only activation is channels_last
        self.common(
            m,
            (torch.randn([2, 3, 16, 16]).to(memory_format=torch.channels_last),),
            check_lowp=False,
        )
        # activation and weight are all channels_last
        self.common(
            m.to(memory_format=torch.channels_last),
            (torch.randn([2, 3, 16, 16]).to(memory_format=torch.channels_last),),
            check_lowp=False,
        )

    def test_conv2d_backward_channels_last(self):
        def fn(grad_output, inp, weight):
            convolution_backward_8 = torch.ops.aten.convolution_backward.default(
                grad_output,
                inp,
                weight,
                [320],
                [1, 1],
                [0, 0],
                [1, 1],
                False,
                [0, 0],
                1,
                [True, True, True],
            )
            return convolution_backward_8

        # only weight is channels_last
        self.common(
            fn,
            (
                torch.randn([2, 320, 8, 8]),
                torch.randn([2, 2048, 8, 8]),
                torch.randn([320, 2048, 1, 1]).to(memory_format=torch.channels_last),
            ),
            check_lowp=False,
        )

    def test_conv3d_channels_last(self):
        if self.device == GPU_TYPE:
            raise unittest.SkipTest("only support cpu conv3d channels_last")

        m = torch.nn.Sequential(
            torch.nn.Conv3d(3, 3, 1, 1),
            ToTuple(),
        )
        # only weight is channels_last
        self.common(
            m.to(memory_format=torch.channels_last_3d),
            (torch.randn([2, 3, 16, 16, 16]),),
        )
        # only activation is channels_last
        self.common(
            m,
            (torch.randn([2, 3, 16, 16, 16]).to(memory_format=torch.channels_last_3d),),
        )
        # activation and weight are all channels_last
        self.common(
            m.to(memory_format=torch.channels_last_3d),
            (torch.randn([2, 3, 16, 16, 16]).to(memory_format=torch.channels_last_3d),),
        )

    def test_adaptive_avg_pool2d1(self):
        def fn(x):
            return aten._adaptive_avg_pool2d(x, (6, 6)), aten._adaptive_avg_pool2d(
                x + 1, (2, 5)
            )

        self.common(
            fn,
            (torch.randn(2, 4, 16, 16),),
            check_lowp=False,
        )

        # lowering to avg_pool2d case
        self.common(
            fn,
            (torch.randn(2, 4, 3, 3),),
        )

        # no-op case
        self.common(
            fn,
            (torch.randn(2, 4, 6, 6),),
        )

    def test_adaptive_avg_pool2d2(self):
        # Big kernel size, use fallback
        def fn(x):
            return aten._adaptive_avg_pool2d(x, (4, 4))

        torch._inductor.metrics.generated_kernel_count = 0
        self.common(
            fn,
            (torch.randn(2, 4, 21, 21),),
            check_lowp=False,
        )
        assertGeneratedKernelCountEqual(self, 0)

    def test_adaptive_max_pool2d1(self):
        def fn(x):
            return aten.adaptive_max_pool2d(x, (6, 6))

        self.common(
            fn,
            (torch.randn(2, 4, 16, 16),),
            check_lowp=False,
        )

        # lowering to max_pool2d case
        self.common(
            fn,
            (torch.randn(2, 4, 3, 3),),
        )

        # no-op case
        self.common(
            fn,
            (torch.randn(2, 4, 6, 6),),
        )

    def test_adaptive_max_pool2d2(self):
        # Big kernel size, use fallback
        def fn(x):
            return aten.adaptive_max_pool2d(x, (4, 4))

        torch._inductor.metrics.generated_kernel_count = 0
        self.common(
            fn,
            (torch.randn(2, 4, 21, 21),),
            check_lowp=False,
        )
        assertGeneratedKernelCountEqual(self, 0)

    def test_fractional_max_pool2d1(self):
        def fn(x, samples):
            return aten.fractional_max_pool2d(x, (3, 3), (2, 2), samples)

        self.common(
            fn, (torch.randn(1, 4, 16, 16), torch.rand(1, 4, 2)), check_lowp=False
        )

    def test_fractional_max_pool2d2(self):
        # fallback for larger kernel size

        def fn(x, samples):
            return aten.fractional_max_pool2d(x, (6, 5), (3, 3), samples)

        torch._inductor.metrics.generated_kernel_count = 0
        self.common(
            fn,
            (torch.randn(2, 4, 36, 36), torch.rand(2, 4, 2)),
            check_lowp=False,
        )
        assertGeneratedKernelCountEqual(self, 0)

    def test_fractional_max_pool2d3(self):
        def fn(x, samples):
            return aten.fractional_max_pool2d(x, (1, 1), (16, 16), samples)

        self.common(
            fn, (torch.randn(2, 4, 16, 16), torch.rand(2, 4, 2)), check_lowp=False
        )

    @config.patch(fallback_random=True)
    def test_fractional_max_pool2d4(self):
        random.seed(1234)
        torch.manual_seed(1234)

        # check rectangular kernel/output size

        def fn(x):
            return torch.nn.functional.fractional_max_pool2d_with_indices(
                x, (4, 3), (3, 2)
            )

        self.common(fn, (torch.randn(1, 4, 16, 16),), check_lowp=False)

    def test_multi_threading(self):
        model = torch.nn.Linear(2, 3).eval()
        inp = torch.randn(4, 2)

        num_run = 3

        def run_weights_sharing_model(m, inp):
            with torch.no_grad():
                for i in range(num_run):
                    y = m(inp)

        numb_instance = 2
        threads = []
        compiled_m = torch.compile(model)
        for i in range(1, numb_instance + 1):
            thread = threading.Thread(
                target=run_weights_sharing_model, args=(compiled_m, inp)
            )
            threads.append(thread)
            thread.start()
        for thread in threads:
            thread.join()

    @unittest.skipIf(config.is_fbcode(), "fbcode triton error, needs debugging")
    def test_adaptive_avg_pool2d_low_prec(self):
        class Model(torch.nn.Module):
            def __init__(self):
                super().__init__()
                self.avgpool = torch.nn.AdaptiveAvgPool2d((1, 1))

            def forward(self, x):
                x = self.avgpool(x)
                return x

        mod = Model()
        for dtype in [torch.half, torch.bfloat16]:
            x = torch.randn(4, 3, 7, 7).to(dtype=dtype)
            opt_mod = torch.compile(mod)
            res = opt_mod(x)
            expected = mod(x)
            self.assertTrue(torch.allclose(res, expected))

    def test_buffer_copied_in_graph(self):
        class MyModel(torch.nn.Module):
            def __init__(self):
                super().__init__()
                self.register_buffer("buf", torch.zeros(1))
                self.w1 = torch.nn.Parameter(torch.zeros(1))
                self.w2 = torch.nn.Parameter(torch.zeros(1))

            def forward(self, x):
                self.buf.add_(1)
                return (self.w1 * x * self.w2).sum() + self.buf.sum()

        model_for_eager = MyModel()
        model_for_compile = copy.deepcopy(model_for_eager)

        eager_version_counters = [
            buffer._version for _, buffer in model_for_eager.named_buffers()
        ]
        compile_version_counters = [
            buffer._version for _, buffer in model_for_compile.named_buffers()
        ]

        compiled_f = torch.compile(model_for_compile, backend="inductor")

        inp_ref = torch.ones(1, requires_grad=True)
        inp_test = torch.ones(1, requires_grad=True)

        out_ref = model_for_eager(inp_ref.clone())
        out_test = compiled_f(inp_test.clone())

        eager_version_counters_after = [
            buffer._version for _, buffer in model_for_eager.named_buffers()
        ]
        compile_version_counters_after = [
            buffer._version for _, buffer in model_for_compile.named_buffers()
        ]

        eager_delta = list(
            map(operator.sub, eager_version_counters_after, eager_version_counters)
        )
        compile_delta = list(
            map(operator.sub, compile_version_counters_after, compile_version_counters)
        )

        self.assertEqual(eager_delta, compile_delta)

    def test_buffer_copied_in_graph_with_different_shapes(self):
        class MyModel(torch.nn.Module):
            def __init__(self):
                super().__init__()
                self.register_buffer("buf", torch.ones(4, 4))
                self.w = torch.nn.Parameter(
                    torch.Tensor([[4, 5], [1, 2], [6, 7], [8, 9]])
                )

            def forward(self, x):
                self.buf.add_(1)
                return (self.w @ x).sum() + self.buf.sum()

        model_for_eager = MyModel()
        model_for_compile = copy.deepcopy(model_for_eager)

        eager_version_counters = [
            buffer._version for _, buffer in model_for_eager.named_buffers()
        ]
        compile_version_counters = [
            buffer._version for _, buffer in model_for_compile.named_buffers()
        ]

        compiled_f = torch.compile(model_for_compile, backend="inductor")

        inp_ref = torch.ones(2, 4, requires_grad=True)
        inp_test = torch.ones(2, 4, requires_grad=True)

        out_ref = model_for_eager(inp_ref.clone())
        out_test = compiled_f(inp_test.clone())

        eager_version_counters_after = [
            buffer._version for _, buffer in model_for_eager.named_buffers()
        ]
        compile_version_counters_after = [
            buffer._version for _, buffer in model_for_compile.named_buffers()
        ]

        eager_delta = list(
            map(operator.sub, eager_version_counters_after, eager_version_counters)
        )
        compile_delta = list(
            map(operator.sub, compile_version_counters_after, compile_version_counters)
        )

        self.assertEqual(eager_delta, compile_delta)

    def test_buffer_batch_norm(self):
        class MyModel(torch.nn.Module):
            def __init__(self):
                super().__init__()
                self.m = torch.nn.BatchNorm1d(100)

            def forward(self, x):
                return self.m(x)

        model_for_eager = MyModel()
        model_for_compile = copy.deepcopy(model_for_eager)

        eager_version_counters = [
            buffer._version for _, buffer in model_for_eager.named_buffers()
        ]
        compile_version_counters = [
            buffer._version for _, buffer in model_for_compile.named_buffers()
        ]

        compiled_f = torch.compile(model_for_compile, backend="inductor")

        inp_ref = torch.ones(20, 100, requires_grad=True)
        inp_test = torch.ones(20, 100, requires_grad=True)

        out_ref = model_for_eager(inp_ref.clone())
        out_test = compiled_f(inp_test.clone())

        eager_version_counters_after = [
            buffer._version for _, buffer in model_for_eager.named_buffers()
        ]
        compile_version_counters_after = [
            buffer._version for _, buffer in model_for_compile.named_buffers()
        ]

        eager_delta = list(
            map(operator.sub, eager_version_counters_after, eager_version_counters)
        )
        compile_delta = list(
            map(operator.sub, compile_version_counters_after, compile_version_counters)
        )

        self.assertEqual(eager_delta, compile_delta)

    def test_adaptive_avg_pool_with_output_size_0(self):
        m1 = nn.AdaptiveAvgPool1d(0)
        self.common(m1, (torch.randn(1, 2),))
        m2 = nn.AdaptiveAvgPool2d(0)
        self.common(m2, (torch.randn(1, 2, 3),))

    def test_max_pool2d1(self):
        def fn(x):
            return aten.max_pool2d_with_indices(x, [3, 3], [2, 2])

        self.common(
            fn,
            (torch.randn(2, 4, 16, 16),),
        )

    def test_max_pool2d2(self):
        def fn(x):
            return aten.max_pool2d_with_indices(x, [3, 3], [2, 2])

        self.common(
            fn,
            (torch.randn([16, 64, 55, 55]),),
        )

    def test_max_pool2d3(self):
        def fn(x):
            # with padding
            return (
                aten.max_pool2d_with_indices(x, [3, 3], [2, 2], [1, 1]),
                aten.max_pool2d_with_indices(
                    x,
                    [
                        3,
                    ],
                    [
                        2,
                    ],
                    [
                        1,
                    ],
                ),
            )

        self.common(
            fn,
            (-torch.arange(1 * 8 * 8, dtype=torch.float32).view(1, 1, 8, 8),),
        )

    def test_max_pool2d4(self):
        def fn(x):
            # with padding
            return aten.max_pool2d_with_indices(x, [3, 3], [2, 2], [0, 0], [1, 1], True)

        self.common(
            fn,
            (torch.randn([2, 8, 111, 111]),),
        )

    def test_max_pool2d5(self):
        def fn(x):
            return aten.max_pool2d_with_indices(x, [3, 3], [])

        self.common(
            fn,
            (torch.randn([16, 64, 55, 55]),),
        )

    def test_max_pool2d6(self):
        # Too big kernel size, use fallback
        def fn(x):
            return aten.max_pool2d_with_indices(x, [13, 13], [])

        torch._inductor.metrics.generated_kernel_count = 0
        self.common(
            fn,
            (torch.randn([16, 64, 55, 55]),),
        )
        assertGeneratedKernelCountEqual(self, 0)

    # From https://github.com/pytorch/pytorch/issues/94775
    def test_max_pool2d7(self):
        # ceil mode turns on
        def fn(x):
            return torch.nn.functional.max_pool2d(
                x, 1, stride=(2, 2), padding=0, ceil_mode=True
            )

        self.common(
            fn,
            (torch.randn([1, 1, 6, 7]),),
        )

    # From https://github.com/pytorch/pytorch/issues/93384
    def test_max_pool2d8(self):
        # dialtion is not 1, use fallback
        def fn(x):
            return aten.max_pool2d_with_indices(x, [3, 2], [2, 1], [1, 1], [1, 2])

        torch._inductor.metrics.generated_kernel_count = 0
        self.common(
            fn,
            (torch.randn([2, 2, 3, 6]),),
        )
        assertGeneratedKernelCountEqual(self, 0)

    def test_avg_pool2d1(self):
        def fn(x):
            return aten.avg_pool2d(x, [3, 3], [2, 2])

        self.common(
            fn,
            (torch.randn(2, 4, 16, 16),),
        )

    def test_avg_pool2d2(self):
        def fn(x):
            return aten.avg_pool2d(x, [3, 3], [2, 2])

        self.common(
            fn,
            (torch.randn([16, 64, 55, 55]),),
        )

    def test_avg_pool2d3(self):
        def fn(x):
            return (
                aten.avg_pool2d(x, [3, 3], [2, 2], [1, 1]),
                aten.avg_pool2d(
                    x,
                    [
                        3,
                    ],
                    [
                        2,
                    ],
                    [
                        1,
                    ],
                ),
            )

        self.common(
            fn,
            (-torch.arange(1 * 8 * 8, dtype=torch.float32).view(1, 1, 8, 8),),
        )

    def test_avg_pool2d4(self):
        def fn(x):
            return aten.avg_pool2d(x, [3, 3], [2, 2], [0, 0], True)

        self.common(
            fn,
            (torch.randn([2, 8, 111, 111]),),
        )

    def test_avg_pool2d5(self):
        def fn(x):
            return aten.avg_pool2d(x, [3, 3], [2, 2], [1, 1], count_include_pad=False)

        self.common(
            fn,
            (-torch.arange(1 * 8 * 8, dtype=torch.float32).view(1, 1, 8, 8),),
        )

    def test_avg_pool2d6(self):
        def fn(x):
            return aten.avg_pool2d(x, [3, 3], [2, 2], [1, 1], divisor_override=3)

        self.common(
            fn,
            (-torch.arange(1 * 8 * 8, dtype=torch.float32).view(1, 1, 8, 8),),
        )

    def test_avg_pool2d7(self):
        # Large kernel size, use fallback
        def fn(x):
            return aten.avg_pool2d(x, [13, 13], [1, 1], [0, 0])

        torch._inductor.metrics.generated_kernel_count = 0
        self.common(
            fn,
            (-torch.arange(1 * 24 * 24, dtype=torch.float32).view(1, 1, 24, 24),),
        )
        assertGeneratedKernelCountEqual(self, 0)

    def test_avg_pool2d8(self):
        # https://github.com/pytorch/pytorch/issues/100987
        def fn(x):
            return aten.avg_pool2d(
                x, kernel_size=3, stride=2, padding=1, ceil_mode=True
            )

        self.common(
            fn,
            (torch.randn(1, 3, 6, 6),),
        )

    def test_alexnet_prefix(self):
        def forward(arg6, arg7, arg16):
            convolution = torch.ops.aten.convolution(
                arg16, arg7, arg6, [4, 4], [2, 2], [1, 1], False, [0, 0], 1
            )
            relu = torch.ops.aten.relu(convolution)
            max_pool2d_with_indices = torch.ops.aten.max_pool2d_with_indices(
                relu, [3, 3], [2, 2]
            )
            getitem = max_pool2d_with_indices[0]
            return (getitem,)

        self.common(
            forward,
            (
                rand_strided((64,), (1,), torch.float32, "cpu"),
                rand_strided((64, 3, 11, 11), (363, 121, 11, 1), torch.float32, "cpu"),
                rand_strided(
                    (16, 3, 224, 224), (150528, 50176, 224, 1), torch.float32, "cpu"
                ),
            ),
            # Mismatched elements: 127 / 746496 (0.0%)
            # Greatest absolute difference: 0.0009765625 at index (1, 62, 7, 16) (up to 1e-05 allowed)
            # Greatest relative difference: 0.05187467899332306 at index (14, 18, 11, 0) (up to 0.001 allowed)
            atol=3e-3,
            rtol=2,
        )

    def test_elu(self):
        def fn(x):
            return aten.elu(x, 1.6732632423543772, 1.0507009873554805) + 2, aten.elu(
                x + 1, 2, 3, 4
            )

        self.common(
            fn,
            (torch.randn([16, 16]),),
        )

    def test_tan(self):
        def fn(x):
            return aten.tan(x) + 2, aten.tan(x + 1)

        self.common(
            fn,
            (torch.randn([16, 16]),),
        )

    def test_tanh(self):
        def fn(x):
            return aten.tanh(x) + 2, aten.tanh(x + 1)

        self.common(
            fn,
            (torch.randn([16, 16]),),
        )

    def test_lgamma(self):
        def fn(x):
            return aten.lgamma(x) + 2, aten.cos(x + 1)

        self.common(
            fn,
            (torch.randn([16, 16]),),
        )

    def test_cos(self):
        def fn(x):
            return aten.cos(x) + 2, aten.cos(x + 1)

        self.common(
            fn,
            (torch.randn([16, 16]),),
        )

    def test_sin(self):
        def fn(x):
            return aten.sin(x) + 2, aten.sin(x + 1)

        self.common(
            fn,
            (torch.randn([16, 16]),),
        )

    def test_repeat(self):
        def fn(x):
            return (
                x.repeat(0, 1, 1, 1),
                x.repeat(2, 2, 3, 1),
                x.repeat(8, 1, 1, 1),
                x.repeat(2, 1, 1, 1, 1, 1),
            )

        self.common(
            fn,
            (torch.randn([1, 2, 4, 8]),),
        )

    def test_repeat_interleave(self):
        def fn(x):
            return (
                x.repeat_interleave(2),
                x.repeat_interleave(3, dim=0),
                x.repeat_interleave(x.size(1), dim=1),
            )

        self.common(
            fn,
            (torch.randn([1, 2, 4, 8]),),
        )

    @config.patch(implicit_fallbacks=True)
    def test_repeat_interleave_2(self):
        def fn(x):
            return torch.ops.aten.repeat_interleave.Tensor(x, output_size=12)

        self.common(
            fn,
            (torch.tensor([2, 4, 6]),),
        )

    @config.patch(fallback_random=True)
    def test_randn_with_dtype_and_device(self):
        if self.device == GPU_TYPE:
            raise unittest.SkipTest("only support cpu randn_with_dtype_and_device test")

        def fn(vectors):
            rotations_shape = (12, vectors.shape[-1], 1, 64)
            random_rotations = torch.randn(
                rotations_shape, device=vectors.device, dtype=vectors.dtype
            )
            random_rotations += 1
            return random_rotations

        self.common(
            fn,
            (torch.randn([4, 12, 2, 64]),),
        )

    def test_embedding(self):
        m = torch.nn.Sequential(
            torch.nn.Embedding(10, 4, padding_idx=0),
            torch.nn.ReLU(),
            ToTuple(),
        )

        self.common(
            m,
            (torch.randint(10, [2, 8]),),
        )

    def test_mean(self):
        def fn(x):
            return (
                x.mean(),
                x.mean(-1),
                torch.mean(x, -2, keepdim=True),
                x.mean([0, 1]),
            )

        self.common(
            fn,
            (torch.randn([1, 2, 4, 8]),),
        )

    def test_var_mean(self):
        def fn(x):
            return (
                *torch.var_mean(x, -1),
                *torch.var_mean(x, [1, 3]),
            )

        self.common(
            fn,
            (torch.randn([1, 2, 4, 8]),),
        )

    def test_var_correction(self):
        def fn(x):
            dim = -1
            return (
                torch.var(x, dim=dim, correction=1.3),
                torch.var(x, dim=dim, correction=3),
                torch.var(x, dim=dim, correction=10),
            )

        self.common(fn, (torch.randn([2, 8]),))
        # Unrolled reduction
        self.common(fn, (torch.randn([2, 4]),))

    @config.patch(pick_loop_orders=True)
    def test_transposed_propagates(self):
        @torch._dynamo.optimize("inductor", nopython=True)
        def fn(x, y):
            return x + y

        a = torch.randn(1, 4, 4, 4, device=self.device).permute(0, 2, 3, 1)
        b = torch.randn(4, 4, 4, device=self.device).permute(1, 2, 0)
        c = fn(a, b)
        self.assertEqual(a.stride(), c.stride())
        self.assertEqual(c.stride()[2], 1)

    def test_std(self):
        def fn(x):
            return (
                torch.var(x, True),
                torch.var(x, False),
                torch.var(x, -1, True),
                torch.var(x, -1, False),
                torch.std(x, False),
                torch.std(x, [0, 1], True),
                torch.std(x, [0, 1], False),
                torch.std(x, -2, True, keepdim=True),
            )

        self.common(
            fn,
            (torch.randn([2, 4, 4, 8]),),
        )

    def test_embedding_bag(self):
        def fn(w, i, o):
            return aten._embedding_bag(w, i, o, False, 0, False, None)

        self.common(
            fn,
            (torch.randn([10, 4]), torch.randint(10, [8]), torch.tensor([0, 2, 6])),
        )

    def test_batch_norm_2d(self):
        m = torch.nn.Sequential(
            torch.nn.BatchNorm2d(10),
            torch.nn.ReLU(),
        )
        m.eval()
        self.common(m, (torch.randn([2, 10, 8, 8]),), check_lowp=False)
        self.common(
            m,
            (torch.randn([3, 10, 16, 16]),),
            check_lowp=False,  # too painful to match types of bn model
        )

    # From yolov3
    @with_tf32_off
    def test_batch_norm_2d_2(self):
        if self.device == "cpu":
            raise unittest.SkipTest(f"requires {GPU_TYPE}")

        class Repro(torch.nn.Module):
            def __init__(self):
                super().__init__()
                self.self_0 = torch.nn.Conv2d(
                    64,
                    128,
                    kernel_size=(3, 3),
                    stride=(2, 2),
                    padding=(1, 1),
                    bias=False,
                )
                self.self_1 = torch.nn.BatchNorm2d(
                    128,
                    eps=0.0001,
                    momentum=0.03,
                    affine=True,
                    track_running_stats=True,
                )
                self.self_2 = torch.nn.LeakyReLU(negative_slope=0.1, inplace=True)

            def forward(self, l_input_: torch.Tensor):
                self_0 = self.self_0(l_input_)
                self_1 = self.self_1(self_0)
                self_2 = self.self_2(self_1)
                return (self_2,)

        inp = torch.randn((4, 64, 192, 256), dtype=torch.float32, device=GPU_TYPE)
        mod = Repro().to(device=GPU_TYPE)
        o1 = mod(inp)
        o2 = torch.compile(mod)(inp)
        self.assertEqual(o1, o2)

    @patch.object(config.trace, "enabled", True)
    def test_layer_norm(self):
        m = torch.nn.Sequential(
            torch.nn.LayerNorm(32),
            torch.nn.ReLU(),
        )
        m.eval()
        with torch.no_grad():
            self.common(m, (torch.randn([16, 32]),), check_lowp=False)
        if self.device != "cpu":
            assertGeneratedKernelCountEqual(self, 1)

    def test_transpose_add(self):
        def fn(a, b):
            return a.t() + b

        self.common(
            fn, (torch.randn([16, 32]), torch.randn([32, 16])), check_lowp=False
        )
        if self.device != "cpu":
            assertGeneratedKernelCountEqual(self, 1)

    @patch.object(config.triton, "persistent_reductions", True)
    def test_softmax_one_kernel_persist(self):
        def fn(x):
            dim = 1
            x_max = torch.amax(x, dim, keepdim=True)
            unnormalized = torch.exp(x - x_max)
            result = unnormalized / torch.sum(unnormalized, dim, keepdim=True)
            return result

        self.common(fn, (torch.randn([16, 32]),), check_lowp=False)
        if self.device != "cpu":
            assertGeneratedKernelCountEqual(self, 1)

    @patch.object(config.triton, "persistent_reductions", False)
    def test_softmax_one_kernel_loop(self):
        def fn(x):
            x_max = torch.amax(x, 1, keepdim=True)
            unnormalized = torch.exp(x - x_max)
            result = unnormalized / torch.sum(unnormalized, 1, keepdim=True)
            return result

        self.common(fn, (torch.randn([16, 32]),), check_lowp=False)
        if self.device != "cpu":
            assertGeneratedKernelCountEqual(self, 1)

    def test_complex_fallback(self):
        def fn(x):
            return x * x + 10

        self.common(
            fn,
            (torch.randn([1, 2, 4, 8]).to(dtype=torch.complex64),),
        )
        assertGeneratedKernelCountEqual(self, 0)

        class ToComplex(nn.Module):
            def forward(self, x):
                return (x + x + 12).to(torch.complex64)

        self.common(ToComplex(), (torch.rand([1, 2, 4, 8]),), check_lowp=False)

        if self.device != "cpu":
            assertGeneratedKernelCountEqual(self, 1)

    def test_view_as_complex(self):
        class Repro(torch.nn.Module):
            def __init__(self):
                super().__init__()

            def forward(self, view_2):
                clone = torch.ops.aten.clone.default(
                    view_2, memory_format=torch.contiguous_format
                )
                view_2 = None
                view_as_complex = torch.ops.aten.view_as_complex.default(clone)
                clone = None
                return (view_as_complex,)

        inp = torch.empty_strided((128, 64, 12, 32, 2), (1, 98304, 8192, 256, 128)).to(
            self.device
        )
        mod = Repro()

        o1 = mod(inp)
        o2 = torch.compile(mod)(inp)

        self.assertEqual(o1, o2)

    def test_view_as_real(self):
        def fn(x):
            y = torch.view_as_real(x)
            return y + 1

        x = torch.randn(4, dtype=torch.complex64)

        self.common(fn, (x,))

    def test_cauchy(self):
        def fn(x, y):
            return torch.sum(1 / (torch.unsqueeze(x, -1) - y))

        self.common(
            fn,
            (
                torch.randn(32),
                torch.randn(32),
            ),
            # Absolute difference: 0.0003662109375 (up to 0.0001 allowed)
            # Relative difference: 1.8804297408767818e-05 (up to 1e-05 allowed)
            atol=5 * 1e-4,
            rtol=5 * 1e-5,
            check_lowp=False,
        )
        if self.device != "cpu":
            assertGeneratedKernelCountEqual(self, 1)

    def test_fusing_write_into_disjoint_read(self):
        def test_flip(a):
            return a.copy_(torch.flip(a, (0,)))

        self.common(test_flip, (torch.rand([20]),))

        assertGeneratedKernelCountEqual(self, 2)

        # issue only manifests on cuda with large tensors
        if self.device != "cpu":

            def f(a):
                a[:, 20:40] = a[:, 20:40] + 1
                a[:, 2:900025] = a[:, 1:900024] + 2

            a = torch.rand((1, 1000000), device="cuda")
            self.common(f, (a,))

    def test_gather_scatter(self):
        def fn(node_feat, edge_index):
            src_node_feat = node_feat[edge_index[0]]
            dst_node_feat = node_feat[edge_index[1]]
            edge_feat = src_node_feat - dst_node_feat + 1
            new_node_feat = torch.zeros_like(node_feat)
            new_node_feat.scatter_add_(
                0, edge_index[1].unsqueeze(-1).expand_as(edge_feat), edge_feat
            )
            return new_node_feat

        num_nodes = 16
        num_features = 32
        node_feat = torch.randn(num_nodes, num_features)
        edge_index = torch.randint(0, num_nodes, size=(2, num_nodes * 5))
        self.common(
            fn,
            (
                node_feat,
                edge_index,
            ),
            check_lowp=False,
        )
        if self.device != "cpu":
            assertGeneratedKernelCountEqual(self, 2)

    @config.patch(max_fusion_size=1)
    def test_no_mega_fusion_during_lowering(self):
        n = 50

        def fn(*args):
            x = args[0]
            for i in range(n):
                x = torch.add(x, args[i])
            return x

        self.common(
            fn,
            [torch.randn(64) for _ in range(n)],
            check_lowp=False,
        )
        print("-->", torch._inductor.metrics.generated_kernel_count)
        if self.device != "cpu":
            self.assertTrue(torch._inductor.metrics.generated_kernel_count > 1)

    def test_move_arange(self):
        def fn(x):
            return torch.arange(len(x), device="cpu").to(x.device) + x

        self.common(fn, (torch.randn([32]),), check_lowp=False)
        # if we have a copy there will be more than 1 kernel
        assertGeneratedKernelCountEqual(self, 1)

    def test_leaky_relu(self):
        def fn(x):
            return aten.leaky_relu(x, 0.2) + 2, aten.leaky_relu(x + 1)

        self.common(
            fn,
            (torch.randn([16, 16]),),
        )

    def test_gelu(self):
        def fn(x):
            return aten.gelu(x) + 2, aten.gelu(x + 1)

        self.common(
            fn,
            (torch.randn([16, 16]),),
        )

    def test_clone(self):
        def fn(x):
            return aten.clone(x) + 2, aten.clone(x + 1)

        self.common(
            fn,
            (torch.randn([16, 16]),),
        )

    def test_masked_fill(self):
        def fn(mask, value):
            return aten.masked_fill(value, mask, -10000.0) + 2, aten.masked_fill(
                value / 2.0, torch.logical_not(mask), 667
            )

        self.common(
            fn,
            (
                torch.randint(0, 1, [1, 16], dtype=torch.bool),
                torch.randn([16, 16]),
            ),
        )

    def test_masked_fill_promotion(self):
        def fn(mask, value):
            return aten.masked_fill(value, mask, torch.tensor(3.5))

        opt_fn = torch._dynamo.optimize("inductor")(fn)
        for inp in (
            torch.randn(
                [16, 16],
                dtype=torch.float16 if self.device == GPU_TYPE else torch.float32,
                device=self.device,
            ),
            torch.randint(16, (16, 16), device=self.device),
        ):
            inputs = (
                torch.randint(0, 1, [1, 16], dtype=torch.bool, device=self.device),
                inp,
            )
            self.assertEqual(fn(*inputs), opt_fn(*inputs))

    def test_masked_scatter(self):
        def fn(value, mask, source):
            return torch.masked_scatter(value, mask, source)

        value = make_tensor(10, 10, dtype=torch.float32, device=self.device)
        mask = make_tensor(10, 10, dtype=torch.bool, device=self.device)
        source = make_tensor(
            mask.count_nonzero(), dtype=torch.float32, device=self.device
        )

        self.common(fn, (value, mask, source))

    def test_fill1(self):
        def fn(x):
            tmp = torch.ones_like(x)
            return tmp, aten.fill.Scalar(tmp, 2)

        self.common(
            fn,
            (torch.randn([16, 16]),),
        )

    def test_fill2(self):
        def fn(x):
            tmp = torch.ones_like(x)
            return tmp, aten.fill.Tensor(tmp, torch.tensor(3.0))

        self.common(
            fn,
            (torch.randn([16, 16]),),
        )

    def test_pow1(self):
        def fn(x):
            return [aten.pow(x, e) for e in range(-8, 9)]

        self.common(
            fn,
            (torch.randn([16, 16]),),
        )

    def test_pow2(self):
        def fn(x):
            return aten.pow(1000, x), aten.pow(x, 1000)

        self.common(
            fn,
            (
                torch.randn(
                    [16, 16],
                    dtype=torch.float32,
                ),
            ),
            # Mismatched elements: 9 / 256 (3.5%)
            # Greatest absolute difference: 2.491354329061828e+28 at index (6, 6) (up to 1e-05 allowed)
            # Greatest relative difference: 2.9793410720160818e-05 at index (4, 5) (up to 1.3e-06 allowed)
            atol=1e-5,
            rtol=3e-05,
        )

    def test_pow3(self):
        # power of 0.5 is special-cased, arbitrary power would still produce triton codegen error
        def fn(x):
            z = torch.tensor(0.123, device=self.device)
            w = z + x
            return torch.pow(w, 0.5)

        opt = torch._dynamo.optimize("inductor")(fn)
        input = torch.rand(())
        self.assertTrue(same(opt(input), fn(input)))

    def test_pow_int(self):
        def fn(x, y):
            return torch.pow(x, 0x57), torch.pow(x, y)

        for dtype in (torch.uint8, torch.int8, torch.int16, torch.int32, torch.int64):
            intmax = torch.iinfo(dtype).max
            make_arg = functools.partial(
                make_tensor, dtype=dtype, device=self.device, requires_grad=False
            )
            self.common(
                fn,
                (
                    make_arg(16, 16),
                    make_arg(16, 16, high=intmax),
                ),
            )

    def test_glu(self):
        def fn(x):
            return aten.glu(x, -1), aten.glu(x, 1), aten.glu(x, 2)

        self.common(
            fn,
            (torch.randn([8, 16, 8, 8]),),
        )

    def test_cat(self):
        def fn(a):
            tmp = a * 2
            return (
                torch.cat((a, a[:, :4] + 1, a + 2), -1),
                torch.cat((tmp, tmp), 0),
                torch.cat((tmp, tmp.double()), 0),
            )

        self.common(
            fn,
            (torch.randn([8, 16]),),
        )
        self.common(
            fn,
            (torch.randn([1, 3, 3, 16]).to(memory_format=torch.channels_last),),
        )

    def test_cat_uint8(self):
        def fn(x):
            batch_shape = x.shape[:1]
            out = torch.cat([x.new_zeros(1).expand(batch_shape + (1,)), x], dim=-1)
            return out

        self.common(
            fn,
            (torch.randint(0, 256, size=(3, 255), dtype=torch.uint8),),
        )

    def test_cat_empty(self):
        def fn_2(*tensors):
            return torch.cat(tensors)

        self.common(
            fn_2,
            (
                torch.randn([1, 3, 3, 16]),
                torch.ones([0]),
            ),
        )
        self.common(
            fn_2,
            (
                torch.randn([1, 3, 3, 16]),
                torch.ones([0]),
                torch.randn([1, 3, 3, 16]),
            ),
        )
        self.common(
            fn_2,
            (
                torch.ones([0]),
                torch.randn([1, 3, 3, 16]),
            ),
        )

    @torch._dynamo.config.patch(capture_scalar_outputs=True)
    def test_cat_unbacked_legacy_empty(self):
        def fn(x, y):
            z = y.item()
            return torch.cat([x, x.new_ones(z)])

        self.common(
            fn,
            (
                torch.randn([2, 3]),
                torch.tensor([0]),
            ),
        )

    @torch._dynamo.config.patch(capture_scalar_outputs=True)
    def test_cat_unbacked_empty_1d(self):
        def fn(x, y):
            z = y.item()
            return torch.cat([x, x.new_ones(z)])

        self.common(
            fn,
            (
                torch.randn([2]),
                torch.tensor([0]),
            ),
        )

        self.common(
            fn,
            (
                torch.randn([2]),
                torch.tensor([3]),
            ),
        )

    @torch._dynamo.config.patch(capture_scalar_outputs=True)
    def test_cat_unbacked_2d(self):
        def fn(x, y):
            z = y.item()
            return torch.cat([x, x.new_ones(z, x.shape[1])])

        self.common(
            fn,
            (
                torch.randn([2, 3]),
                torch.tensor([0]),
            ),
        )

        self.common(
            fn,
            (
                torch.randn([2, 3]),
                torch.tensor([4]),
            ),
        )

    def test_cat_negative_dim(self):
        def fn(*tensors):
            return torch.cat(tensors, dim=-1)

        self.common(
            fn,
            (
                torch.randn([2, 3]),
                torch.randn([2, 4]),
            ),
        )

        self.common(
            fn,
            (
                torch.randn([2, 3]),
                torch.randn([0]),
                torch.randn([2, 4]),
            ),
        )

        self.common(
            fn,
            (
                torch.randn([0]),
                torch.randn([2, 3]),
                torch.randn([2, 4]),
            ),
        )

    @expectedFailureCodegenDynamic
    def test_cat_single_empty(self):
        # fails dynamic check for 'has a dynamic dimension'
        def fn_2(*tensors):
            return torch.cat(tensors)

        self.common(
            fn_2,
            (torch.ones([0]),),
        )

    def test_cat_upcasting(self):
        def fn(arg4_1, slice_7):
            cat_1 = aten.cat.default([arg4_1, slice_7], 1)
            return (cat_1,)

        self.common(
            fn,
            (
                torch.randn([8, 16], dtype=torch.float32),
                torch.randn([8, 20], dtype=torch.float16),
            ),
        )

    def test_cat_extern_kernel(self):
        def fn(x1, x2, x3, x4):
            x = torch.mm(x2, x3)
            s = torch.narrow(x, 1, 0, 100)
            x = torch.mm(s, x4)
            c = torch.cat((x, x1), 1)
            return (c,)

        self.common(
            fn,
            (
                torch.randn(256, 256),
                torch.randn(256, 1024),
                torch.randn(1024, 1600),
                torch.randn(100, 256),
            ),
            check_lowp=False,  # accuracy issues with relatively large matmuls
        )

    @skipCUDAIf(not SM80OrLater, "uses bfloat16 which requires SM >= 80")
    # Constant folding was explicitly turned off due to issue #108388
    # Turn it back on for test
    @torch._inductor.config.patch(joint_graph_constant_folding=True)
    def test_remove_no_ops(self):
        def matmul_with_op(x, y, fn):
            return fn(x @ y)

        foo_opt = torch.compile(matmul_with_op)

        # test no-op
        fns = (
            lambda x: x
            + torch.zeros(
                [256, 256], dtype=torch.float32, device=x.device
            ),  # noqa: E731
            lambda x: x
            - torch.zeros(
                [256, 256], dtype=torch.float32, device=x.device
            ),  # noqa: E731
            lambda x: x
            * torch.ones(
                [256, 256], dtype=torch.float32, device=x.device
            ),  # noqa: E731
            lambda x: x
            / torch.ones(
                [256, 256], dtype=torch.float32, device=x.device
            ),  # noqa: E731
        )

        inps = [torch.rand([256, 256], device=self.device) for _ in range(2)]

        for fn in fns:
            out, source_codes = run_and_get_code(foo_opt, inps[0], inps[1], fn)
            self.assertEqual(out, matmul_with_op(inps[0], inps[1], fn))

            if self.device == "cpu":
                FileCheck().check_not("cpp_fused").run(source_codes[0])
            else:
                FileCheck().check_not("triton.jit").run(source_codes[0])

        # test dtype conversion
        inps = [
            torch.rand([256, 256], device=self.device, dtype=torch.bfloat16)
            for _ in range(2)
        ]
        for fn in fns:
            out, source_codes = run_and_get_code(foo_opt, inps[0], inps[1], fn)
            self.assertEqual(out, matmul_with_op(inps[0], inps[1], fn))

        # test broadcasted shape bail
        fn = lambda x: x + torch.zeros(  # noqa: E731
            [256, 256, 256], dtype=torch.bfloat16, device=self.device
        )
        out, source_codes = run_and_get_code(foo_opt, inps[0], inps[1], fn)
        self.assertEqual(out, matmul_with_op(inps[0], inps[1], fn))

    def test_remove_noop_copy(self):
        def fn(x, y):
            x = x.cos()
            a = x.copy_(y)
            return a.sin()

        self.common(fn, (torch.randn(8, 8), torch.randn(8)))

        def fn2(a, b):
            abs_max = torch.abs(a).max()
            b[0] = abs_max.to(a.dtype)
            return b

        self.common(
            fn2,
            (
                torch.randn(8, 8, dtype=torch.float16),
                torch.randn(8, dtype=torch.float32),
            ),
        )

    def test_remove_noop_clone(self):
        def fn(x):
            y = x.clone().reshape(-1, 4)
            y[:, [2, 0]] = y[:, [0, 2]]
            return y + x

        self.common(fn, (torch.randn(2, 4),))

    def test_cat_of_loops_and_extern_kernel(self):
        class M(torch.nn.Module):
            def __init__(
                self,
                **kwargs,
            ):
                super().__init__()
                self.conv = torch.nn.Conv2d(
                    64,
                    5,
                    1,
                    **kwargs,
                )
                self.max_pool2d = torch.nn.MaxPool2d(2)

            def forward(self, x, y):
                x1 = self.conv(x)
                y1 = self.max_pool2d(y)
                return torch.cat([x1, y1], 1)

        mod = M()
        opt_mod = torch._dynamo.optimize("inductor")(mod)
        memory_format = torch.channels_last
        inputs = (
            torch.randn([1, 64, 16, 16]).to(memory_format=memory_format),
            torch.randn([1, 64, 32, 32]).to(memory_format=memory_format),
        )
        y = mod(*inputs)
        opt_y = opt_mod(*inputs)
        self.assertEqual(y, opt_y)
        self.assertEqual(y.stride(), opt_y.stride())

    def test_cat_inplace(self):
        def fn(x):
            rt = torch.cat([x])
            v = x.sin_()
            return rt

        # can't use self.common because input is modified inplace
        inp = torch.ones(2)
        opt_fn = torch.compile(fn)
        res = opt_fn(inp.clone())
        expected = fn(inp.clone())
        self.assertEqual(res, expected)

    def test_stack(self):
        def fn(a, b):
            return torch.stack(
                [
                    a.expand(12, 16),
                    b.expand(12, 16),
                ],
                2,
            )

        self.common(fn, (torch.randn([1, 16]), torch.randn([12, 1])))

    def test_hardtanh(self):
        def fn(x):
            return F.hardtanh(x), F.hardtanh(x + 1), F.hardtanh(x - 1)

        self.common(
            fn,
            (torch.randn([64]),),
        )

    def test_hardsigmoid(self):
        def fn(x):
            return F.hardsigmoid(x), F.hardsigmoid(x + 3), F.hardsigmoid(x - 3)

        self.common(
            fn,
            (torch.randn([64]),),
        )

    def test_hardswish(self):
        def fn(x):
            return F.hardswish(x), F.hardswish(x + 3), F.hardswish(x - 3)

        self.common(
            fn,
            (torch.randn([64]),),
        )

    def test_rsqrt(self):
        def fn(x):
            return torch.rsqrt(x), torch.rsqrt(x + 1) - 2

        self.common(
            fn,
            (torch.randn([64]),),
        )

    def test_expm1(self):
        def fn(x):
            return torch.expm1(x), torch.expm1(x) * 2

        for dtype in (torch.float16, torch.float, torch.double, torch.int, torch.int64):
            self.common(
                fn,
                (torch.randn([64]).to(dtype=dtype),),
            )
            self.common(
                fn,
                (torch.arange(-1e-5, 1e-5, 1e-7).to(dtype=dtype),),
            )

    def test_log1p(self):
        def fn(x):
            return torch.log1p(x), torch.log1p(x) * 2

        for dtype in (torch.float16, torch.float, torch.double, torch.int, torch.int64):
            self.common(
                fn,
                (torch.randn([64]).to(dtype=dtype),),
            )
            self.common(
                fn,
                (torch.arange(-1e-5, 1e-5, 1e-7).to(dtype=dtype),),
            )

    def test_flip(self):
        def fn(x):
            return torch.flip(x, (-1,)), torch.flip(x, (0, 2)) - 2

        self.common(
            fn,
            (torch.randn([1, 2, 6, 6]),),
        )

    def test_signbit(self):
        def fn(x):
            return torch.signbit(x), ~torch.signbit(-x) & 1

        self.common(
            fn,
            (torch.randn([1, 2, 6, 6]),),
        )

    def test_sign_dtype(self):
        def fn(x):
            y = torch.sign(x)
            return torch.tanh(y)

        self.common(fn, (torch.randn([1, 2, 6, 6]),))

    def test_fmod(self):
        def fn(a, b):
            return torch.fmod(a, b), torch.fmod(3.0 * a, b) - 2.0

        shape = [1, 2, 6, 6]
        self.common(fn, (torch.randn(shape), torch.randn(shape)))

    def test_fmod_zero_dim(self):
        def fn(a, b):
            return (torch.fmod(a, b),)

        self.common(
            fn,
            (
                make_tensor(10, device=self.device, dtype=torch.float32),
                make_tensor((), device=self.device, dtype=torch.float32),
            ),
        )
        self.common(
            fn,
            (
                make_tensor((), device=self.device, dtype=torch.float32),
                make_tensor(10, device=self.device, dtype=torch.float32),
            ),
        )

    def test_log2(self):
        def fn(x):
            return torch.log2(x), torch.log2(x + 1) - 2

        self.common(
            fn,
            (torch.randn([64]) + 10,),
        )

    def test_logsumexp(self):
        def fn(x):
            return torch.logsumexp(x, -1), torch.logsumexp(x, 0) - 2

        self.common(
            fn,
            (torch.randn([8, 8]) + 10,),
        )

    def test_log_fp64(self):
        def fn(x):
            return torch.log(x), torch.log2(x)

        self.common(
            fn,
            (torch.randn([1024], dtype=torch.float64) + 10,),
        )

    def test_bitwise(self):
        def fn(x, y):
            return (
                torch.bitwise_not(x),
                torch.bitwise_or(x, y),
                torch.bitwise_xor(x, y),
                torch.bitwise_and(x, y),
            )

        self.common(
            fn,
            (
                torch.randint(0, 2**30, [64], dtype=torch.int32),
                torch.randint(0, 2**30, [64], dtype=torch.int32),
            ),
        )

    def test_bitwise2(self):
        # again with bool types
        def fn(x, y):
            return (
                torch.bitwise_not(x),
                torch.bitwise_or(x, y),
                torch.bitwise_xor(x, y),
                torch.bitwise_and(x, y),
            )

        self.common(
            fn,
            (
                torch.randint(0, 2, (2, 20), dtype=torch.bool),
                torch.randint(0, 2, (2, 20), dtype=torch.bool),
            ),
        )

    def test_bitwise3(self):
        # Repro for https://github.com/pytorch/pytorch/issues/97968
        def fn(x, y):
            return (
                torch.max(torch.bitwise_and(x, y), y),
                torch.clamp_max(torch.bitwise_or(x, y), y),
                torch.clamp_min(torch.bitwise_xor(x, y), y),
            )

        self.common(
            fn,
            (
                torch.rand([5, 10, 1]).to(torch.int8),
                torch.rand([10, 1]).to(torch.int8),
            ),
        )

    def test_inf(self):
        def fn(a):
            return a + float("inf"), a + float("-inf"), a * -float("inf")

        self.common(fn, (torch.randn(8),))

    def test_remainder(self):
        def fn(a, b):
            return (
                torch.remainder(a, b),
                torch.remainder(a + 1, b - 1),
                torch.remainder(a - 1, b + 1),
            )

        self.common(fn, (torch.randn(64), torch.randn(64)))

    def test_zeros(self):
        def fn(a):
            return (
                a + 1,
                torch.zeros(
                    (1, 8, 64, 64),
                    dtype=torch.float32,
                    device=a.device,
                ),
                torch.zeros(
                    1,
                    8,
                    64,
                    64,
                    dtype=torch.float32,
                    device=a.device,
                ),
                torch.zeros(2, 3),
                a + torch.ones(8, device=a.device),
                torch.full((2, 3), 3.1416, device=a.device),
            )

        self.common(fn, (torch.randn(8),))

    def test_new_ones(self):
        def fn(a):
            return (
                aten.new_ones(
                    a, [], device=a.device, dtype=6, layout=0, pin_memory=False
                ),
                aten.new_zeros(
                    a, [], device=a.device, dtype=6, layout=0, pin_memory=False
                ),
            )

        self.common(fn, (torch.randn(8),))

    def test_full_like(self):
        def fn(a):
            return torch.full_like(a, 7.777) - 1

        self.common(fn, (torch.randn(8),))

    def test_full_truncation(self):
        def fn(a):
            return a + torch.full_like(a, 7.777)

        for dtype in all_types():
            self.common(fn, (make_tensor(8, dtype=dtype, device=self.device),))

    def test_index1(self):
        def fn(a, b, c):
            return aten.index(a, [b, c])

        self.common(
            fn,
            (
                torch.randn(8, 8, 12),
                torch.tensor([0, 0, 2, 2], dtype=torch.int64),
                torch.tensor([3, 4, 4, 3], dtype=torch.int64),
            ),
        )
        self.common(
            fn,
            (
                torch.randn(8, 8, 12),
                torch.tensor([[0, 0, 2, 2]], dtype=torch.int64),
                torch.tensor([[3], [4], [4], [3]], dtype=torch.int64),
            ),
        )

    def test_index2(self):
        def fn(a, b):
            return (
                aten.index(a, [b]),
                aten.index(a, [None, b]),
            )

        self.common(
            fn,
            (
                torch.randn(8, 8, 8),
                torch.tensor([[0, 0, 2, 2]], dtype=torch.int64),
            ),
        )

    def test_index3(self):
        def fn(x, ia, ib):
            return (x[:, ia, None, ib, 0],)

        self.common(
            fn,
            (
                torch.randn(3, 4, 4, 4, 3),
                torch.tensor([0, 2, 1], dtype=torch.int64),
                torch.tensor([0, 2, 1], dtype=torch.int64),
            ),
        )

    def test_output_strides(self):
        def fn(x):
            y = x.permute(0, 2, 3, 1).contiguous()
            torch._dynamo.graph_break()
            return y.view(-1, 4)

        inp = torch.rand([4, 4, 4, 4], device=self.device)
        fn_opt = torch._dynamo.optimize("inductor")(fn)

        self.assertEqual(fn(inp), fn_opt(inp))
        self.assertEqual(fn(inp).stride(), fn_opt(inp).stride())

        # no redundant copy
        def foo(x):
            return x[0:2:2].T[3:].squeeze(0)

        foo_opt = torch._dynamo.optimize("inductor")(foo)
        out = foo_opt(inp)
        self.assertEqual(inp.storage(), out.storage())

    def test_index_select(self):
        def fn(a, b):
            return (
                torch.index_select(a, 0, b),
                torch.index_select(a, 1, b),
                torch.index_select(torch.index_select(a, 2, b), 1, b),
            )

        for ind_dtype in (torch.int32, torch.int64):
            self.common(
                fn,
                (
                    torch.randn(8, 8, 8),
                    torch.tensor([0, 0, 2, 1], dtype=ind_dtype),
                ),
            )

    @skipCUDAIf(not TEST_CUDNN, "CUDNN not available")
    @skipIfRocm
    def test_cudnn_rnn(self):
        if self.device == "cpu":
            raise unittest.SkipTest(f"requires {GPU_TYPE}")

        def fn(
            a0,
            b0,
            b1,
            b2,
            b3,
            b4,
            b5,
            b6,
            b7,
            b8,
            b9,
            b10,
            b11,
            b12,
            b13,
            b14,
            b15,
            a3,
            a4,
            a5,
        ):
            a1 = [
                b0,
                b1,
                b2,
                b3,
                b4,
                b5,
                b6,
                b7,
                b8,
                b9,
                b10,
                b11,
                b12,
                b13,
                b14,
                b15,
            ]
            return aten._cudnn_rnn(
                a0,
                a1,
                4,
                a3,
                a4,
                a5,
                2,
                2048,
                0,
                2,
                False,
                0.0,
                False,
                True,
                [],
                None,
            )

        self.common(
            fn,
            (
                torch.randn([92, 8, 2048]),
                torch.randn([8192, 2048]),
                torch.randn([8192, 2048]),
                torch.randn([8192]),
                torch.randn([8192]),
                torch.randn([8192, 2048]),
                torch.randn([8192, 2048]),
                torch.randn([8192]),
                torch.randn([8192]),
                torch.randn([8192, 4096]),
                torch.randn([8192, 2048]),
                torch.randn([8192]),
                torch.randn([8192]),
                torch.randn([8192, 4096]),
                torch.randn([8192, 2048]),
                torch.randn([8192]),
                torch.randn([8192]),
                torch.randn([167837696]),
                torch.randn([4, 8, 2048]),
                torch.randn([4, 8, 2048]),
            ),
            check_lowp=False,  # difference in rnn is too large between half and float inputs
        )

    def test_upsample_nearest1d(self):
        def fn(a):
            return (
                aten.upsample_nearest1d(a, [74], None),
                aten.upsample_nearest1d(a, [70], None),
                aten.upsample_nearest1d(a, [45], None),
                aten.upsample_nearest1d(a, [36], None),
                aten.upsample_nearest1d(a, None, [2.0]),
            )

        self.common(fn, (torch.randn([2, 4, 37]),))

    def test_upsample_nearest2d(self):
        def fn(a):
            return (
                aten.upsample_nearest2d(a, [74, 76]),
                aten.upsample_nearest2d(a, [70, 75]),
                aten.upsample_nearest2d(a, [45, 74]),
                aten.upsample_nearest2d(a, [36, 39]),
                aten.upsample_nearest2d(a, None, [2.0, 2.0]),
            )

        self.common(fn, (torch.randn([2, 4, 37, 38]),))

    def test_upsample_nearest3d(self):
        def fn(a):
            return (
                aten.upsample_nearest3d(a, [74, 76, 78], None),
                aten.upsample_nearest3d(a, [70, 75, 80], None),
                aten.upsample_nearest3d(a, [45, 74, 103], None),
                aten.upsample_nearest3d(a, [36, 39, 40], None),
                aten.upsample_nearest3d(a, None, [2.0, 2.0, 2.0]),
            )

        self.common(fn, (torch.randn([2, 4, 37, 38, 39]),))

    def test_upsample_nearest2d_backward(self):
        func = torch.ops.aten.upsample_nearest2d_backward

        def fn(a):
            return (
                func(a, output_size=[6, 12], input_size=[3, 3, 3, 6]),
                func(a, output_size=[6, 12], input_size=[3, 3, 4, 5]),
                func(a, output_size=[6, 12], input_size=[3, 3, 2, 8]),
                func(a, output_size=[6, 12], input_size=[3, 3, 2, 8]),
                func(a, output_size=[6, 12], input_size=[3, 3, 4, 7]),
            )

        self.common(fn, (torch.randn([3, 3, 6, 12]),))

    @skip_if_x86_mac()
    def test_upsample_bilinear2d_a(self):
        def fn(a):
            return (
                aten.upsample_bilinear2d(a, [45, 45], False, None),
                aten.upsample_bilinear2d(a, None, True, [2.0, 2.0]),
            )

        self.common(fn, (torch.randn([2, 4, 37, 38]),), atol=2.5e-5, rtol=1.3e-6)

    def test_upsample_bilinear2d_b(self):
        def fn(a):
            return aten.upsample_bilinear2d(a, None, True, [2.0, 2.0])

        self.common(
            fn,
            [
                torch.randn([1, 2, 40, 59]),
            ],
            atol=2.5e-5,
            rtol=1.3e-6,
        )

    def test_reflection_pad2d(self):
        def fn(a, pad):
            return (
                aten.reflection_pad2d(a, [1, 1, 1, 1]),
                aten.reflection_pad2d(a, pad),
            )

        self.common(
            fn,
            (
                torch.randint(0, 999, size=[1, 1, 8, 8], dtype=torch.float32),
                [5, 2, 3, 4],
            ),
        )

    def test_reflection_pad2d_backward(self):
        def template(size, padding):
            def fn(grad_output, x):
                return aten.reflection_pad2d_backward(grad_output, x, padding)

            x = torch.randint(0, 999, size=size, dtype=torch.float32)
            result = aten.reflection_pad2d(x, padding)
            grad_output = torch.randn_like(result)

            self.common(fn, (grad_output, x))

        template([1, 1, 8, 8], [0, 0, 0, 0])
        template([1, 1, 8, 8], [1, 1, 1, 1])
        template([1, 1, 8, 8], [1, 2, 3, 4])
        template([1, 1, 8, 8], [0, -1, 2, 2])
        template([1, 1, 8, 8], [-1, 0, 2, 2])
        template([1, 1, 8, 8], [2, 2, 0, -1])
        template([1, 1, 8, 8], [2, 2, -1, 0])

    def test_grid_sampler_2d(self):
        def fn(a, b):
            return (
                aten.grid_sampler_2d(a, b, 0, 0, True),
                aten.grid_sampler_2d(a, b, 0, 1, False),
            )

        self.common(
            fn,
            (
                torch.randn([4, 3, 352, 352], dtype=torch.float32),
                torch.rand([4, 352, 352, 2], dtype=torch.float32) * 2 - 1,
            ),
            check_lowp=False,
            # Mismatched elements: 154697 / 1486848 (10.4%)
            # Greatest absolute difference: 0.0001976490020751953 at index (0, 0, 101, 243) (up to 1e-05 allowed)
            # Greatest relative difference: 7.332530120481928 at index (1, 1, 258, 301) (up to 1.3e-06 allowed)
            atol=0.0002,
            rtol=1.3e-06,
        )

    def test_upsample_bicubic2d(self):
        def fn(a):
            return (
                aten.upsample_bicubic2d(a, (128, 128), True),
                aten.upsample_bicubic2d(a, (128, 256), False),
            )

        # Mismatched elements: 10 / 196608 (0.0%)
        # Greatest absolute difference: 1.3869255781173706e-05 at index (2, 1, 88, 65) (up to 1e-05 allowed)
        # Greatest relative difference: 0.0033082996811011046 at index (3, 1, 88, 91) (up to 1.3e-06 allowed)
        self.common(
            fn,
            (torch.randn([4, 3, 64, 32], dtype=torch.float32),),
            atol=2e-5,
            rtol=1e-3,
        )

    def test_float_index_expression(self):
        # Test that index propagation doesn't generate bad index_expr calls like
        # ops.index_expr(0.5*x, dtype) where the expression is not integral
        def fn(x):
            return aten.upsample_bicubic2d(x, (256, 256), False)

        x = torch.randn(1, 1, 128, 128, dtype=torch.float32, device=self.device)
        _, source_codes = run_and_get_code(fn, x)

        pattern = r"0\.50*\*[ix][\d]"
        for code in source_codes:
            self.assertIsNone(
                re.search(pattern, code), msg="Found bad index_expr in code:\n" + code
            )

    def test_float_index_expression_type_promotion(self):
        # Test that float indexing expressions participate in type promotion
        def fn(x):
            return x + 1.0 / x.size(0)

        x = torch.arange(10)
        self.common(fn, (x,))

    def test_sort(self):
        def fn(a):
            return torch.sort(a)

        self.common(
            fn, (torch.randint(0, 999, size=[1, 1, 8, 8], dtype=torch.float32),)
        )

    def test_topk(self):
        def fn(a):
            return torch.topk(a, 2, -1)

        self.common(
            fn, (torch.randint(0, 999, size=[1, 1, 8, 8], dtype=torch.float32),)
        )

    def test_long_tensor(self):
        def fn(a):
            return (
                torch.LongTensor([294]).to(a.device) - a,
                torch.as_tensor([295]).to(a.device) + a,
            )

        self.common(fn, (torch.randint(0, 999, size=[8, 8]),))

    def test_constant_pad_1d(self):
        def fn(a):
            return (
                aten.constant_pad_nd(a, [0, 1], 6.0),
                aten.constant_pad_nd(a, [2, 3], 99.0),
            )

        self.common(fn, (torch.randint(0, 999, size=[2, 16, 31], dtype=torch.float32),))

    def test_constant_pad_fill_dtype(self):
        def fn(a, b):
            return (
                aten.constant_pad_nd(a, (1, 1), 1.0) & b,
                aten.constant_pad_nd(a, (1, 1), 0.0) & b,
            )

        self.common(
            fn,
            (torch.randint(2, (4,), dtype=torch.bool), torch.ones(6, dtype=torch.bool)),
        )

    def test_constant_pad_2d(self):
        def fn(a):
            return (
                aten.constant_pad_nd(a, [1, 1, 1, 1], 6.0),
                aten.constant_pad_nd(a, [1, 2, 3, 4], 99.0),
            )

        self.common(
            fn, (torch.randint(0, 999, size=[1, 1, 8, 8], dtype=torch.float32),)
        )

    def test_constant_pad_3d(self):
        def fn(a):
            return (
                aten.constant_pad_nd(a, [1, 2, 3, 4, 5, 6], 6.0),
                aten.constant_pad_nd(a, [0, 0, 3, 4, 0, 0], 6.0),
            )

        self.common(
            fn, (torch.randint(0, 999, size=[2, 4, 4, 4], dtype=torch.float32),)
        )

    def test_constant_pad_float64(self):
        # Repro for https://github.com/pytorch/pytorch/issues/93351
        def fn(input):
            v1 = torch.nn.functional.pad(input, pad=(1, 0))
            return torch.gt(v1, input)

        x = torch.rand([1, 2, 2, 1], dtype=torch.float64)
        self.common(fn, (x,))

    def test_constant_pad_nd_inplace(self):
        def fn(a):
            return aten.constant_pad_nd(a, [0, 0])

        x = torch.randn([2], device=self.device)
        fn_compiled = torch.compile(fn)
        y = fn_compiled(x)
        self.assertTrue(y is not x)

    def test_l1_loss(self):
        def fn(a, b):
            return torch.nn.functional.l1_loss(a, b), torch.nn.functional.mse_loss(a, b)

        self.common(
            fn,
            (
                torch.randn([2, 3, 16, 16]),
                torch.randn([2, 3, 16, 16]),
            ),
            check_lowp=False,
        )

    def test_triu(self):
        def fn(a):
            return aten.triu(a, 1), aten.triu(a, 0), aten.triu(a, 2)

        self.common(fn, (torch.randn([2, 10, 10]),))

    def test_no_op_reduction(self):
        def fn(a):
            return a.sum(-1), torch.amax(a + 1, 1, keepdim=True)

        self.common(fn, (torch.randn([8, 1, 1]),))

    def test_inplace_add(self):
        @torch._dynamo.optimize("inductor")
        def fn(x, y):
            return x.add_(y)

        inputs = (
            rand_strided((4, 4), (4, 1), device=self.device),
            rand_strided((4, 4), (4, 1), device=self.device),
        )
        inp_clone = inputs[0].clone()
        out = fn(*inputs)
        self.assertTrue(same(out, inp_clone + inputs[1]))
        self.assertTrue(out is inputs[0])

    # The following 2 tests are meant to check the logic that drops
    # xmask from triton load/store if xnumel = 1
    @requires_gpu()
    def test_single_elem(self):
        def fn(a):
            b = a + 1
            return (b,)

        self.common(fn, (torch.randn(1),))

    @requires_gpu()
    def test_single_elem_indirect(self):
        def fn(a, b):
            c = a[b] + 1
            return (c,)

        a = torch.randn(1)
        b = (torch.tensor([0], dtype=torch.int64),)

        self.common(fn, (a, b))

    # This test is meant to check for issues from the logic
    # that drops xmask from trito load/store if XBLOCK divides xnumel

    @requires_gpu()
    def test_xblock_divides_xnumel(self):
        def fn(a):
            b = a + 1
            return (b,)

        # assumption is that XBLOCK is always a divisor of 1024
        # so xmask will be dropped iff xnumel is multiple of 1024
        self.common(fn, (torch.randn(1024),))
        self.common(fn, (torch.randn(1025),))

    def test_inplace_mixed_dtype_ops(self):
        @torch._dynamo.optimize("inductor")
        def fn(x, y):
            z = x + y.float()
            w = z.add_(y)
            return w.mul_(y)

        inputs = (
            rand_strided((4, 4), (4, 1), device=self.device, dtype=torch.float),
            rand_strided((4, 4), (4, 1), device=self.device, dtype=torch.double),
        )
        out = fn(*inputs)
        out_eager = (inputs[0] + inputs[1].float()).add_(inputs[1]).mul_(inputs[1])
        self.assertTrue(same(out, out_eager))

    @config.patch(
        {"triton.unique_kernel_names": True, "triton.descriptive_names": False}
    )
    def test_kernel_names(self):
        @torch._dynamo.optimize("inductor")
        def fn(x):
            return 2 * x

        inputs = (rand_strided((8,), (1,), device=self.device),)
        self.assertTrue(same(fn(*inputs), 2 * inputs[0]))

    @config.patch({"triton.cudagraphs": True})
    @dynamo_config.patch(automatic_dynamic_shapes=True)
    def test_strided_inputs(self):
        @torch._dynamo.optimize("inductor")
        def fn(x, y):
            return x + y

        inputs = (
            rand_strided((8, 16), (32, 2), device=self.device),
            rand_strided((8, 16), (16, 1), device=self.device),
        )
        self.assertTrue(same(fn(*inputs), inputs[0] + inputs[1]))

    @config.patch({"triton.cudagraphs": True})
    @dynamo_config.patch(automatic_dynamic_shapes=True)
    def test_input_mutation1(self):
        def fn(a):
            b = a + 1
            a.copy_(b)
            c = a + 2
            return a * b / c

        arg1 = torch.randn(64, device=self.device)
        arg2 = arg1.clone()
        arg3 = torch.randn(64, device=self.device)
        arg4 = arg3.clone()
        correct1 = fn(arg1)
        correct2 = fn(arg3)
        opt_fn = torch._dynamo.optimize_assert(compile_fx)(fn)
        actual1 = opt_fn(arg2)
        actual2 = opt_fn(arg4)

        self.assertTrue(same(actual1, correct1))
        self.assertTrue(same(actual2, correct2))
        self.assertTrue(same(arg1, arg2))
        self.assertTrue(same(arg3, arg4))

    def test_input_mutation2(self):
        def fn(a):
            b = a + 1
            a.view(64).copy_(torch.tensor([66.0], device=a.device))
            c = a + 2
            return b, c

        # NOTE: this test fails when none of the inputs require grad.
        # That seems like an inductor bug.
        arg1 = torch.randn([1, 64], device=self.device).requires_grad_(True).add(1)
        arg2 = arg1.clone()
        correct1 = fn(arg1)
        opt_fn = torch._dynamo.optimize_assert(compile_fx)(fn)
        actual1 = opt_fn(arg2)

        self.assertTrue(same(actual1, correct1))
        self.assertTrue(same(arg1, arg2))

    def test_input_mutation3(self):
        def fn(a):
            a += 1
            a *= 2
            aten.sigmoid_(a)
            a = a.view(64)
            a += 3
            a *= 4
            aten.relu_(a)
            return a

        arg1 = torch.randn([1, 64], device=self.device)
        arg2 = arg1.clone()
        correct1 = fn(arg1)
        opt_fn = torch._dynamo.optimize_assert(compile_fx)(fn)
        actual1 = opt_fn(arg2)

        self.assertTrue(same(actual1, correct1))
        self.assertTrue(same(arg1, arg2))

    def test_input_mutation4(self):
        def fn(a):
            torch.relu_(a)
            return a

        arg1 = torch.randn([1, 64], device=self.device)
        arg2 = arg1.clone()
        correct1 = fn(arg1)
        opt_fn = torch._dynamo.optimize_assert(compile_fx)(fn)
        actual1 = opt_fn(arg2)

        self.assertTrue(same(actual1, correct1))
        self.assertTrue(same(arg1, arg2))

    def test_input_mutation5(self):
        def fn(x):
            tmp = x.ceil()
            x.add_(10)
            return tmp

        opt_fn = torch._dynamo.optimize()(fn)

        a = torch.zeros((), dtype=torch.int64, device=self.device)
        a_expect = a.clone()
        expect = fn(a_expect)

        a_actual = a.clone()
        actual = opt_fn(a_actual)

        self.assertEqual(a_expect, a_actual)
        self.assertEqual(expect, actual)

    def test_slice_mutation1(self):
        def fn(a):
            x = torch.zeros_like(a)
            b = x + 1
            x[:, 3] = 3.0
            c = torch.clone(x)
            x[4, :] = 4.0
            d = x + 1
            return x, b, c, d

        self.common(fn, (torch.randn([8, 8]),))

    def test_slice_mutation2(self):
        def fn(a):
            a[:, 20:40] = a[:, 20:40] + 1
            a[:, 2:11] = a[:, 1:10] + 2

        arg1 = torch.randn([1, 64], device=self.device)
        arg2 = arg1.clone()
        fn(arg1)
        opt_fn = torch._dynamo.optimize_assert(compile_fx)(fn)
        opt_fn(arg2)
        self.assertTrue(same(arg1, arg2))

    def test_slice_mutation3(self):
        def fn(a):
            a[:2, :2].fill_(10)

        opt_fn = torch._dynamo.optimize_assert(compile_fx)(fn)

        x1 = torch.randn(8, 8, device=self.device)
        x2 = x1.clone()
        fn(x1)
        opt_fn(x2)
        self.assertEqual(x1, x2)

    def test_tensor_index_slice(self):
        def fn(a):
            x = torch.tensor([1, 2], device=self.device)
            y = torch.tensor([2, 3], device=self.device)
            xx = torch.tensor([1, 2], device=self.device).view(1, 2)
            yy = torch.tensor([1, 2, 3], device=self.device).view(3, 1)
            return [
                a[x, y],
                a[:, x, y],
                a[:, x, y, :],
                a[x, :, y],
                a[:, x, :, y, :],
                a[xx, yy],
                a[:, xx, yy],
                a[xx, :, yy],
                a[xx, yy, :],
                a[:, xx, :, yy],
            ]

        a = torch.arange(3 * 4 * 5 * 6 * 7, device=self.device).view(3, 4, 5, 6, 7)
        refs = fn(a)
        tests = torch.compile(fn)(a)
        for ref, test in zip(refs, tests):
            torch.testing.assert_close(ref, test)

    @torch._dynamo.config.patch(cache_size_limit=10)
    def test_tensor_index_put_slice(self):
        def fn(a, version):
            x = torch.tensor([1, 2], device=self.device, dtype=torch.int32)
            y = torch.tensor([2, 3], device=self.device, dtype=torch.int32)

            xx = torch.tensor([1, 2], device=self.device).view(1, 2)
            yy = torch.tensor([1, 2, 3], device=self.device).view(3, 1)

            if version == 0:
                a[x, y] = torch.zeros_like(a[x, y])
            elif version == 1:
                a[:, x, y] = torch.zeros_like(a[:, x, y])
            elif version == 2:
                a[:, x, y, :] = torch.zeros_like(a[:, x, y, :])
            elif version == 3:
                a[x, :, y] = torch.zeros_like(a[x, :, y])
            elif version == 4:
                a[:, x, :, y, :] = torch.zeros_like(a[:, x, :, y, :])
            elif version == 5:
                a[xx, yy] = torch.zeros_like(a[xx, yy])
            elif version == 6:
                a[:, xx, yy] = torch.zeros_like(a[:, xx, yy])
            elif version == 7:
                a[xx, :, yy] = torch.zeros_like(a[xx, :, yy])
            elif version == 8:
                a[xx, yy, :] = torch.zeros_like(a[xx, yy, :])
            elif version == 9:
                a[:, xx, :, yy] = torch.zeros_like(a[:, xx, :, yy])

            return a

        a = torch.arange(3 * 4 * 5 * 6 * 7, device=self.device, dtype=torch.int32).view(
            3, 4, 5, 6, 7
        )
        for i in range(10):
            ref = fn(torch.clone(a), i)
            test = torch.compile(fn)(torch.clone(a), i)
            torch.testing.assert_close(ref, test)

    def test_indirect_load_broadcast(self):
        def fn(in_ptr0, in_ptr1, in_ptr2):
            return torch.gather(in_ptr1, 0, in_ptr2) + in_ptr0

        arg190 = rand_strided((32, 21), (1, 32), device=self.device, dtype=torch.int64)
        arg190.fill_(0)
        arg111 = rand_strided(
            (9521, 512), (512, 1), device=self.device, dtype=torch.float32
        )
        self.common(
            fn,
            (
                torch.randn(32, 1),
                arg111,
                arg190,
            ),
        )

    def test_roi_align(self):
        if not has_torchvision_roi_align():
            raise unittest.SkipTest("requires torchvision")

        def fn(a, b):
            return torch.ops.torchvision.roi_align(a, b, 0.25, 7, 7, 2, False)

        self.common(fn, (torch.zeros([4, 256, 296, 304]), torch.zeros([2292, 5])))

    def test_nll_loss_forward(self):
        def fn(a, b):
            return aten.nll_loss_forward(a, b, None, 1, -100)

        labels = (
            torch.zeros([5], dtype=torch.int64),
            torch.tensor([-100, -100, 3, -100, -100], dtype=torch.int64),
        )
        inps = (torch.randn(5, 5), torch.randn(5, 5))
        for a, b in zip(inps, labels):
            self.common(
                fn,
                (a, b),
            )

    def test_nll_loss_backward(self):
        def fn(a, b, c):
            return aten.nll_loss_backward(
                a, b, c, None, 1, -100, torch.tensor(1.0, device=self.device)
            )

        labels = (
            torch.zeros([5], dtype=torch.int64),
            torch.tensor([-100, -100, 3, -100, -100], dtype=torch.int64),
        )
        inps = (torch.randn(5, 5), torch.randn(5, 5))
        grad_outs = (torch.randn(()), torch.randn(()))
        for a, b, c in zip(grad_outs, inps, labels):
            self.common(
                fn,
                (a, b, c),
            )

    def test_isinf(self):
        def fn(x):
            return x.isinf(), x.isnan()

        self.common(
            fn, [torch.tensor([1, float("inf"), 2, float("-inf"), float("nan")])]
        )
        self.common(
            fn,
            [
                torch.tensor(
                    [1, float("inf"), 2, float("-inf"), float("nan")],
                    dtype=torch.float64,
                )
            ],
        )

    def test_isinf2(self):
        def fn(x):
            y = torch.tensor(
                [1, float("inf"), 2, float("-inf"), float("nan")], device=self.device
            )
            return x == y

        self.common(
            fn, (torch.tensor([1, float("inf"), 2, float("-inf"), float("nan")]),)
        )

    def test_any(self):
        def fn(x):
            return (
                x.any(-1),
                x.isinf().any(),
                torch.all(x.isinf(), dim=0),
                torch.all(torch.logical_not(x.isinf())),
            )

        self.common(fn, [-torch.rand(64)])
        tmp = torch.randn(16, 8)
        tmp[1, 1] = float("inf")
        self.common(fn, [tmp])

    def test_multilayer_any(self):
        def fn(x):
            return (x.isinf().any(), x.isfinite().all())

        sample = torch.rand(9, 3, 353, 353)
        self.common(fn, [sample])

        sample.view(-1)[-1] = float("inf")
        self.common(fn, [sample])

    def test_inplace_activations(self):
        def fn(x):
            a = aten.hardswish_(x + 1)
            b = aten.hardtanh_(x + 1)
            c = aten.leaky_relu_(x + 1)
            d = aten.silu_(x + 1)
            e = aten.log1p(x + 1)
            f = aten.masked_fill_(x + 1, torch.zeros_like(x, dtype=torch.bool), 99.0)
            h = aten.masked_fill_(x + 1, torch.ones_like(x, dtype=torch.bool), 99.0)
            return (a, b, c, d, e, f, h)

        self.common(fn, [torch.randn(64) * 10])

    def test_baddbmm(self):
        def fn(a, b, c, beta):
            return aten.baddbmm(a, b, c, beta=beta)

        b = torch.randn(6, 128, 64)
        c = torch.randn(6, 64, 100)
        options = itertools.product(
            [torch.randn(6, 1, 100), torch.randn(6, 1, 100).fill_(torch.nan)],
            [0.0, 1.0],
        )
        for a, beta in options:
            self.common(
                fn,
                [a, b, c, beta],
                # Mismatched elements: 1212 / 76800 (1.6%)
                # Greatest absolute difference: 0.001953125 at index (0, 0, 93) (up to 1e-05 allowed)
                # Greatest relative difference: 1.0 at index (3, 19, 4) (up to 0.001 allowed)
                atol=0.002,
                rtol=0.001,
            )

    @config.patch({"triton.max_tiles": 2})
    def test_fuse_tiled(self):
        def fn(a, b, c):
            return a + b, c + 1

        self.common(
            fn, [torch.randn(128, 1), torch.randn(1, 128), torch.randn(128, 128)]
        )

    def test_expand_as(self):
        def fn(a, b):
            return aten.expand_as(a, b), aten.expand_as(a + 1, b + 1) + 1

        self.common(
            fn,
            [
                torch.randn(6, 1, 100),
                torch.randn(6, 128, 100),
            ],
        )

    def test_index_put1(self):
        def fn(a, b, c):
            return (
                torch.index_put(a, [b], c),
                torch.index_put_(a + 1, [b + 1], c + 1) + 1,
            )

        self.common(
            fn,
            [
                torch.randn([800, 256, 7, 7]),
                torch.randperm(601),
                torch.randn([601, 256, 7, 7]),
            ],
        )
        self.common(
            fn, [torch.randn(1024, 4, 2), torch.arange(4), torch.randn(4, 1, 1)]
        )

    def test_index_put2(self):
        def fn(a, b, c):
            return torch.index_put(a, [b], c, True)

        self.common(
            fn,
            [
                torch.randn([100, 256, 7, 7]),
                torch.randint(0, 100, size=[600], dtype=torch.int64),
                torch.randn([600, 256, 7, 7]),
            ],
            # workaround for https://github.com/openai/triton/issues/558
            check_lowp=False,
        )

    def test_index_put3(self):
        def fn(a, b, c):
            torch.ops.aten.index_put_(a, (None, b, None), c)
            a1 = a + 1
            torch.ops.aten.index_put_(a1, (None, b + 1, None), c + 1)
            return (a, a1)

        self.common(
            fn,
            [
                torch.randn([1024, 4, 2]),
                torch.arange(3),
                torch.randn([1024, 1, 2]),
            ],
        )

    def test_index_put4(self):
        # a, b[0] are not broadcastable
        # https://github.com/pytorch/pytorch/issues/97104
        def fn(a, b, c):
            return torch.index_put(a, [b], c)

        self.common(
            fn,
            [
                torch.rand([8, 2]),
                torch.rand([8]) > 0.5,
                torch.rand([]),
            ],
        )

    def test_index_put_as_masked_fill(self):
        def fn(a, b, c, d):
            a = a.clone()
            torch.ops.aten.index_put_(a, [b], c, d)
            return a

        self.common(
            fn,
            (
                torch.randn([1024, 4, 2]),
                torch.randn([1024, 4, 2]) > 0,
                torch.randn([]),
                False,
            ),
        )

        self.common(
            fn,
            (
                torch.randn([1024, 4, 2]),
                torch.randn([1024, 4, 2]) > 0,
                torch.randn([]),
                True,
            ),
        )

    def test_index_put_fallback1(self):
        def fn(a, b, c, d):
            a = a.clone()
            torch.ops.aten.index_put_(a, [b], c, d)
            return a

        self.common(
            fn,
            (
                torch.randn([3]),
                torch.as_tensor([True, True, False]),
                torch.randn([2]),
                False,
            ),
        )

        self.common(
            fn,
            (
                torch.randn([3]),
                torch.as_tensor([True, True, False]),
                torch.randn([2]),
                True,
            ),
        )

    def test_index_put_fallback2(self):
        def fn(a, b, c, d, e):
            a = a.clone()
            torch.ops.aten.index_put_(a, [None, b, c], d, e)
            return a

        self.common(
            fn,
            (
                torch.randn([1, 2, 3]),
                torch.as_tensor([0, 1]),
                torch.as_tensor([True, True, False]),
                torch.randn([]),
                False,
            ),
        )
        self.common(
            fn,
            (
                torch.randn([1, 2, 3]),
                torch.as_tensor([0, 1]),
                torch.as_tensor([True, True, False]),
                torch.randn([]),
                True,
            ),
        )

    def test_index_put_deterministic_fallback(self):
        with DeterministicGuard(True):

            def fn(a, b, c):
                return torch.index_put(a, [b], c, True)

            self.common(
                fn,
                [
                    torch.randn([100, 32]),
                    torch.randint(0, 100, size=[600], dtype=torch.int64),
                    torch.randn([600, 32]),
                ],
                check_lowp=False,
            )

    def test_index_put_index(self):
        def fn(ind, x, src):
            y = torch.ops.aten.index_put.default(x, [ind], src)
            return torch.ops.aten.index.Tensor(y, [ind])

        args = [torch.tensor([1], dtype=torch.int64), torch.randn(8, 4), torch.randn(4)]
        self.common(fn, args)

    def test_index_put_reinplace(self):
        def fn(x, idx):
            src = torch.ones(idx.size(0), device=x.device)
            x.index_put_((idx,), src)
            return x.expand((2, x.shape[0]))

        a = torch.randn(1024)
        idx = torch.arange(10)
        torch._inductor.metrics.generated_kernel_count = 0
        self.common(fn, (a, idx))
        assertGeneratedKernelCountEqual(self, 1)

    def test_index_put_failed_reinplace(self):
        def fn(x, idx):
            src = torch.ones(idx.size(0), device=x.device)
            y = x.index_put((idx,), src)
            return x, y

        a = torch.randn(1024)
        idx = torch.arange(10)
        torch._inductor.metrics.generated_kernel_count = 0
        self.common(fn, (a, idx))
        assertGeneratedKernelCountEqual(self, 2)

    def test_adding_tensor_offsets(self):
        @torch.compile(fullgraph=True)
        def fn(x):
            return x[16:32]

        with torch.no_grad():
            x = torch.randn(1024, device=self.device)
            self.assertEqual(fn(x[0:]), x[16:][:16])
            self.assertEqual(fn(x[128:]), x[128 + 16 :][:16])

    # from GPT2ForSequenceClassification
    def test_index_tensor(self):
        def fn(x, y):
            ne = torch.ops.aten.ne.Scalar(x, 0)
            sum = torch.ops.aten.sum.dim_IntList(ne, [-1])
            sub = torch.ops.aten.sub.Tensor(sum, 1)
            iota = torch.ops.prims.iota.default(
                1,
                start=0,
                step=1,
                dtype=torch.int64,
                device=x.device,
                requires_grad=False,
            )
            return torch.ops.aten.index.Tensor(y, [iota, sub])

        self.common(fn, [torch.randn(1, 1024), torch.randn(1, 1024, 2)])

    @config.patch(fallback_random=True)
    def test_bernoulli1(self):
        def fn(a):
            b = torch.empty_like(a)
            return aten.bernoulli_(b), b

        self.common(
            fn,
            [
                torch.randn([100]),
            ],
        )

    def test_bernoulli2(self):
        def fn(a):
            return aten.bernoulli(a)

        self.common(
            fn,
            [torch.tensor([1.0, 1.0, 0.0, 0.0, 1.0, 0.0, 1.0, 1.0])],
        )

    def test_narrow(self):
        def fn(x):
            return (
                aten.narrow(x, 1, 10, 16),
                aten.narrow(x + 2, 0, 10, 16) + 1,
                aten.narrow_copy(x, 1, 10, 16),
            )

        self.common(fn, [torch.randn(64, 64)])

    def test_as_strided(self):
        def fn(x):
            return (
                aten.as_strided(x, (8, 8, 64), (8 * 64, 64, 1), 0),
                aten.as_strided(x + 1, (8, 8, 64), (8 * 64, 64, 1), 0) + 2,
            )

        def fn_channels_last(x):
            return (
                aten.as_strided(
                    x, (8, 384, 2, 20, 12), (153600, 1, 61440, 384, 7680), 0
                ),
                aten.as_strided(
                    x + 1, (8, 384, 2, 20, 12), (153600, 1, 61440, 384, 7680), 0
                )
                + 2,
            )

        self.common(fn, [torch.randn(64, 64)])
        self.common(
            fn_channels_last,
            [torch.randn(8, 384, 20, 20).to(memory_format=torch.channels_last)],
        )

    def test_like_channels_last(self):
        def foo():
            randn = torch.randn((4, 3, 8, 8), device=self.device, dtype=torch.float32)
            xc = randn.contiguous(memory_format=torch.channels_last)
            clone = torch.zeros_like(xc, memory_format=torch.preserve_format)
            rand_like = torch.rand_like(randn)
            return (xc, clone, rand_like)

        out = foo()
        out_comp = torch.compile()(foo)()

        for t, t_comp in zip(out, out_comp):
            self.assertEqual(t.stride(), t_comp.stride())

    def test_as_strided_scatter(self):
        def fn(a, b):
            return aten.as_strided_scatter(
                a * 8 + 10,
                b * 2 - 4,
                size=(a.shape[0], a.shape[1] // 2),
                stride=(a.shape[1], 2),
                storage_offset=0,
            )

        self.common(fn, [torch.randn(10, 1024), torch.randn(10, 512)])

    def test_select_scatter(self):
        def fn(x, a, b):
            return (
                aten.select_scatter(x, a, 1, 0),
                aten.select_scatter(x, b, 0, 1),
            )

        self.common(
            fn,
            [
                torch.randn(8, 197, 38),
                torch.randn(8, 38),
                torch.randn(197, 38),
            ],
        )

    def test_slice_scatter(self):
        def fn(x, a):
            return (
                aten.slice_scatter(x, a, 2, 10, -10),
                aten.slice_scatter(x, a[:, :, :40], 2, 10, -10, 2),
            )

        self.common(
            fn,
            [
                torch.randn(4, 8, 100),
                torch.randn(4, 8, 80),
            ],
        )

    def test_slice_scatter2(self):
        def fn(a, b):
            return aten.slice_scatter(a, b, 0, 0, 9223372036854775807)

        self.common(
            fn,
            [
                torch.randn([8, 197, 384]),
                torch.randn([8, 197, 384]),
            ],
        )

    def test_slice_scatter3(self):
        def fn(a, b):
            return aten.slice_scatter.default(a, b, 1, 1, 9223372036854775807, 2)

        self.common(
            fn,
            [
                torch.randn([1, 4]),
                torch.randn([1, 2]),
            ],
        )

    def test_slice_scatter4(self):
        def fn(a, b):
            return aten.slice_scatter.default(a, b, 1, 2, 9223372036854775807, 3)

        self.common(
            fn,
            [
                torch.randn([1, 9]),
                torch.randn([1, 3]),
            ],
        )

    def test_slice_scatter5(self):
        # empty slices that require clamping the start or end
        def fn(a, b):
            return (
                aten.slice_scatter.default(a, b, 0, 2, 0, 1),
                aten.slice_scatter.default(a, b, 0, a.shape[0], a.shape[0] + 10, 1),
                aten.slice_scatter.default(a, b, 0, -20, 0, 1),
                aten.slice_scatter.default(a, b, 0, -20, -16, 1),
            )

        a = torch.arange(10, dtype=torch.float)
        b = torch.empty(0)
        self.common(fn, [a, b])

    def test_slice_scatter_reinplace(self):
        class M(nn.Module):
            def __init__(self, device):
                super().__init__()
                self.linear1 = nn.Linear(64, 64, bias=False)
                self.cache_k = torch.zeros((56, 384, 8, 64), device=device)

            def forward(self, x, start_pos):
                bsz, seqlen, _, _ = x.shape
                xk = self.linear1(x)
                with torch.no_grad():
                    self.cache_k[:bsz, start_pos : start_pos + seqlen] = xk
                keys = self.cache_k[:bsz, : start_pos + seqlen]
                scores = torch.matmul(
                    xk.transpose(1, 2), keys.transpose(1, 2).transpose(2, 3)
                )
                return scores

        kv_cache_module = M(self.device)
        inp = torch.randn(1, 32, 8, 64)

        # Test that the cache update is reinplaced such that the cache is updated inplace
        # rather than copy-scatter-copy-back.

        torch._inductor.metrics.generated_kernel_count = 0
        with torch.no_grad():
            self.common(kv_cache_module, (inp, 1), check_lowp=False)
        assertGeneratedKernelCountEqual(self, 1)

    def test_scatter1(self):
        def fn(a, dim, index, b):
            return aten.scatter(a, dim, index, b)

        self.common(
            fn,
            [
                torch.zeros(2, 3),
                -1,
                torch.tensor([[0]]),
                torch.ones(2, 3),
            ],
        )

    def test_scatter2(self):
        if self.device == "cuda":
            raise unittest.SkipTest("unstable on sm86")

        def fn(a, dim, index, b):
            return aten.scatter.reduce(a, dim, index, b, reduce="add")

        self.common(
            fn,
            [
                torch.zeros(64, 512),
                0,
                torch.zeros((64, 512), dtype=torch.int64),
                torch.ones(64, 512),
            ],
        )

    def test_scatter3(self):
        def fn(a, dim, index, b):
            return aten.scatter(a, dim, index, b, reduce="add")

        self.common(
            fn,
            [
                torch.randn(5, 29, 13),
                2,
                torch.tensor([[[3, 5, 7, 9]]]),
                0.8,  # src can be a scalar
            ],
            # Mismatched elements: 1 / 1885 (0.1%)
            # Greatest absolute difference: 0.00018310546875 at index (0, 0, 3) (up to 1e-05 allowed)
            # Greatest relative difference: 0.0022371364653243847 at index (0, 0, 3) (up to 0.001 allowed)
            atol=2e-4,
            rtol=1e-3,
        )

    def test_scatter4(self):
        def fn(x, ind, src):
            return torch.scatter(x, 0, ind, src)

        for deterministic in [False, True]:
            with DeterministicGuard(deterministic):
                self.common(
                    fn,
                    [
                        torch.randn(196, 992),
                        torch.randint(196, (1, 992)),
                        torch.randn(1, 992),
                    ],
                )

    def test_scatter5(self):
        def fn(a, dim, index, b, reduce):
            a = a.clone()
            a.scatter_(dim, index, b, reduce=reduce)
            a1 = a + 1.0
            a1.scatter_(dim, index, b, reduce=reduce)
            return (a, a1)

        for reduce in ["add", "multiply"]:
            self.common(
                fn,
                [
                    torch.ones((4, 5)),
                    0,
                    torch.tensor([[1], [2], [3]], dtype=torch.int64),
                    torch.randn(4, 5),
                    reduce,
                ],
            )

    def test_scatter6(self):
        def fn(a, dim, index, b):
            return aten.scatter(a, dim, index, b)

        for deterministic in [False, True]:
            with DeterministicGuard(deterministic):
                self.common(
                    fn,
                    [
                        torch.randn(5, 8, 13),
                        2,
                        torch.tensor([[[3, 5, 7, 9]]]),
                        0.8,  # src can be a scalar
                    ],
                )

    @unittest.skip("Flaky test, needs debugging")
    def test_scatter_add1(self):
        def fn(a, dim, index, b):
            return aten.scatter_add(a, dim, index, b)

        self.common(
            fn,
            [
                torch.randn(2, 3),
                0,
                torch.tensor([[0]]),
                torch.randn(2, 3),
            ],
        )

    def test_scatter_add2(self):
        def fn(a, dim, index, b):
            return aten.scatter_add(a, dim, index, b)

        self.common(
            fn,
            [
                torch.randn(2, 3),
                0,
                torch.tensor([[0, 0, 0], [1, 1, 1]]),
                torch.randn(2, 3),
            ],
        )

    def test_scatter_add3(self):
        def fn(a, dim, index, b):
            return aten.scatter_add(a, dim, index, b)

        for deterministic in [False, True]:
            with DeterministicGuard(deterministic):
                self.common(
                    fn,
                    [
                        torch.randn(5, 29, 13),
                        2,
                        torch.tensor([[[3, 5, 7, 9]]]),
                        torch.randn(1, 1, 10),
                    ],
                )

    def test_scatter_reduce1(self):
        def fn(a, dim, index, b):
            return aten.scatter_reduce(a, dim, index, b, "sum")

        self.common(
            fn,
            [
                torch.randn(5, 29, 13),
                2,
                torch.tensor([[[3, 5, 7, 9]]]),
                torch.randn(1, 1, 10),
            ],
        )

    def test_scatter_reduce2(self):
        def fn(a, dim, index, b, reduce):
            return aten.scatter_reduce(a, dim, index, b, reduce, include_self=False)

        for reduce in ["sum", "amax"]:
            self.common(
                fn,
                [
                    torch.randn(2, 3),
                    0,
                    torch.zeros((2, 3), dtype=torch.int64),
                    torch.randn(2, 3),
                    reduce,
                ],
            )

    def test_scatter_reduce3(self):
        def fn(a, dim, index, b, reduce):
            a = a.clone()
            a.scatter_reduce_(dim, index, b, reduce=reduce)
            a1 = a + 1.0
            a1.scatter_reduce_(dim, index, b, reduce=reduce)
            return (a, a1)

        for reduce in ["sum", "prod"]:
            self.common(
                fn,
                [
                    torch.ones((4, 5)),
                    0,
                    torch.tensor([[1], [2], [3]], dtype=torch.int64),
                    torch.randn(4, 5),
                    reduce,
                ],
            )

    def test_dense_mask_index(self):
        r"""
        There will be a little difference for reduce order between aten and inductor
        https://github.com/pytorch/pytorch/pull/122289
        Absolute difference: 0.00067138671875 (up to 1e-05 allowed)
        Relative difference: 3.1747371732500974e-06 (up to 1.3e-06 allowed)
        """
        kwargs = {}
        if self.device == "cpu":
            kwargs["atol"] = 1e-4
            kwargs["rtol"] = 1.3e-5

        def fn(x, y):
            y = torch.ops.aten.select.int(y, 0, 2)
            z = x * y
            return z.sum()

        self.common(fn, [torch.randn(102400), torch.randn(3)], **kwargs)

    def test_empty1(self):
        def fn():
            return torch.empty((1, 128, 128))

        self.common(fn, [], assert_equal=False)

    def test_empty2(self):
        def fn():
            return aten.empty((1, 128, 128))

        self.common(fn, [], assert_equal=False)

    def test_new_empty(self):
        def fn(a):
            return aten.new_empty(a, [1, 128, 128])

        self.common(fn, [torch.randn(55)], assert_equal=False)

    def test_empty_strided(self):
        def fn():
            return aten.empty_strided([1, 128, 128], [16384, 128, 1])

        self.common(fn, [], assert_equal=False)

    def test_new_empty_strided(self):
        def fn(a):
            return aten.new_empty_strided(a, [1, 128, 128], [16384, 128, 1])

        self.common(fn, [torch.randn(55)], assert_equal=False)

    def test_dropout_trivial_0(self):
        def fn1(a):
            return torch.nn.functional.dropout(a, 0.0, True) + a

        self.common(fn1, [torch.randn(55)])

    def test_dropout_trivial_1(self):
        def fn2(a):
            return torch.nn.functional.dropout(a, 1.0, True) + a

        self.common(fn2, [torch.randn(55)])

    @config.patch({"triton.cudagraphs": True})
    @dynamo_config.patch(automatic_dynamic_shapes=True)
    def test_dropout(self):
        random.seed(1234)
        torch.manual_seed(1234)

        @torch._dynamo.optimize("inductor")
        def fn1(a):
            return torch.nn.functional.dropout(a)

        x = torch.ones(1000, device=self.device, dtype=torch.float32)
        result1 = fn1(x)
        self.assertTrue(400 < result1.nonzero().shape[0] < 600)
        self.assertTrue(0.9 < result1.mean().item() < 1.1)

        random.seed(1234)
        torch.manual_seed(1234)

        @torch._dynamo.optimize("inductor")
        def fn2(a):
            return torch.nn.functional.dropout(a, 0.5, True)

        result2 = fn2(x)
        self.assertTrue(400 < result2.nonzero().shape[0] < 600)
        self.assertTrue(0.9 < result2.mean().item() < 1.1)

    @dynamo_config.patch(automatic_dynamic_shapes=True)
    def test_dropout_deterministic(self):
        @torch._dynamo.optimize("inductor")
        def fn(a):
            return torch.nn.functional.dropout(a, 0.55, True)

        for cg in [False, True]:
            with patch.object(config.triton, "cudagraphs", cg):
                torch._dynamo.reset()

                x = torch.ones(1024, device=self.device, dtype=torch.float32)

                torch.manual_seed(1234)
                a0 = fn(x).clone()
                a1 = fn(x).clone()
                a2 = fn(x).clone()

                torch.manual_seed(1234)
                b0 = fn(x).clone()
                b1 = fn(x).clone()
                b2 = fn(x).clone()

                # same seed, same values
                self.assertTrue(torch.allclose(a0, b0))
                self.assertTrue(torch.allclose(a1, b1))
                self.assertTrue(torch.allclose(a2, b2))

                # different calls, different values
                self.assertFalse(torch.allclose(a0, a1))
                self.assertFalse(torch.allclose(a1, a2))

    def test_rand_like_deterministic(self):
        @torch._dynamo.optimize("inductor")
        def fn(a):
            return torch.rand_like(a), torch.rand_like(a)

        x = torch.ones(1024, device=self.device, dtype=torch.float32)

        torch.manual_seed(1234)
        a0 = fn(x)[0].clone()
        a1 = fn(x)[0].clone()
        a2 = fn(x)[0].clone()

        torch.manual_seed(1234)
        b0 = fn(x)[0].clone()
        b1 = fn(x)[0].clone()
        b2 = fn(x)[0].clone()

        # same seed, same values
        self.assertTrue(torch.allclose(a0, b0))
        self.assertTrue(torch.allclose(a1, b1))
        self.assertTrue(torch.allclose(a2, b2))

        # different calls, different values
        self.assertFalse(torch.allclose(a0, a1))
        self.assertFalse(torch.allclose(a1, a2))

        c, d = fn(x)
        self.assertFalse(torch.allclose(c, d))
        self.assertTrue((c >= 0).all())
        self.assertTrue((c < 1).all())
        self.assertTrue((d >= 0).all())
        self.assertTrue((d < 1).all())

    @config.patch(implicit_fallbacks=True)
    def test_fallback_mutable_op_basic(self):
        with torch.library._scoped_library("mylib", "FRAGMENT") as m:

            def impl(a, b, c, d, e=2):
                a.add_(b[0] * c * e),
                if d is not None:
                    d.add_(b[1])

            m.define(
                "inplace_(Tensor(a!) a, Tensor[] b, SymInt c, *, Tensor(b!)? d, SymInt e=2) -> ()"
            )
            m.impl("inplace_", impl, "CompositeExplicitAutograd")

            # We do some clones and copy_ to test that Inductor doesn't reorder
            # the copy_ w.r.t. inplace_.
            def f(a, b1, b2, c, d):
                a_ = a.clone()
                d_ = d if d is None else d.clone()
                torch.ops.mylib.inplace_(a_, (b1, b2), c, d=d_)
                a.copy_(a_)
                if d is not None:
                    d.copy_(d_)
                return ()

            a = torch.tensor([0.0, 1.0, 2])
            b = [torch.tensor([2.0, 3.0, 5.0]), torch.tensor([1.0, 4.0, 6.0])]
            c = 4
            d = torch.tensor([2.0, 1, 0])
            args = (a, b[0], b[1], c, d)
            cloned_args = pytree.tree_map_only(torch.Tensor, torch.clone, args)
            mod = make_fx(f)(*cloned_args)
            cloned_args = pytree.tree_map_only(torch.Tensor, torch.clone, args)
            compiled_f = compile_fx_inner(mod, cloned_args)

            cloned_args = pytree.tree_map_only(torch.Tensor, torch.clone, args)
            compiled_f(list(cloned_args))
            f(*args)
            self.assertEqual(cloned_args, args)

    @config.patch(implicit_fallbacks=True)
    def test_fallback_mutable_op_with_return(self):
        with torch.library._scoped_library("mylib", "FRAGMENT") as m:

            def impl(a, b, c, d, e=2):
                a.add_(b[0] * c * e),
                if d is not None:
                    d.add_(b[1])
                return b[0] + b[1]

            m.define(
                "inplace_(Tensor(a!) a, Tensor[] b, SymInt c, *, Tensor(b!)? d, SymInt e=2) -> Tensor"
            )
            m.impl("inplace_", impl, "CompositeExplicitAutograd")

            # We do some clones and copy_ to test that Inductor doesn't reorder
            # the copy_ w.r.t. inplace_.
            def f(a, b0, b1, c, d):
                a_ = a.clone()
                d_ = d if d is None else d.clone()
                res = torch.ops.mylib.inplace_(a_, (b0, b1), c, d=d_)
                a.copy_(a_)
                if d is not None:
                    d.copy_(d_)
                return (res,)

            a = torch.tensor([0.0, 1.0, 2])
            b = [torch.tensor([2.0, 3.0, 5.0]), torch.tensor([1.0, 4.0, 6.0])]
            c = 4
            d = torch.tensor([2.0, 1, 0])
            args = (a, b[0], b[1], c, d)

            cloned_args = pytree.tree_map_only(torch.Tensor, torch.clone, args)
            mod = make_fx(f)(*cloned_args)
            cloned_args = pytree.tree_map_only(torch.Tensor, torch.clone, args)
            compiled_f = compile_fx_inner(mod, cloned_args)

            cloned_args = pytree.tree_map_only(torch.Tensor, torch.clone, args)
            compiled_out = compiled_f(list(cloned_args))
            out = f(*args)
            self.assertEqual(cloned_args, args)
            self.assertEqual(compiled_out, out)

    @config.patch(implicit_fallbacks=True)
    def test_fallback_mutable_op_no_mutated_tensors(self):
        with torch.library._scoped_library("mylib", "FRAGMENT") as m:

            def impl(a, b):
                if b is not None:
                    b.add_(1)

            m.define("inplace_(Tensor a, Tensor(b!)? b) -> ()")
            m.impl("inplace_", impl, "CompositeExplicitAutograd")

            def f(a):
                torch.ops.mylib.inplace_(a, None)
                return ()

            a = torch.tensor([0.0, 1.0, 2])
            args = (a,)
            cloned_args = pytree.tree_map_only(torch.Tensor, torch.clone, args)
            mod = make_fx(f)(*cloned_args)
            cloned_args = pytree.tree_map_only(torch.Tensor, torch.clone, args)
            compiled_f = compile_fx_inner(mod, cloned_args)

            cloned_args = pytree.tree_map_only(torch.Tensor, torch.clone, args)
            compiled_f(list(cloned_args))
            f(*args)
            self.assertEqual(cloned_args, args)

    @config.patch(implicit_fallbacks=True)
    def test_fallback_mutable_op_list(self):
        with torch.library._scoped_library("mylib", "FRAGMENT") as m:

            def impl(a, b):
                for bi in b:
                    bi.add_(a)

            m.define("inplace_(Tensor a, Tensor(a!)[] b) -> ()")
            m.impl("inplace_", impl, "CompositeExplicitAutograd")

            def f(a, b):
                torch.ops.mylib.inplace_(a, b)
                return ()

            a = torch.tensor([0.0, 1.0, 2])
            b = [torch.tensor([2.0, 3.0, 5.0]), torch.tensor([1.0, 4.0, 6.0])]
            args = (a, b)
            cloned_args = pytree.tree_map_only(torch.Tensor, torch.clone, args)
            mod = make_fx(f)(*cloned_args)
            cloned_args = pytree.tree_map_only(torch.Tensor, torch.clone, args)

            with self.assertRaisesRegex(
                torch._inductor.exc.LoweringException,
                "NYI: Can't generate FallbackKernel",
            ):
                compiled_f = compile_fx_inner(mod, cloned_args)

    def test_functionalize_rng_wrappers(self):
        # Ideally, we would like to use torch.compile for these operators. But
        # currently the plan is to introduce these operators at the partitioner
        # level, obviating the need to support them fully through the
        # torch.compile stack. To ensure that we have good enough debugging with
        # minifiers, we have ensure that they work with make_fx. This test uses
        # make_fx to do the testing. In future, we can move on torch.compile.
        def fn():
            rng_state1, a1 = torch._prims.rng_prims.run_and_save_rng_state(
                torch.ops.aten.rand.default,
                [4, 4],
                dtype=torch.float32,
                device=self.device,
            )
            rng_state2, a2 = torch._prims.rng_prims.run_and_save_rng_state(
                torch.ops.aten.rand.default,
                [4, 4],
                dtype=torch.float32,
                device=self.device,
            )

            b1 = torch._prims.rng_prims.run_with_rng_state(
                rng_state1,
                torch.ops.aten.rand.default,
                [4, 4],
                dtype=torch.float32,
                device=self.device,
            )
            b2 = torch._prims.rng_prims.run_with_rng_state(
                rng_state2,
                torch.ops.aten.rand.default,
                [4, 4],
                dtype=torch.float32,
                device=self.device,
            )

            return (a1, a2, b1, b2)

        mod = make_fx(fn)()
        compiled_f = compile_fx_inner(mod, ())
        a1, a2, b1, b2 = compiled_f(())
        self.assertEqual(a1, b1)
        self.assertEqual(a2, b2)

    @patch.object(torch._functorch.config, "functionalize_rng_ops", True)
    def test_philox_rand(self):
        if self.device == "cpu":
            raise unittest.SkipTest(
                f"functionalization of rng ops supported only on {GPU_TYPE}"
            )

        @torch._dynamo.optimize("inductor")
        def fn(x):
            a = torch.rand_like(x) * x
            a = torch.rand_like(x) * a
            return a

        def check(x):
            torch.manual_seed(123)
            a = fn(x)

            torch.manual_seed(1234)
            b = fn(x)

            torch.manual_seed(123)
            c = fn(x)

            # same seed, same values
            self.assertTrue(torch.allclose(a, c))

            # different calls, different values
            self.assertFalse(torch.allclose(a, b))

        check(torch.ones(1024, device=self.device, dtype=torch.float32))
        # Need comment: should we add "_get_rng_state_offset" to common device interface?
        self.assertEqual(getattr(torch, self.device)._get_rng_state_offset(), 2048)
        # Check non-multiple of 4 numel
        check(torch.ones(3, device=self.device, dtype=torch.float32))
        self.assertEqual(getattr(torch, self.device)._get_rng_state_offset(), 8)

    # Already on by default, just want to make sure
    @patch.object(torch._inductor.config, "allow_buffer_reuse", True)
    def test_reuse_buffers_with_aliasing(self):
        def f(x):
            z = x + 1
            z = torch.view_as_complex(z)
            a = torch.view_as_real(z)
            out = a + 1
            return out, torch.view_as_real(z + 1)

        self.common(f, (torch.zeros((4, 2)),))

        code = run_and_get_triton_code(torch.compile(f), torch.zeros((4, 2)))
        # Make sure that we haven't added complex support and made this test
        # invalid. If we've added complex support please update the test to use
        # a different set of view ops we don't lower
        self.assertTrue("aten.view_as_real" in code)

        def f2(x):
            z = x + 1
            z = torch.view_as_complex(z)
            z = torch.view_as_real(z)
            z = torch.view_as_complex(z)
            a = torch.view_as_real(z)
            out = a + 1
            return out, torch.view_as_real(z + 1)

        self.common(f, (torch.zeros((4, 2)),))

    def test_randn_like_empty(self):
        class Model(torch.nn.Module):
            def __init__(
                self,
            ):
                super().__init__()

            def forward(self, v1: torch.Tensor):
                vx = v1.min(dim=1).values
                v2 = torch.randn_like(vx)
                return v2

        model = Model()
        x = torch.rand(10, 3, 0)

        self.common(model, (x,))

    def test_randint(self):
        @torch.compile(fullgraph=True)
        def fn(x):
            return (
                torch.randint(10, [1024], device=x.device),
                torch.randint(-4, 7, [1024], dtype=torch.int32, device=x.device),
                torch.randint_like(x, 2**50),
            )

        torch.manual_seed(12345)
        a0, b0, c0 = fn(torch.zeros([40, 40], device=self.device))
        self.assertEqual(a0.shape, [1024])
        self.assertEqual(b0.shape, [1024])
        self.assertEqual(c0.shape, [40, 40])
        torch.manual_seed(12345)
        a1, b1, c1 = fn(torch.zeros([40, 40], device=self.device))
        self.assertEqual(a0, a1)
        self.assertEqual(b0, b1)
        self.assertEqual(c0, c1)

        self.assertEqual(a0.min(), 0)
        self.assertEqual(a0.max(), 9)

        self.assertEqual(b0.min(), -4)
        self.assertEqual(b0.max(), 6)

        self.assertGreaterEqual(c0.min(), 0)
        self.assertGreater(c0.max(), 2**40)
        self.assertLess(c0.max(), 2**50)

    @config.patch(fallback_random=True)
    def test_like_rands(self):
        def fn(x):
            return torch.rand_like(x), torch.randn_like(x)

        self.common(fn, [torch.zeros([20, 20])])

    def test_like_rands2(self):
        # rand_like with kwargs `device` of str type
        d = self.device
        assert isinstance(d, str)

        @torch.compile
        def fn(x):
            return torch.rand_like(x, device=d)

        x = torch.ones(10, device=self.device, dtype=torch.float32)
        a0 = fn(x).clone()
        a1 = fn(x).clone()
        self.assertFalse(torch.allclose(a0, a1))

    @requires_gpu()
    def test_like_rands3(self):
        # rand_like with `device` which is different from `x.device`
        def test_like_rands_on_different_device(device1, device2):
            @torch.compile
            def fn(x, device):
                return torch.rand_like(x, device=device)

            x = torch.ones(10, device=device1, dtype=torch.float32)
            return fn(x, device2).clone()

        a0 = test_like_rands_on_different_device("cpu", GPU_TYPE)
        a1 = test_like_rands_on_different_device(GPU_TYPE, "cpu")
        self.assertTrue(a0.device.type == GPU_TYPE)
        self.assertTrue(a1.device.type == "cpu")

    def test_max_pool2d_with_indices_backward(self):
        def fn(a, b, c):
            return aten.max_pool2d_with_indices_backward(
                a, b, [2, 2], [2, 2], [0, 0], [1, 1], False, c
            )

        x = torch.randn([2, 4, 18, 14])
        result, indices = aten.max_pool2d_with_indices(
            x,
            [2, 2],
            [2, 2],
            [0, 0],
            [1, 1],
            False,
        )

        self.common(
            fn,
            [
                torch.randn_like(result),
                x,
                indices,
            ],
        )

    def test_max_pool2d_with_indices_backward2(self):
        def fn(a, b, c):
            return aten.max_pool2d_with_indices_backward(
                a, b, [3, 3], [2, 2], [1, 1], [1, 1], True, c
            )

        x = torch.randn([2, 4, 40, 56])
        result, indices = aten.max_pool2d_with_indices(
            x,
            [3, 3],
            [2, 2],
            [1, 1],
            [1, 1],
            True,
        )

        self.common(
            fn,
            [
                torch.randn_like(result),
                x,
                indices,
            ],
        )

    # From https://github.com/pytorch/torchdynamo/issues/1200
    def test_max_pool2d_with_indices_backward3(self):
        def fn(a, b, c):
            return aten.max_pool2d_with_indices_backward(
                a, b, [1, 1], [2, 2], [0, 0], [1, 1], False, c
            )

        x = torch.randn([32, 256, 37, 38])
        result, indices = aten.max_pool2d_with_indices(
            x,
            [1, 1],
            [2, 2],
            0,
            1,
            False,
        )
        self.common(
            fn,
            [
                torch.randn_like(result),
                x,
                indices,
            ],
        )

    # From https://github.com/pytorch/torchdynamo/issues/1352
    def test_max_pool2d_with_indices_backward4(self):
        def fn(a, b, c):
            return aten.max_pool2d_with_indices_backward(
                a, b, [5, 5], [1, 1], [2, 2], [1, 1], False, c
            )

        torch._inductor.metrics.generated_kernel_count = 0
        x = torch.randn([2, 64, 3, 4])
        result, indices = aten.max_pool2d_with_indices(
            x,
            [5, 5],
            [1, 1],
            2,
            1,
            False,
        )
        self.common(
            fn,
            [
                torch.randn_like(result),
                x,
                indices,
            ],
        )
        assertGeneratedKernelCountEqual(self, 1)

    def test_max_pool2d_with_indices_backward5(self):
        # Window size is too big. Should fallback
        def fn(a, b, c):
            return aten.max_pool2d_with_indices_backward(
                a, b, [13, 13], [1, 1], [2, 2], [1, 1], False, c
            )

        torch._inductor.metrics.generated_kernel_count = 0
        x = torch.randn([2, 64, 20, 20])
        result, indices = aten.max_pool2d_with_indices(
            x,
            [13, 13],
            [1, 1],
            2,
            1,
            False,
        )
        self.common(
            fn,
            [
                torch.randn_like(result),
                x,
                indices,
            ],
        )
        assertGeneratedKernelCountEqual(self, 0)

    # From https://github.com/pytorch/pytorch/issues/93384
    def test_max_pool2d_with_indices_backward6(self):
        # dilation is not 1. Should fallback
        def fn(a, b, c):
            return aten.max_pool2d_with_indices_backward(
                a, b, [3, 2], [2, 1], [1, 1], [1, 2], False, c
            )

        torch._inductor.metrics.generated_kernel_count = 0
        x = torch.randn([2, 2, 3, 6])
        result, indices = aten.max_pool2d_with_indices(
            x,
            [3, 2],
            [2, 1],
            [1, 1],
            [1, 2],
            False,
        )
        self.common(
            fn,
            [
                torch.randn_like(result),
                x,
                indices,
            ],
        )
        assertGeneratedKernelCountEqual(self, 0)

    def test_issue102546(self):
        def fn(x):
            return x.mean(0)

        self.common(fn, [torch.rand(())])

    def test_avg_pool2d_backward(self):
        def fn(a, b):
            return aten.avg_pool2d_backward(
                a,
                b,
                [2, 2],
                [2, 2],
                [0, 0],
                True,
                False,
                None,
            )

        self.common(
            fn,
            [
                torch.randn([2, 4, 7, 7]),
                torch.randn([2, 4, 14, 14]),
            ],
        )

    def test_avg_pool2d_backward2(self):
        def fn(a, b):
            return aten.avg_pool2d_backward(
                a,
                b,
                [3, 3],
                [1, 1],
                [1, 1],
                True,
                False,
                None,
            )

        self.common(
            fn,
            [
                torch.randn([1, 1, 20, 15]),
                torch.randn([1, 1, 20, 15]),
            ],
        )

    def test_avg_pool2d_backward3(self):
        def fn(a, b):
            return aten.avg_pool2d_backward(
                a,
                b,
                [1, 1],
                [2, 2],
                [0, 0],
                False,
                False,
                None,
            )

        torch._inductor.metrics.generated_kernel_count = 0
        self.common(
            fn,
            [
                torch.randn([1, 2016, 11, 11]),
                torch.randn([1, 2016, 21, 21]),
            ],
        )
        assertGeneratedKernelCountEqual(self, 1)

    def test_avg_pool2d_backward4(self):
        def fn(a, b):
            return aten.avg_pool2d_backward(
                a,
                b,
                [13, 13],
                [1, 1],
                [0, 0],
                True,
                False,
                None,
            )

        torch._inductor.metrics.generated_kernel_count = 0
        self.common(
            fn,
            [
                torch.randn([1, 16, 12, 12]),
                torch.randn([1, 16, 24, 24]),
            ],
            check_lowp=False,
        )
        assertGeneratedKernelCountEqual(self, 0)

    @config.patch(search_autotune_cache=False)
    def test_mm_views(self):
        def fn(a, b):
            return torch.mm(a.view(32, 32), b.view(32, 32))

        self.common(
            fn,
            (
                torch.randn([32, 32]).transpose(0, 1),
                torch.randn([1, 32, 32]).transpose(0, 1),
            ),
            check_lowp=False,
        )
        expected_kernel = 0
        # codegen mm kernel from template
        self.assertEqual(
            torch._inductor.metrics.generated_kernel_count, expected_kernel
        )

    @torch._dynamo.config.patch(assume_static_by_default=False)
    def test_dtype_sympy_expr(self):
        @torch._dynamo.optimize_assert("inductor")
        def fn(a):
            y = a[..., :-1, :].contiguous()
            return y

        result = fn(torch.randn([1, 2, 16, 4]).requires_grad_())
        result.sum().backward()

    def test_dropout2(self):
        n = 100000
        weight = torch.ones(
            n, device=self.device, dtype=torch.float32, requires_grad=True
        )
        ones = torch.ones(n, device=self.device, dtype=torch.float32)

        @torch._dynamo.optimize_assert("inductor")
        def run(x, train=True):
            return F.dropout(x * weight, 0.33, train)

        def check(r, g):
            rmean = r.mean().item()
            gmean = g.mean().item()
            rcount = len(r.nonzero())
            gcount = len(g.nonzero())

            # dropped elements should match
            self.assertTrue(same(r.nonzero(), g.nonzero()))
            self.assertEqual(rcount, gcount)

            # dropped should be close to 0.33
            self.assertGreater(rcount, 0.64 * n)
            self.assertGreater(0.68 * n, rcount)

            self.assertAlmostEqual(rmean, gmean)
            self.assertAlmostEqual(rmean, 1.0, places=2)

        r1 = run(ones, train=False)
        r1.sum().backward()
        g1 = weight.grad.clone()
        # eval mode should be all ones
        self.assertTrue(same(r1, torch.ones_like(r1)))
        self.assertTrue(same(g1, torch.ones_like(g1)))

        torch.manual_seed(1234)
        weight.grad.zero_()
        r2, (fw_code, bw_code) = run_fw_bw_and_get_code(lambda: run(ones))
        if self.device == GPU_TYPE:
            self.assertEqual(fw_code.count("tl.rand"), 1)
            self.assertEqual(bw_code.count("tl.rand"), 0)
        g2 = weight.grad.clone()
        check(r2, g2)

        torch.manual_seed(1234)
        weight.grad.zero_()
        r3 = run(ones)
        r3.sum().backward()
        g3 = weight.grad.clone()
        check(r3, g3)

        # second run is same result as first
        self.assertTrue(same(r2, r3))
        self.assertTrue(same(g2, g3))

    @config.patch(search_autotune_cache=False)
    def test_dropout3(self):
        m = torch.nn.Sequential(
            torch.nn.Linear(32, 32, bias=False),
            torch.nn.Dropout(),
            torch.nn.Linear(32, 32, bias=False),
            torch.nn.Dropout(),
        ).to(self.device)

        @torch._dynamo.optimize_assert("inductor")
        def run(x):
            return m(x)

        torch._inductor.metrics.generated_kernel_count = 0

        result, (fw_code, bw_code) = run_fw_bw_and_get_code(
            lambda: run(torch.randn([8, 32], device=self.device))
        )

        if self.device == GPU_TYPE:
            self.assertEqual(fw_code.count("tl.rand"), 2)
            self.assertEqual(bw_code.count("tl.rand"), 0)
        expected_kernel = 4

        self.assertEqual(
            torch._inductor.metrics.generated_kernel_count, expected_kernel
        )

    def test_randint_kernel_count(self):
        @torch._dynamo.optimize_assert("inductor")
        def fn1():
            random_tensor1 = torch.randint(10, [32], device=self.device)
            random_tensor2 = torch.randint(10, [32], device=self.device)
            random_tensor3 = torch.randint(10, [32], device=self.device)
            return random_tensor1, random_tensor2, random_tensor3

        _, source_codes = run_and_get_code(fn1)
        if self.device == GPU_TYPE:
            self.assertEqual(len(source_codes), 1)
            self.assertEqual(source_codes[0].count("async_compile.triton"), 2)

    def test_roll(self):
        def fn(a):
            return (
                aten.roll(a, [-3, 10], [1, 2]),
                aten.roll(a, [5]),
            )

        self.common(
            fn,
            [
                torch.randn([2, 56, 56, 16]),
            ],
        )

    def test_argmax_min_int32(self):
        # https://github.com/pytorch/pytorch/issues/94055
        def fn(a, b):
            c = a.argmax(3)
            return torch.min(b, c)

        a = torch.rand(3, 4, 2, 1).int()
        b = torch.rand(2, 2, 1, 4, 1).int()
        self.common(fn, (a, b))

    def test_argmax_argmin1(self):
        def fn(x):
            return (aten.argmax(x), aten.argmin(x))

        self.common(
            fn,
            [
                torch.randn([8, 256, 256]),
            ],
        )

    def test_argmax_argmin2(self):
        def fn(x):
            return (
                aten.argmax(x, 0),
                aten.argmin(x, 0),
                aten.argmax(x, 1),
                aten.argmin(x, 1),
            )

        self.common(fn, (torch.randn([144, 144]),))

    def test_argmax_argmin_with_duplicates(self):
        def fn(x):
            return (
                aten.argmax(x, 0),
                aten.argmin(x, 0),
                aten.argmax(x, 1),
                aten.argmin(x, 1),
            )

        # Unrolled reduction
        t1 = torch.randint(2, size=(6, 6))
        self.common(fn, (t1,))

        # Persistent reduction
        t1 = torch.randint(8, size=(32, 32))
        self.common(fn, (t1,))

        # Non-persistent reduction
        t1 = torch.randint(8, size=(1028, 1028))
        self.common(fn, (t1,))

    def test_argmax_argmin_with_nan(self):
        def fn(x):
            return (
                aten.argmax(x, 0),
                aten.argmin(x, 0),
                aten.argmax(x, 1),
                aten.argmin(x, 1),
            )

        if self.device == "cpu":
            raise unittest.SkipTest("broken on CPU")

        # Unrolled reduction
        t1 = torch.randn((6, 6))
        t1[:, 1] = float("nan")
        t1[:, 3] = float("nan")
        self.common(fn, (t1,))

        # Persistent reduction
        t1 = torch.randn((32, 32))
        t1[:, 4] = float("nan")
        t1[:, 8] = float("nan")
        self.common(fn, (t1,))

        # Non-persistent reduction
        t1 = torch.randn((1028, 1028))
        t1[:, 40] = float("nan")
        t1[:, 100] = float("nan")
        self.common(fn, (t1,))

    def test_conv_backward(self):
        def fn(rank4_inps, rank3_inps, rank5_inps):
            out1 = aten.convolution_backward(
                *rank4_inps,
                [C],
                [1, 1],
                [0, 0],
                [1, 1],
                False,
                [0, 0],
                1,
                [True, True, True],
            )
            out2 = aten.convolution_backward(
                *rank4_inps,
                [C],
                [1, 1],
                [0, 0],
                [1, 1],
                False,
                [0, 0],
                1,
                [True, False, False],
            )
            out3 = aten.convolution_backward(
                *rank3_inps,
                [C],
                [1],
                [0],
                [1],
                False,
                [0],
                1,
                [True, True, True],
            )
            out4 = aten.convolution_backward(
                *rank5_inps,
                [C],
                [1, 1, 1],
                [0, 0, 0],
                [1, 1, 1],
                False,
                [0, 0, 0],
                1,
                [True, True, True],
            )
            return (out1, out2, out3, out4)

        B = 3
        C = 4
        H = 5
        grad_out = torch.randn(B, C, H - 2, H - 2, H - 2)
        inp = torch.randn(B, C, H, H, H)
        weight = torch.randn(C, C, 3, 3, 3)

        def shrink_rank(x, rank):
            res = x
            while res.dim() > rank:
                res = torch.select(res, -1, 0)
            return res.contiguous()

        rank4_inps = [shrink_rank(x, 4) for x in [grad_out, inp, weight]]
        rank3_inps = [shrink_rank(x, 4) for x in [grad_out, inp, weight]]
        rank5_inps = [shrink_rank(x, 5) for x in [grad_out, inp, weight]]

        with torch.backends.cudnn.flags(enabled=True, allow_tf32=False):
            self.common(
                fn,
                [rank4_inps, rank3_inps, rank5_inps],
            )

    @unittest.skip(
        """
        FIXME: In the case of having equally max/min elements, our implementation returns
        the last index instead of the first one
        """
    )
    def test_argmax_argmin3(self):
        def fn(x):
            return (
                aten.argmax(x, 0),
                aten.argmin(x, 0),
                aten.argmax(x, -1),
                aten.argmin(x, -1),
            )

        self.common(
            fn,
            [torch.randint(0, 5, [10, 10])],
        )

    def test_vdd_clamp(self):
        def fn(x):
            return torch.clamp_min(x, 3)

        self.common(
            fn,
            [
                torch.randn([16], requires_grad=True) * 10,
            ],
        )

    def test_tmp_not_defined_issue1(self):
        def forward(
            primals_3,
            primals_4,
            add_tensor,
            convert_element_type_default,
            div_default,
            reciprocal_default,
        ):
            var_default = torch.ops.aten.var(
                convert_element_type_default, [2], correction=0
            )
            sub_tensor = torch.ops.aten.sub.Tensor(add_tensor, div_default)
            mul_tensor_1 = torch.ops.aten.mul.Tensor(sub_tensor, reciprocal_default)
            mul_tensor_2 = torch.ops.aten.mul.Tensor(mul_tensor_1, primals_3)
            add_tensor_2 = torch.ops.aten.add.Tensor(mul_tensor_2, primals_4)
            convert_element_type_default_1 = add_tensor_2.to(dtype=torch.float32)
            convert_element_type_default_2 = convert_element_type_default_1.to(
                dtype=torch.float32
            )
            var_default_1 = torch.ops.aten.var(
                convert_element_type_default_2, [2], correction=0
            )
            broadcast_in_dim_default_2 = var_default_1.reshape(1, 512, 1)
            sum_default_1 = convert_element_type_default_2.sum(2)
            add_tensor_3 = torch.ops.aten.add.Tensor(broadcast_in_dim_default_2, 1e-05)
            return (var_default, sum_default_1, add_tensor_3)

        inps = [
            (torch.Size([1024]), torch.float32),
            (torch.Size([1024]), torch.float32),
            (torch.Size([1, 512, 1024]), torch.float32),
            (torch.Size([1, 512, 1024]), torch.float32),
            (torch.Size([1, 512, 1]), torch.float32),
            (torch.Size([1, 512, 1]), torch.float32),
        ]
        inps = [torch.randn(shape, dtype=dtype) for (shape, dtype) in inps]
        self.common(forward, inps, atol=1e-05, rtol=2e-05)

    @unittest.skipIf(
        os.environ.get("BUILD_ENVIRONMENT", "").startswith("parallelnative"),
        "TODO: debug this with asan",
    )
    def test_tmp_not_defined_issue2(self):
        def forward(arg38_1, arg81_1, getitem_17, new_zeros_default_4):
            div_tensor_7 = torch.ops.aten.div.Tensor(getitem_17, arg81_1)
            mul_tensor_24 = torch.ops.aten.mul.Tensor(div_tensor_7, arg38_1)
            sum_default_7 = torch.ops.aten.sum.default(mul_tensor_24)
            return (new_zeros_default_4, sum_default_7)

        # TODO: Remove once https://github.com/pytorch/pytorch/issues/94017 is resolved
        dtype = torch.float64 if self.device == "cpu" else torch.float32
        args = [
            ((1, 88, 40, 40), (140800, 1600, 40, 1), dtype),
            ((), (), dtype),
            ((1, 88, 40, 40), (140800, 1600, 40, 1), dtype),
            ((3,), (1,), dtype),
        ]
        args = [
            rand_strided(shape, stride, dtype).requires_grad_(True).add(1)
            for shape, stride, dtype in args
        ]
        self.common(forward, args)

    @requires_gpu()
    def test_tmp_not_defined_issue3(self):
        from torch import device

        def forward(
            self,
            primals_1: "f32[1001, 6]",
            primals_2: "f32[1001]",
            primals_3: "f32[1001, 64]",
            primals_4: "f32[4190]",
            primals_5: "f32[4190]",
            primals_6: "f32[1739, 4190]",
            primals_48: "f32[6144, 4191]",
        ):
            _tensor_constant0: "i64[4190]" = self._tensor_constant0
            lift_fresh_copy: "i64[4190]" = torch.ops.aten.lift_fresh_copy.default(
                _tensor_constant0
            )

            index: "f32[6144, 4190]" = torch.ops.aten.index.Tensor(
                primals_48, [None, lift_fresh_copy]
            )

            _tensor_constant1: "i64[6]" = self._tensor_constant1
            lift_fresh_copy_1: "i64[6]" = torch.ops.aten.lift_fresh_copy.default(
                _tensor_constant1
            )
            index_1: "f32[6144, 6]" = torch.ops.aten.index.Tensor(
                primals_48, [None, lift_fresh_copy_1]
            )
            primals_48 = lift_fresh_copy_1 = None
            permute: "f32[6, 1001]" = torch.ops.aten.permute.default(primals_1, [1, 0])
            addmm: "f32[6144, 1001]" = torch.ops.aten.addmm.default(
                primals_2, index_1, permute
            )
            amax: "f32[6144, 1]" = torch.ops.aten.amax.default(addmm, [-1], True)
            sub: "f32[6144, 1001]" = torch.ops.aten.sub.Tensor(addmm, amax)
            exp: "f32[6144, 1001]" = torch.ops.aten.exp.default(sub)
            sum_1: "f32[6144, 1]" = torch.ops.aten.sum.dim_IntList(exp, [-1], True)
            div: "f32[6144, 1001]" = torch.ops.aten.div.Tensor(exp, sum_1)

            full_default: "i32[6144, 1001]" = torch.ops.aten.full.default(
                [6144, 1001],
                1,
                dtype=torch.int32,
                layout=torch.strided,
                device=device(type="cuda", index=0),
                pin_memory=False,
            )

            iota: "i32[1001]" = torch.ops.prims.iota.default(
                1001,
                start=0,
                step=1,
                dtype=torch.int32,
                device=device(type="cuda"),
                requires_grad=False,
            )

            mul: "i32[6144, 1001]" = torch.ops.aten.mul.Tensor(full_default, iota)
            iota_1: "i32[6144]" = torch.ops.prims.iota.default(
                6144,
                start=0,
                step=1001,
                dtype=torch.int32,
                device=device(type="cuda", index=0),
                requires_grad=False,
            )
            view: "i32[6150144]" = torch.ops.aten.reshape.default(mul, [-1])
            view_1: "f32[6150144]" = torch.ops.aten.reshape.default(div, [-1])
            _embedding_bag = torch.ops.aten._embedding_bag.default(
                primals_3, view, iota_1, False, 0, False, view_1
            )
            getitem: "f32[6144, 64]" = _embedding_bag[0]
            getitem_1: "i32[6150144]" = _embedding_bag[1]
            getitem_2: "i32[6144]" = _embedding_bag[2]
            getitem_3: "i32[0]" = _embedding_bag[3]
            unsqueeze: "f32[6144, 1, 64]" = torch.ops.aten.unsqueeze.default(getitem, 1)
            var_mean = torch.ops.aten.var_mean.correction(
                index, [1], correction=0, keepdim=True
            )
            getitem_4: "f32[6144, 1]" = var_mean[0]
            getitem_5: "f32[6144, 1]" = var_mean[1]
            add: "f32[6144, 1]" = torch.ops.aten.add.Tensor(getitem_4, 1e-05)
            rsqrt: "f32[6144, 1]" = torch.ops.aten.rsqrt.default(add)
            sub_1: "f32[6144, 4190]" = torch.ops.aten.sub.Tensor(index, getitem_5)
            mul_1: "f32[6144, 4190]" = torch.ops.aten.mul.Tensor(sub_1, rsqrt)
            mul_2: "f32[6144, 4190]" = torch.ops.aten.mul.Tensor(mul_1, primals_4)
            add_1: "f32[6144, 4190]" = torch.ops.aten.add.Tensor(mul_2, primals_5)
            permute_1: "f32[4190, 1739]" = torch.ops.aten.permute.default(
                primals_6, [1, 0]
            )

            return [
                index,
                index_1,
                addmm,
                amax,
                sum_1,
                iota_1,
                view,
                view_1,
                getitem_1,
                getitem_2,
                getitem_3,
                unsqueeze,
                getitem_5,
                rsqrt,
                add_1,
                permute_1,
            ]

        kwargs = aot_graph_input_parser(forward, device="cuda")
        self.common(forward, [], kwargs=kwargs)

    def test_misaligned_address_issue1(self):
        def forward(sub_tensor_1, unsqueeze_default):
            gather_default = torch.ops.aten.gather.default(
                sub_tensor_1, 1, unsqueeze_default
            )
            return gather_default

        args = [
            ((1, 1000), (1000, 1), torch.float32),
            ((1, 1), (1, 1), torch.int64),
        ]
        args = [rand_strided(shape, stride, dtype) for shape, stride, dtype in args]
        self.common(forward, args)

    def test_invalid_operand_issue1(self):
        def forward(arg0_1, arg1_1, arg3_1, squeeze, view_1, slice_1):
            slice_scatter = torch.ops.aten.slice_scatter.default(
                slice_1, arg3_1, 1, 1, 9223372036854775807
            )
            slice_scatter_1 = torch.ops.aten.slice_scatter.default(
                arg1_1, slice_scatter, 0, 0, 9223372036854775807
            )
            slice_2 = torch.ops.aten.slice.Tensor(
                slice_scatter_1, 0, 0, 9223372036854775807
            )
            select_scatter = torch.ops.aten.select_scatter.default(
                slice_2, squeeze, 1, 0
            )
            slice_scatter_2 = torch.ops.aten.slice_scatter.default(
                slice_scatter_1, select_scatter, 0, 0, 9223372036854775807
            )
            view = torch.ops.aten.view.default(slice_scatter_2, [-1, 128])
            embedding = torch.ops.aten.embedding.default(arg0_1, view, 1)
            return [embedding, view_1]

        args = [
            ((50005, 768), (768, 1), torch.float32),
            ((8, 128), (128, 1), torch.int64),
            ((8, 127), (127, 1), torch.int64),
            ((8,), (1,), torch.int64),
            ((1024,), (1,), torch.int64),
            ((8, 128), (128, 1), torch.int64),
        ]
        args = [rand_strided(shape, stride, dtype) for shape, stride, dtype in args]
        self.common(forward, args)

    def test_sizehint_issue1(self):
        def forward(x):
            return torch.nn.functional.unfold(
                x, kernel_size=[4, 4], dilation=1, padding=0, stride=[4, 4]
            )

        args = [((2, 24, 56, 56), (75264, 3136, 56, 1), torch.float32, False)]
        args = [
            rand_strided(sh, st, dt).requires_grad_(rg) for (sh, st, dt, rg) in args
        ]
        self.common(forward, args)

    def test_zero_dim_reductions(self):
        for kd in [True, False]:
            inps0 = (torch.zeros(2, 0, device=self.device, dtype=torch.float16), 1, kd)
            failed_ops = [aten.argmin, aten.argmax, aten.max, aten.min]
            for fo in failed_ops:
                with self.assertRaisesRegex(
                    IndexError, "Expected reduction dim 1 to have non-zero size"
                ):
                    mod = make_fx(fo)(*inps0)
                    _ = compile_fx_inner(mod, inps0)

            pass_ops = [
                lambda *x: fn(*x) for fn in [aten.sum, aten.prod, aten.any, aten.all]
            ]
            for po in pass_ops:
                compiled = torch._dynamo.optimize("inductor")(po)
                expected = po(*inps0)
                actual = compiled(*inps0)

            self.assertTrue(torch.allclose(actual, expected, atol=1e-3, rtol=1e-3))

    def test_unfold_zero_dimension_tensor(self):
        def forward(x):
            return torch.unfold_copy(dimension=1, input=x, size=0, step=7)

        x = torch.rand([1, 0], dtype=torch.float32)

        y = forward(x)
        compiled_y = torch.compile(forward, fullgraph=True)(x)

        self.assertEqual(y, compiled_y)

    def test_zero_element_mutation(self):
        class CustomModel(nn.Module):
            def __init__(self):
                super().__init__()
                self.layer1 = nn.LeakyReLU(negative_slope=5.2955089, inplace=True)

            def forward(self, inputs):
                return self.layer1(inputs)

        ip_size = [0]
        input_tensor = torch.randn(ip_size)

        mymodel = CustomModel()
        self.common(mymodel, (input_tensor,))

    def test_lerp(self):
        # non-contiguous inputs for lerp
        def fn0(i0, i1):
            x1 = i0.transpose(-2, -3)
            return torch.lerp(i1, x1, 70000)

        # contiguous inputs for lerp
        def fn1(i0, i1):
            return torch.lerp(i1, i0, 70000)

        self.common(fn0, [torch.rand(10, 3, 10), torch.rand(3, 10, 10)])
        self.common(fn1, [torch.rand(3, 10, 10), torch.rand(3, 10, 10)])

    def test_unspec_inputs(self):
        if self.device == "cpu":
            raise unittest.SkipTest("Testing mixed devices")

        def fn(x, y):
            return x + y, x * y, x / y

        opt = torch._dynamo.optimize("inductor")(fn)
        dtypes = [
            torch.float16,
            torch.bfloat16,
            torch.float32,
            torch.float64,
            torch.int32,
            torch.int64,
        ]

        for d in dtypes:
            inputs = (
                rand_strided((2, 3), (3, 1), dtype=torch.float32, device=GPU_TYPE),
                rand_strided((), (), dtype=d, device="cpu"),
            )
            self.assertTrue(same(opt(*inputs), fn(*inputs)))
            inputs = (inputs[1], inputs[0])
            self.assertTrue(same(opt(*inputs), fn(*inputs)))

    @dynamo_config.patch(automatic_dynamic_shapes=True)
    def test_list_clearing(self):
        if self.device == "cpu":
            contexts = [contextlib.nullcontext]
        else:
            contexts = [
                contextlib.nullcontext,
                lambda: config.patch({"triton.cudagraphs": True}),
            ]

        for context in contexts:
            with context():
                inps = [
                    torch.rand([5, 5]).to(self.device),
                    torch.rand([5, 5]).to(self.device),
                ]
                inp_refs = [weakref.ref(inp) for inp in inps]

                def fn(x, y):
                    a = x + y
                    return (a @ a,)

                fn_fx = make_fx(fn)(inps[0], inps[1])
                fn_compiled = compile_fx_inner(fn_fx, inps)

                test_self = self
                matmul_seen = False

                class TestRefMode(TorchDispatchMode):
                    def __torch_dispatch__(self, func, types, args=(), kwargs=None):
                        kwargs = kwargs if kwargs else {}

                        nonlocal inps
                        nonlocal inp_refs
                        nonlocal test_self
                        nonlocal matmul_seen

                        # by matmul, inputs should be deallocated
                        # TODO: should not be necessary, ref-cycle ?
                        gc.collect()
                        if func is aten.mm.out:
                            matmul_seen = True
                            test_self.assertEqual(len(inps), 0)
                            test_self.assertIsNone(inp_refs[0]())
                            test_self.assertIsNone(inp_refs[1]())

                        return func(*args, **kwargs)

                with TestRefMode():
                    fn_compiled(inps)

                # do an extra run to make sure we are deallocating on warmup and record
                if self.device == GPU_TYPE:
                    inps.extend(
                        [
                            torch.rand([5, 5]).to(self.device),
                            torch.rand([5, 5]).to(self.device),
                        ]
                    )
                    inp_refs.extend([weakref.ref(inp) for inp in inps])
                    matmul_seen = False

                    with TestRefMode():
                        fn_compiled(inps)

                # for some reason, TorchDispatch doesnt capture the
                # cuda mm call (even without cudagraphs)
                if self.device == "cpu":
                    self.assertTrue(matmul_seen)
                else:
                    self.assertEqual(len(inps), 0)

    def test_dtype_mismatch_issue(self):
        def fn(x):
            attn = torch.nn.functional.pad(x, [0, 1])
            return attn.softmax(dim=-1)

        x = torch.rand(128, 32, 63)
        self.common(fn, (x,))

    def test_diagonal_copy(self):
        def fn(x):
            return torch.diagonal_copy(x)

        for x in (torch.randn(2, 3), torch.randn(2, 2), torch.randn(3, 2)):
            self.common(fn, (x,))

    def test_kwargs(self):
        if self.device == GPU_TYPE:
            raise unittest.SkipTest("histogramdd only supports cpu")

        def fn(x, y):
            return torch.histogramdd(
                x,
                bins=[3, 3],
                weight=y,
            )

        self.common(
            fn,
            [torch.randn((4, 2)), torch.randn(4)],
        )

    # Shape padding causes the inputs to all get specialized, so the codegen
    # test fails
    @expectedFailureCodegenDynamic
    @requires_gpu()
    @torch._inductor.config.patch("shape_padding", True)
    def test_shape_padding(self):
        dtypes = [
            torch.float16,
            torch.float32,
        ]

        b, m, n, k = 7, 11, 13, 15

        def gen(*shape, dtype=torch.float32):
            return torch.randn(*shape, device=GPU_TYPE, dtype=dtype) / k + 1.0

        for dtype in dtypes:
            x = gen(m, k, dtype=dtype)
            y = gen(k, n, dtype=dtype)
            z = gen(n, dtype=dtype)
            self.common(lambda x, y: torch.mm(x, y), (x, y))
            self.common(lambda x, y: torch.matmul(x, y), (x, y))
            self.common(lambda x, y, z: torch.addmm(z, x, y), (x, y, z))

        for dtype in dtypes:
            x = gen(b, m, k, dtype=dtype)
            y = gen(b, k, n, dtype=dtype)
            z = gen(n, dtype=dtype)
            self.common(lambda x, y: torch.bmm(x, y), (x, y))
            self.common(lambda x, y: torch.matmul(x, y), (x, y))
            self.common(lambda x, y, z: torch.baddbmm(z, x, y), (x, y, z))

    @requires_gpu()
    @torch._inductor.config.patch("layout_optimization", True)
    def test_inductor_layout_optimization_input_mutations(self):
        # channel dim must be > 64 for inductor to do layout optimization and use NHWC
        mod = nn.Conv2d(3, 128, 1, stride=1, bias=False).to(GPU_TYPE)

        def f(x):
            x.mul_(2)
            out = mod(x)
            return out

        f_compiled = torch.compile(f)
        x_ref = torch.rand(2, 3, 128, 128, device=GPU_TYPE)
        x_test = x_ref.clone().detach()
        with torch.no_grad():
            out_ref = f(x_ref)
            out_test = f_compiled(x_test)
            self.assertEqual(out_ref, out_test)
            self.assertEqual(out_ref.shape, out_test.shape)
            # Importantly, since inductor._config.keep_output_stride is True,
            # the outputs should have matching strides here.
            self.assertEqual(out_ref.stride(), out_test.stride())
            self.assertEqual(x_ref, x_test)

    def test_int_input_dynamic_shapes(self):
        @torch.compile(dynamic=True)
        def fn(x, i):
            y = x * i
            return y

        # Constant must not get matched as constant
        self.common(fn, [torch.randn(3, 1, 1, 1, 1), 9132])

    def test_sqrt_dynamic_shapes(self):
        # TIMM convit_base model: https://github.com/pytorch/pytorch/issues/97877.
        # TODO: support cuda path.
        if self.device == GPU_TYPE:
            raise unittest.SkipTest("sqrt dynamic shapes only supports cpu")

        class Model(torch.nn.Module):
            def __init__(self):
                super().__init__()

            def forward(self, x):
                B, N, C = x.shape
                return self.get_rel_indices(N)

            def get_rel_indices(self, num_patches: int) -> torch.Tensor:
                img_size = int(num_patches**0.5)
                ind = torch.arange(img_size)
                return ind

        self.common(
            Model(),
            [
                torch.randn(8, 4, 4),
            ],
        )

    def test_rsqrt_dynamic_shapes(self):
        # From HF hf_BigBird model.
        @torch.compile(dynamic=True)
        def fn(a, b):
            r = 1 / math.sqrt(a.size(1))
            return torch.bmm(a, b) / r

        self.common(
            fn,
            [
                torch.randn(2, 4, 4),
                torch.randn(2, 4, 4),
            ],
        )

    def test_index_dynamic_shapes(self):
        # Repro from vision_maskrcnn
        def fn(arg0_1):
            unsqueeze = arg0_1.unsqueeze(0)
            sym_size = arg0_1.size(1)
            ceil = math.ceil(sym_size * 1.8735363483428955)
            iota = torch.ops.prims.iota.default(
                ceil,
                start=0,
                step=1,
                dtype=torch.int64,
                device=arg0_1.device,
                requires_grad=False,
            )
            convert_element_type_1 = iota.to(torch.float32)
            sym_size_1 = arg0_1.size(2)
            floor_1 = math.floor(sym_size_1 * 1.8735363483428955)
            ceil_1 = math.ceil(floor_1)
            iota_1 = torch.ops.prims.iota.default(
                ceil_1,
                start=0,
                step=1,
                dtype=torch.int64,
                device=arg0_1.device,
                requires_grad=False,
            )
            convert_element_type_3 = iota_1.to(torch.float32)
            sub_2 = (convert_element_type_1 + 0.5) * (sym_size / ceil) - 0.5
            clamp_min = sub_2.clamp_min(0.0)
            sub_3 = (convert_element_type_3 + 0.5) * (sym_size_1 / floor_1) - 0.5
            clamp_min_1 = sub_3.clamp_min(0.0)
            convert_element_type_4 = clamp_min.to(torch.int64)
            sub_4 = sym_size - 1
            clamp_max = clamp_min.ceil().clamp_max(sub_4)
            convert_element_type_5 = clamp_max.to(torch.int64)
            convert_element_type_6 = clamp_min_1.to(torch.int64)
            unsqueeze_2 = convert_element_type_4.unsqueeze(1)
            index = torch.ops.aten.index.Tensor(
                unsqueeze, [None, None, unsqueeze_2, convert_element_type_6]
            )
            index_1 = torch.ops.aten.index.Tensor(
                unsqueeze,
                [
                    None,
                    None,
                    convert_element_type_5.unsqueeze(1),
                    convert_element_type_6,
                ],
            )
            sub_6 = clamp_min.unsqueeze(1) - unsqueeze_2
            mul_10 = (index * (1.0 - sub_6) + index_1 * (sub_6)) * (
                1.0 - (clamp_min_1 - convert_element_type_6)
            )
            select = torch.ops.aten.select.int(mul_10, 0, 0)
            return (select,)

        x = torch.randn(15, 20, 3)
        self.common(
            fn,
            [x],
        )

    def test_setitem_with_int_parameter(self):
        x = torch.zeros(7)

        def fn(n, a):
            a[n] = -1
            return a

        cnts = CompileCounterWithBackend("inductor")
        opt_fn = torch._dynamo.optimize(cnts, nopython=True)(fn)

        for n in range(2, x.shape[0]):
            opt_fn(n, x)
            self.assertEqual(x[n], -1)

        # If assume_static_by_default is set, the calls above will trigger
        # 3 function compilation:
        #   1. assuming 'n' is static (equals 2)
        #   2. making 'n' dynamic, but with the guard 'end <= x.shape[0]'
        #      (from: torch._inductor.ir.SliceView.create)
        frame_count = 2 if torch._dynamo.config.assume_static_by_default else 1
        self.assertEqual(cnts.frame_count, frame_count)

        # Negative index triggers new compilation.
        opt_fn(-x.shape[0], x)
        self.assertEqual(x[0], -1)
        self.assertEqual(cnts.frame_count, frame_count + 1)

    @config.patch(profiler_mark_wrapper_call=True)
    def test_profiler_mark_wrapper_call(self):
        from torch.profiler import profile

        @torch._dynamo.optimize("inductor", nopython=True)
        def fn(a, b):
            return a + b

        a = torch.rand((100,))
        b = torch.rand((100,))
        with profile() as prof:
            fn(a, b)
        assert any(
            "inductor_wrapper_call" in e.name for e in prof.profiler.function_events
        )

    def test_insignificant_strides(self):
        def f(x):
            tmp = x + 1
            return tmp.view(-1, 1, 2)

        x = torch.arange(8, device=self.device, dtype=torch.float32)
        out = f(x)
        compiled_out = torch.compile(f)(x)

        self.assertEqual(out.stride(), compiled_out.stride())
        self.assertEqual(out, compiled_out)

    @unittest.skipIf(IS_X86 and not HAS_AVX2, "Requires AVX2")
    def test_pixel_shuffle_channels_last(self):
        def fn(x):
            x = torch.nn.functional.pixel_shuffle(x, 2)
            x = torch.nn.functional.relu(x)
            return x

        self.common(
            fn,
            (torch.randn(1, 16, 64, 72).to(memory_format=torch.channels_last),),
        )

    def test_where_broadcast(self):
        # https://github.com/pytorch/pytorch/issues/93374
        def fn(x, p1, p0):
            o = torch.where(x, p1, p0)
            return o

        # https://github.com/pytorch/pytorch/issues/94725
        class Repro(torch.nn.Module):
            def __init__(self):
                super().__init__()
                self.register_buffer(
                    "_tensor_constant0", torch.randn([], dtype=torch.float32)
                )

            def forward(self, arg0_1, arg1_1):
                convert_element_type = torch.ops.prims.convert_element_type.default(
                    arg1_1, torch.bool
                )
                bitwise_not = torch.ops.aten.bitwise_not.default(convert_element_type)
                _tensor_constant0 = self._tensor_constant0
                lift_fresh_copy = torch.ops.aten.lift_fresh_copy.default(
                    _tensor_constant0
                )
                where = torch.ops.aten.where.self(bitwise_not, lift_fresh_copy, arg0_1)
                return (where, bitwise_not)

        self.common(
            fn,
            (torch.tensor([[True]]), torch.rand(13, 7, 3), torch.rand(1, 1)),
        )

        args = [
            torch.randn(1, 4, 64, 64),
            torch.zeros(1, 1, 64, 64, dtype=torch.uint8),
        ]
        args[1][:, :, :32, :32] = 1
        eager_args = [x.clone() for x in args]
        eager_mod = Repro()
        mod = make_fx(eager_mod, tracing_mode="real")(*args)
        compiled = compile_fx_inner(mod, args)
        inductor_out = compiled(args)
        eager_out = eager_mod(*eager_args)
        self.assertEqual(inductor_out, eager_out)

    @skipIfRocm
    def test_require_stride_expanded(self):
        def forward(arg6, arg7, arg16):
            convolution = torch.ops.aten.convolution(
                arg16.unsqueeze(0), arg7, arg6, [4, 4], [2, 2], [1, 1], False, [0, 0], 1
            )
            return (convolution,)

        self.common(
            forward,
            (
                None,
                rand_strided(
                    (64, 3, 11, 11),
                    (363, 121, 11, 1),
                    torch.float32,
                    device=self.device,
                ).to(memory_format=torch.channels_last),
                rand_strided(
                    (1, 3, 224, 224),
                    (150528, 50176, 224, 1),
                    torch.float32,
                    device=self.device,
                )
                .to(memory_format=torch.channels_last)
                .squeeze(0),
            ),
            atol=1e-3,
            rtol=0.001,
        )

        # expanded dim should not cause copy in require_stride_order
        assertGeneratedKernelCountEqual(self, 0)

    @requires_gpu()
    @unittest.skipIf(
        not PLATFORM_SUPPORTS_FLASH_ATTENTION,
        "Does not support SDPA or pre-SM80 hardware",
    )
    @skipIfRocm
    def test_sdpa(self):
        def foo(arg0_1, arg1_1, arg2_1, arg3_1, arg4_1):
            view = torch.ops.aten.view.default(arg3_1, [23760, 128])
            arg3_1 = None
            mm = torch.ops.aten.mm.default(view, arg4_1)
            view = arg4_1 = None
            view_1 = torch.ops.aten.view.default(mm, [3, 99, 80, 8])
            mm = None
            view_2 = torch.ops.aten.view.default(view_1, [3, 99, 80, 8])
            view_1 = None
            permute = torch.ops.aten.permute.default(view_2, [0, 3, 1, 2])
            view_2 = None
            view_3 = torch.ops.aten.view.default(permute, [3, 8, 99, 80])
            permute = None

            clone = torch.ops.aten.clone.default(
                view_3, memory_format=torch.contiguous_format
            )
            view_3 = None

            expand = torch.ops.aten.expand.default(clone, [3, 8, 99, 80])
            clone = None
            _scaled_dot_product_efficient_attention = (
                torch.ops.aten._scaled_dot_product_efficient_attention.default(
                    arg0_1, arg1_1, arg2_1, expand, False
                )
            )
            arg0_1 = arg1_1 = arg2_1 = expand = None
            getitem = _scaled_dot_product_efficient_attention[0]
            _scaled_dot_product_efficient_attention = None
            return (getitem,)

        DEVICE = torch.device(f"{GPU_TYPE}:0")
        DTYPE = torch.float16
        B = 3
        H = 8
        Q = 99
        K = 80
        D = 32
        C_bias = 128

        # inputs
        query = torch.randn((B, H, Q, D), device=DEVICE, dtype=DTYPE)
        key = torch.randn((B, H, K, D), device=DEVICE, dtype=DTYPE)
        value = torch.randn((B, H, K, D), device=DEVICE, dtype=DTYPE)
        bias = torch.randn((B, Q, K, C_bias), device=DEVICE, dtype=DTYPE)
        weights = torch.randn((C_bias, H), device=DEVICE, dtype=DTYPE)

        self.common(
            foo,
            (query, key, value, bias, weights),
            atol=0.02,
            rtol=1e4,
        )

    @requires_gpu()
    @unittest.skipIf(
        not PLATFORM_SUPPORTS_MEM_EFF_ATTENTION,
        "Does not support mem_eff_attention",
    )
    @skipIfRocm
    def test_sdpa_unaligned_mask(self):
        def foo(
            arg0_1: "f32[8, 8, 16, 16]",
            arg1_1: "f32[8, 8, 15, 16]",
            arg2_1: "f32[8, 8, 15, 16]",
            arg3_1: "f32[1, 1, 16, 15]",
        ):
            constant_pad_nd: "f32[1, 1, 16, 16]" = (
                torch.ops.aten.constant_pad_nd.default(arg3_1, [0, 1], 0.0)
            )
            arg3_1 = None
            slice_1: "f32[1, 1, 16, 15]" = torch.ops.aten.slice.Tensor(
                constant_pad_nd, -1, 0, 15
            )
            constant_pad_nd = None
            expand: "f32[8, 8, 16, 15]" = torch.ops.aten.expand.default(
                slice_1, [8, 8, 16, 15]
            )
            slice_1 = None
            _scaled_dot_product_efficient_attention = (
                torch.ops.aten._scaled_dot_product_efficient_attention.default(
                    arg0_1, arg1_1, arg2_1, expand, False
                )
            )
            arg0_1 = arg1_1 = arg2_1 = expand = None
            getitem: "f32[8, 8, 16, 16]" = _scaled_dot_product_efficient_attention[0]
            _scaled_dot_product_efficient_attention = None
            return (getitem,)

        query = torch.rand(8, 8, 16, 16, device=GPU_TYPE)
        key = torch.rand(8, 8, 15, 16, device=GPU_TYPE)
        value = torch.rand(8, 8, 15, 16, device=GPU_TYPE)
        bias = torch.rand(1, 1, 16, 15, device=GPU_TYPE)
        self.common(
            foo,
            (query, key, value, bias),
            atol=0.02,
            rtol=1e4,
        )

    @requires_gpu()
    @unittest.skipIf(
        not PLATFORM_SUPPORTS_MEM_EFF_ATTENTION,
        "Does not support mem_eff_attention",
    )
    @skipIfRocm
    @config.patch(freezing=True)
    def test_sdpa_unaligned_mask_freezing(self):
        class Mod(torch.nn.Module):
            def __init__(self):
                super().__init__()
                self.arg3_1 = torch.rand(1, 1, 16, 15, device=GPU_TYPE)

            def forward(
                self,
                arg0_1: "f32[8, 8, 16, 16]",
                arg1_1: "f32[8, 8, 15, 16]",
                arg2_1: "f32[8, 8, 15, 16]",
            ):
                arg3_1 = self.arg3_1
                constant_pad_nd: "f32[1, 1, 16, 16]" = (
                    torch.ops.aten.constant_pad_nd.default(arg3_1, [0, 1], 0.0)
                )
                arg3_1 = None
                slice_1: "f32[1, 1, 16, 15]" = torch.ops.aten.slice.Tensor(
                    constant_pad_nd, -1, 0, 15
                )
                constant_pad_nd = None
                expand: "f32[8, 8, 16, 15]" = torch.ops.aten.expand.default(
                    slice_1, [8, 8, 16, 15]
                )
                slice_1 = None
                _scaled_dot_product_efficient_attention = (
                    torch.ops.aten._scaled_dot_product_efficient_attention.default(
                        arg0_1, arg1_1, arg2_1, expand, False
                    )
                )
                arg0_1 = arg1_1 = arg2_1 = expand = None
                getitem: "f32[8, 8, 16, 16]" = _scaled_dot_product_efficient_attention[
                    0
                ]
                _scaled_dot_product_efficient_attention = None
                return (getitem,)

        query = torch.rand(8, 8, 16, 16, device=GPU_TYPE)
        key = torch.rand(8, 8, 15, 16, device=GPU_TYPE)
        value = torch.rand(8, 8, 15, 16, device=GPU_TYPE)

        mod = Mod()
        out_eager = mod(query, key, value)

        with torch.no_grad():
            out_compiled = torch.compile(mod)(query, key, value)
            self.assertEqual(out_eager, out_compiled, atol=0.02, rtol=1e4)

    def test_where_with_logical_op(self):
        def fn_and(x, y):
            return torch.where(torch.logical_and(x, y), 1.0, 0.0)

        def fn_or(x, y):
            return torch.where(torch.logical_or(x, y), 1.0, 0.0)

        self.common(
            fn_and,
            (torch.randn(32), torch.randn(32)),
        )
        self.common(
            fn_or,
            (torch.randn(32), torch.randn(32)),
        )

    @skipIfRocm
    def test_conv_with_as_strided(self):
        class Model(nn.Module):
            def __init__(self):
                super().__init__()
                self.kv = torch.nn.Conv2d(
                    256, 384, kernel_size=(1, 1), stride=(1, 1), bias=False
                )

            def forward(self, x):
                convolution = self.kv(x)
                constant_pad_nd = torch.ops.aten.constant_pad_nd.default(
                    convolution, [2, 2, 2, 2], 0.0
                )
                # as_strided inputs are depend on input's size and stide.
                as_strided = torch.ops.aten.as_strided.default(
                    constant_pad_nd, [8, 384, 2, 20, 12], [153600, 400, 160, 1, 20]
                )
                as_strided_1 = torch.ops.aten.as_strided.default(
                    as_strided, [8, 384, 2, 2, 12, 12], [153600, 400, 160, 8, 20, 1]
                )
                clone = torch.ops.aten.clone.default(
                    as_strided_1, memory_format=torch.contiguous_format
                )
                return clone

        self.common(
            Model(),
            (torch.randn(8, 256, 16, 16),),
        )

    def test_inplace_where_pointwise(self):
        # https://github.com/pytorch/pytorch/issues/96446
        def fn(a, b):
            a[0] = 2
            return a * b

        self.common(fn, (torch.rand(1), torch.rand(2)))

    def test_view_on_aliased(self):
        # https://github.com/pytorch/pytorch/issues/96728
        def fn1(a, b):
            a = a.max(0).values
            c = torch.cat((a, b))
            c = c.round()
            b >= a[0]  # noqa: B015
            return c

        some_const = torch.tensor(6324)

        def fn2():
            a = torch.tensor([[0.6324]])
            ret = torch.cat((a, a), dim=0)
            some_const >= a[0]  # noqa: B015
            return ret

        self.common(fn1, (torch.tensor([[4.0]]), torch.tensor([5.0])))
        self.common(fn2, ())

    def test_argmax_to_float(self):
        # https://github.com/pytorch/pytorch/issues/97127
        def fn():
            a = torch.zeros([2, 2])
            b = a.argmax(0)
            return b.float().mean()

        self.common(fn, ())

    def test_const_int32_to_float(self):
        # https://github.com/pytorch/pytorch/issues/97124
        def fn():
            a = torch.zeros([1, 2], dtype=torch.int32)
            a = a + a
            b = a.to(dtype=torch.float32)
            return b * 0.8

        self.common(fn, ())

    def test_getitem(self):
        out_features = ["p3", "p4", "p5", "p6", "p7"]
        in_feature = "p5"

        def fn(a):
            return a[out_features.index(in_feature)]

        x = [
            torch.rand([1, 256, 100, 152], device=self.device),
            torch.rand([1, 256, 50, 76], device=self.device),
            torch.rand([1, 256, 25, 38], device=self.device),
        ]
        opt_fn = torch._dynamo.optimize("inductor")(fn)
        same(fn(x), opt_fn(x))

    def test_pad_view(self):
        def fn(a):
            y = torch.nn.functional.pad(a, (0, 0, 0, 1))
            y = y.view(*y.size()[:-2], y.size(-1), y.size(-2))
            return y

        x = torch.rand(48, 3, 512, 512)
        self.common(fn, (x,))

    def test_pad_cast(self):
        def fn(x):
            return torch.nn.functional.pad(x.to(torch.float32), (0, 3, 0, 0))

        for dtype in [torch.int32, torch.int64]:
            self.common(fn, (torch.ones(1, 1, 13, dtype=dtype),))

    @unittest.skipIf(not HAS_CPU or not RUN_CPU, "requires C++ compiler")
    def test_data_type_propogation(self):
        from torch._dynamo.utils import detect_fake_mode
        from torch._inductor.codegen.common import boolean_ops
        from torch._inductor.compile_fx import _shape_env_from_inputs
        from torch._inductor.debug import DebugContext
        from torch._inductor.graph import GraphLowering
        from torch._inductor.virtualized import V
        from torch.fx.passes.fake_tensor_prop import FakeTensorProp

        def get_data_type(node: torch.fx.Node):
            if OptimizationContext.key in node.meta:
                return node.meta[OptimizationContext.key].dtype
            else:
                return None

        def func(arg0_1):
            max_pool2d_with_indices = torch.ops.aten.max_pool2d_with_indices.default(
                arg0_1, [3, 3], [2, 2], [1, 1]
            )
            arg0_1 = None
            getitem = max_pool2d_with_indices[0]
            max_pool2d_with_indices = None
            return (getitem,)

        example_inputs = [
            torch.randn(10, 32, 20, 20, dtype=torch.bfloat16).to(
                memory_format=torch.channels_last
            )
        ]

        gm = torch.fx.symbolic_trace(func)

        shape_env = _shape_env_from_inputs(example_inputs)

        fake_mode = detect_fake_mode(example_inputs)
        if not fake_mode:
            fake_mode = torch._subclasses.FakeTensorMode(allow_non_fake_inputs=True)
            FakeTensorProp(gm, mode=fake_mode).propagate(*example_inputs)
        else:
            FakeTensorProp(gm, mode=fake_mode).propagate_dont_convert_inputs(
                *example_inputs
            )
        with V.set_fake_mode(fake_mode):
            graph = GraphLowering(
                gm,
                shape_env=shape_env,
                num_static_inputs=0,
            )
            with V.set_graph_handler(graph), V.set_debug_handler(DebugContext()):
                graph.run(*example_inputs)
                graph.compile_to_module()
                scheduler_node = graph.scheduler.nodes[0]
                DataTypePropagation.propagate_scheduler_node(scheduler_node)
                root_graph = scheduler_node._body.root_block.graph
                for node in root_graph.nodes:
                    if node.op == "placeholder":
                        self.assertEqual(get_data_type(node), None)
                    elif node.target in boolean_ops():
                        self.assertEqual(get_data_type(node), torch.bool)
                    elif node.target in (
                        "constant",
                        "to_dtype",
                        "index_expr",
                    ):
                        self.assertEqual(get_data_type(node), node.args[-1])
                    elif node.target in (
                        "get_index",
                        "index_expr",
                    ):
                        self.assertEqual(get_data_type(node), torch.int64)
                    elif node.target in (
                        "load",
                        "store",
                    ):
                        self.assertEqual(
                            get_data_type(node), V.graph.get_dtype(node.args[1])
                        )
                    elif node.target == "reduction":
                        _, _, dtype, _, _, _, _ = node.args
                        self.assertEqual(get_data_type(node), dtype)
                    elif node.target.startswith("masked_subblock"):
                        """
                        masked_subblocks:
                        opcode       name       target     args                        kwargs
                        -----------  ---------  ---------  --------------------------  --------
                        placeholder  ops        ops        ()                          {}
                        call_module  get_index  get_index  ('index2',)                 {}
                        call_method  load       load       (ops, 'arg0_1', get_index)  {}
                        call_method  to_dtype   to_dtype   (ops, load, torch.float32)  {}
                        output       output     output     (to_dtype,)                 {}
                        """
                        self.assertEqual(get_data_type(node), torch.float)
                    elif node.target == "and_":
                        """
                        and_'s input is boolean_ops:
                        -----------  ---------  ---------  --------------------------  --------
                        call_method  and__22           and_              (ops, ge_15, lt_15)
                        -----------  ---------  ---------  --------------------------  --------
                        """
                        self.assertEqual(get_data_type(node), torch.bool)
                    elif node.target == "maximum":
                        """
                        maximum's input is maximum or masked_subblock:
                        -----------  ---------  ---------  --------------------------  --------
                        call_method  maximum_6         maximum           (ops, masked_subblock8, maximum_5)
                        -----------  ---------  ---------  --------------------------  --------
                        """
                        self.assertEqual(get_data_type(node), torch.float)
                    elif node.target == "output":
                        self.assertEqual(get_data_type(node), torch.bfloat16)

    # Calling div only torch.SymInt arguments is not yet supported.
    # To support this behavior, we need to allow const-propping tensors that store symint data.
    # For now, dynamo will explicitly graph break when it encounters user code with this behavior.
    @expectedFailureCodegenDynamic
    def test_AllenaiLongformerBase_repro(self):
        def fn(query, scores, window_overlap):
            batch_size, seq_len, num_heads, _ = query.size()
            chunks_count = torch.div(seq_len, window_overlap, rounding_mode="trunc") - 1
            diagonal_attention_scores = scores.new_zeros(
                (
                    batch_size * num_heads,
                    chunks_count + 1,
                    window_overlap,
                    window_overlap * 2 + 1,
                )
            )
            diagonal_attention_scores[:, :-1, :, window_overlap:] = scores[
                :, :, :window_overlap, : window_overlap + 1
            ]
            input_tensor = diagonal_attention_scores.view(
                batch_size, num_heads, seq_len, 2 * window_overlap + 1
            ).transpose(2, 1)
            beginning_input = input_tensor[:, :window_overlap, :, : window_overlap + 1]
            input_tensor[:, :window_overlap, :, : window_overlap + 1] = torch.full_like(
                beginning_input, -float("inf")
            )
            return input_tensor

        args = [
            ((4, 1024, 12, 64), (768, 3072, 64, 1)),
            ((48, 3, 512, 513), (787968, 262656, 513, 1)),
        ]
        args = [rand_strided(sh, st) for (sh, st) in args]
        args.append(256)
        self.common(fn, args)

    def test_cumsum_pattern_matcher_issue(self):
        def fn(input_ids) -> torch.Tensor:
            input_shape = input_ids.size()
            input_ids = input_ids.view(-1, input_shape[-1])
            batch_size, seq_length = input_shape
            past_key_values_length = 0
            mask_seq_length = past_key_values_length + seq_length
            attention_mask = torch.ones(
                batch_size, mask_seq_length, device=input_ids.device
            )
            attention_mask = attention_mask.long()
            return torch.cumsum(attention_mask, dim=1)

        x = torch.randn(2, 2)
        self.common(fn, (x,), atol=0, rtol=0)

    @staticmethod
    def _check_resize_common(
        self, fn, x, size_or_y, memory_format, inplace, deterministic
    ):
        x_ref_arg = x.clone()
        x_opt_arg = x.clone()
        x_numel = x.numel()
        torch._dynamo.reset_code_caches()
        opt_fn = torch._dynamo.optimize_assert(compile_fx)(fn)
        correct = fn(x_ref_arg, size_or_y, memory_format)
        actual = opt_fn(x_opt_arg, size_or_y, memory_format)

        def get_numel(size_or_y):
            if isinstance(size_or_y, torch.Tensor):
                return size_or_y.numel()
            else:
                # assume shape
                return functools.reduce(lambda x, y: x * y, size_or_y, 1)

        if deterministic:
            nele_check = correct.numel()
        else:
            nele_check = min(x_numel, get_numel(size_or_y))

        correct_values = correct.as_strided((nele_check,), (1,))
        actual_values = actual.as_strided((nele_check,), (1,))
        self.assertTrue(same(correct_values, actual_values, equal_nan=deterministic))
        correct_strides = correct.stride()
        actual_strides = actual.stride()
        self.assertEqual(correct_strides, actual_strides)

    @staticmethod
    def _cases_resize_common():
        sizes = [
            ((2,), (1, 3, 2, 3)),
            ((100,), (1, 3, 2, 3)),
            ((1, 3, 2, 3), (1, 3, 2, 3)),
            ((2,), (1, 3, 2, 3, 1)),
            ((100,), (1, 3, 2, 3, 1)),
            ((1, 3, 2, 3, 1), (1, 3, 2, 3, 1)),
            ((2, 0, 1), (2, 2)),
        ]
        for x_size, y_size in sizes:
            memory_formats = [torch.contiguous_format]
            if len(y_size) == 4:
                memory_formats.append(torch.channels_last)
            if len(y_size) == 5:
                memory_formats.append(torch.channels_last_3d)
            for memory_format in memory_formats:
                x = torch.randn(*x_size)
                yield x, y_size, memory_format
                # check some non-contiguous tensors
                if x.numel() == 100:
                    x_strided = x[::2].reshape(25, 2).transpose(0, 1)
                    yield x_strided, y_size, memory_format

    def test_resize(self):
        def fn(x, size, memory_format):
            # NOTE: Tensor.resize() =/= aten::resize()
            return torch.ops.aten.resize(x, size, memory_format=memory_format)

        for deterministic in [True, False]:
            with DeterministicGuard(
                deterministic, fill_uninitialized_memory=deterministic
            ):
                for x, y_size, memory_format in CommonTemplate._cases_resize_common():
                    CommonTemplate._check_resize_common(
                        self,
                        fn,
                        x,
                        y_size,
                        memory_format,
                        inplace=False,
                        deterministic=deterministic,
                    )

    @staticmethod
    def _cases_resize_as_common():
        for x, y_size, memory_format in CommonTemplate._cases_resize_common():
            # each sizes /memory_format combintation tested in 2 ways:
            # 1. y is contiguous fn gets memory_format kwargs
            # 2. y has memory_format contiguity and fn gets preserve kwarg
            # 3. y has some other strides (not contiguous or channels last) and fn gets preserve
            yield x, torch.randn(*y_size), memory_format
            yield x, torch.randn(*y_size).contiguous(
                memory_format=memory_format
            ), torch.preserve_format
            yield x, torch.randn(*y_size).permute(
                tuple(reversed(range(len(y_size))))
            ), torch.preserve_format

    def test_resize_as(self):
        def fn(x, y, memory_format):
            return torch.ops.aten.resize_as(x, y, memory_format=memory_format)

        for deterministic in [True, False]:
            with DeterministicGuard(
                deterministic, fill_uninitialized_memory=deterministic
            ):
                for x, y, memory_format in CommonTemplate._cases_resize_as_common():
                    CommonTemplate._check_resize_common(
                        self,
                        fn,
                        x,
                        y,
                        memory_format,
                        inplace=False,
                        deterministic=deterministic,
                    )

    def test_inplace_resize_as(self):
        def fn(x, y):
            x.resize_as_(y)
            return x

        x = torch.randn(2, 3)
        y = torch.randn(200, 300)
        x_clone = x.clone()
        opt_fn = torch._dynamo.optimize("inductor")(fn)
        same(fn(x, y), opt_fn(x_clone, y))

    def test_erfc(self):
        def fn(x):
            return torch.erfc(x)

        self.common(fn, (torch.randn(8, 8),))

    def test_erfinv(self):
        def fn(x):
            return torch.erfinv(x)

        # domain for erfinv is (-1, 1)
        x = torch.empty(8, 8).uniform_(-1, 1)
        self.common(fn, (x,))

    def test_uint(self):
        def fn(z):
            x = torch.tensor(5, device=z.device, dtype=torch.uint8)
            y = torch.neg(x)
            return x < y

        self.common(fn, (torch.randn(26),))

    def test_scaled_dot_product_attention(self):
        if self.device == "cuda" and not PLATFORM_SUPPORTS_FLASH_ATTENTION:
            raise unittest.SkipTest("Can't run flash attention on this platform")
        if self.device == "cuda" and TEST_WITH_ROCM:
            raise unittest.SkipTest(
                "Flash attention support is incomplete on this platform"
            )

        def fn(q, k, v):
            return torch.nn.functional.scaled_dot_product_attention(
                q.transpose(1, 2).contiguous(),
                k.transpose(1, 2),
                v.transpose(1, 2),
                scale=0.125,
            )[:2]

        self.common(
            fn,
            (
                torch.randn(4, 2, 4, 2),
                torch.randn(4, 2, 4, 2),
                torch.randn(4, 2, 4, 2),
            ),
            atol=2e-4,  # to pass lowp check on GPU
            rtol=1e-2,  # to pass lowp check on GPU
        )

    @skipIfRocm
    def test_scaled_dot_product_efficient_attention(self):
        if self.device == "cpu":
            raise unittest.SkipTest(f"requires {GPU_TYPE}")

        # The first two values should be the same, attention output
        # and logsumexp since dropout is not being set
        def fn(q, k, v, attn_bias, compute_log_sumexp):
            return aten._scaled_dot_product_efficient_attention(
                q, k, v, attn_bias, compute_log_sumexp
            )[:2]

        self.common(
            fn,
            (
                torch.randn(4, 4, 36, 36),
                torch.randn(4, 4, 36, 36),
                torch.randn(4, 4, 36, 36),
                torch.randn(4, 4, 36, 36),
                False,
            ),
            check_lowp=False,
        )

    def test_fft_real_input(self):
        def fn(x):
            return torch.fft.fftn(x)

        self.common(fn, (torch.randn((16, 16, 16)),), check_lowp=False)

    def test_fft_real_input_real_output(self):
        def fn(x):
            return torch.fft.fftn(x).real

        self.common(fn, (torch.randn((16, 16, 16)),), check_lowp=False)

    def test_bucketize(self):
        def fn(input, boundaries, out_int32, right):
            return torch.bucketize(input, boundaries, out_int32=out_int32, right=right)

        input = torch.rand((64, 64)) * 2 - 1
        boundaries = torch.tensor([-0.9, -0.8, 0.1, 0.2, 0.5, 0.9])

        for out_int32 in [True, False]:
            for right in [True, False]:
                out_int32 = True
                right = False
                self.common(fn, (input, boundaries, out_int32, right), check_lowp=False)

    def test_bucketize_default_kwargs(self):
        def fn(input, offsets):
            return torch.bucketize(input, offsets)

        input = torch.tensor(
            [-1.0, -0.9, -0.8, -0.5, 0.0, 0.1, 0.2, 0.4, 0.5, 0.6, 0.9, 0.91]
        )
        offsets = torch.tensor([-0.9, -0.8, 0.1, 0.2, 0.5, 0.9])

        self.common(fn, (input, offsets), check_lowp=False)

    def test_bucketize_int(self):
        def fn(input, offsets, out_int32, right):
            return torch.bucketize(input, offsets, out_int32=out_int32, right=right)

        input = torch.randint(0, 102, (64, 64))
        offsets = torch.arange(10, dtype=torch.int32) ** 2 + 1

        for out_int32 in [True, False]:
            for right in [True, False]:
                self.common(fn, (input, offsets, out_int32, right), check_lowp=False)

    @patch.object(config.triton, "autotune_pointwise", True)
    def test_bucketize_add_autotune(self):
        # Causes a @pointwise(size_hints) where size_hints is 2D

        def fn(input, offsets, add_value):
            return torch.bucketize(input, offsets) + add_value

        input = torch.rand((16, 16, 64, 64))
        boundaries = torch.tensor([-0.9, -0.8, 0.1, 0.2, 0.5, 0.9])
        add_value = torch.randint(0, 1024, (16, 16, 64, 64)).to(
            memory_format=torch.channels_last
        )

        self.common(fn, (input, boundaries, add_value), check_lowp=False)

        assertGeneratedKernelCountEqual(self, 1)

    def test_bucketize_computed_offsets(self):
        def fn(inp, offsets):
            return torch.bucketize(inp, offsets + 0.01)

        inp = torch.tensor(
            [-1.0, -0.9, -0.8, -0.5, 0.0, 0.1, 0.2, 0.4, 0.5, 0.6, 0.9, 0.91]
        )
        offsets = torch.tensor([-0.9, -0.8, 0.1, 0.2, 0.5, 0.9]) - 0.01

        self.common(fn, (inp, offsets), check_lowp=False)

    @config.patch(implicit_fallbacks=True)
    def test_custom_op_1(self):
        import torch.library

        def foo_cpu(x):
            return 3 * x

        def foo_cuda(x):
            return 3 * x

        def foo_meta(x):
            return torch.empty_like(x)

        define_custom_op_for_test("foo", foo_cpu, foo_cuda, foo_meta)

        def fn(x):
            a = torch.nn.functional.relu(x)
            b = torch.ops.test.foo(a)
            c = torch.cos(b)
            return c

        self.common(fn, (torch.randn((16, 32)),), check_lowp=False)

    @config.patch(implicit_fallbacks=True)
    def test_custom_op_2(self):
        import torch.library

        def foo_cpu(x, scale: float):
            return scale * x, torch.cos(x)

        def foo_cuda(x, scale: float):
            return scale * x, torch.cos(x)

        def foo_meta(x, scale: float):
            return torch.empty_like(x), torch.empty_like(x)

        define_custom_op_2_for_test("foo2", foo_cpu, foo_cuda, foo_meta)

        def fn(x, scale: float):
            a = torch.nn.functional.relu(x)
            return torch.ops.test.foo2(a, scale)

        self.common(fn, (torch.randn((16, 32)), 2.0), check_lowp=False)

    @config.patch(implicit_fallbacks=True)
    def test_custom_op_3(self):
        import torch.library

        def foo_cpu(x):
            result = torch.zeros_like(x[0])
            for t in x:
                result += t
            return result

        def foo_cuda(x):
            result = torch.zeros_like(x[0])
            for t in x:
                result += t
            return result

        def foo_meta(x):
            return torch.empty_like(x[0])

        define_custom_op_3_for_test("foo3", foo_cpu, foo_cuda, foo_meta)

        def fn(x):
            return torch.ops.test.foo3(x)

        self.common(
            fn,
            ([torch.randn((16, 32)), torch.randn((16, 32)), torch.randn((16, 32))],),
            check_lowp=False,
        )

    @requires_gpu()
    @torch._inductor.config.patch("layout_optimization", True)
    @torch._inductor.config.patch("keep_output_stride", False)
    @config.patch(implicit_fallbacks=True)
    def test_custom_op_fixed_layout_sequential(self):
        import torch.library

        mod = nn.Conv2d(3, 128, 1, stride=1, bias=False).cuda()
        inp = torch.rand(2, 3, 128, 128, device="cuda")
        expected_stride = mod(inp).stride()

        def bar_cpu(x):
            self.assertEqual(x.stride(), expected_stride)
            return x.clone()

        def bar_cuda(x):
            self.assertEqual(x.stride(), expected_stride)
            return x.clone()

        def bar_meta(x):
            return torch.empty_like(x)

        define_custom_op_for_test(
            "bar",
            bar_cpu,
            bar_cuda,
            bar_meta,
            tags=[torch._C.Tag.needs_fixed_stride_order],
        )

        def fn(x):
            z = mod(x)
            output = torch.ops.test.bar(z)
            return output

        with torch.no_grad():
            # With keep_output_stride False, inductor would normally have different layout from eager execution
            # But because our custom op needs fixed layout, the assertions in the custom op will pass
            self.common(fn, (inp,), check_lowp=False)

    @requires_gpu()
    @config.patch(implicit_fallbacks=True)
    def test_custom_op_fixed_layout_channels_last(self):
        class Block(nn.Module):
            def __init__(
                self,
            ):
                super().__init__()

                self.in_layers = nn.Sequential(
                    nn.Dropout(p=0.1),
                )

            def helper(self, x):
                out = F.gelu(x)
                out = self.in_layers(out)
                return out

            def forward(self, x):
                out = self.helper(x)
                out = torch.ops.test.baz(out)
                return out

        model = Block()
        model = model.to("cuda").to(memory_format=torch.channels_last)
        input_t = torch.randn([1, 320, 128, 128], dtype=torch.float32, device="cuda")
        input_t = input_t.to(memory_format=torch.channels_last)
        expected_strides = model.helper(input_t).stride()

        def baz_cpu(x):
            self.assertEqual(expected_strides, x.stride())
            return x.clone()

        def baz_cuda(x):
            self.assertEqual(expected_strides, x.stride())
            return x.clone()

        def baz_meta(x):
            return torch.empty_like(x)

        define_custom_op_for_test(
            "baz",
            baz_cpu,
            baz_cuda,
            baz_meta,
            tags=[torch._C.Tag.needs_fixed_stride_order],
        )

        with torch.no_grad():
            net = torch.compile(model)
            out = net(input_t)

    def test_buffer_use_after_remove(self):
        # https://github.com/pytorch/pytorch/issues/102857

        def rotvec_to_rotmat(rotvec) -> torch.Tensor:
            """Simplified rotvec to rotmat code from RoMa
            (https://github.com/naver/roma/blob/06e4b0cdc1c802a60a012bb19c581d6600c63358/roma/mappings.py#L371)
            """
            theta = torch.norm(rotvec, dim=-1)
            axis = rotvec / theta[..., None]
            kx, ky, kz = axis[:, 0], axis[:, 1], axis[:, 2]
            sin_theta = torch.sin(theta)
            cos_theta = torch.cos(theta)
            one_minus_cos_theta = 1 - cos_theta
            xs = kx * sin_theta
            ys = ky * sin_theta
            zs = kz * sin_theta
            xyc = kx * ky * one_minus_cos_theta
            xzc = kx * kz * one_minus_cos_theta
            yzc = ky * kz * one_minus_cos_theta
            xxc = kx**2 * one_minus_cos_theta
            yyc = ky**2 * one_minus_cos_theta
            zzc = kz**2 * one_minus_cos_theta
            R_rodrigues = torch.stack(
                [
                    1 - yyc - zzc,
                    xyc - zs,
                    xzc + ys,
                    xyc + zs,
                    1 - xxc - zzc,
                    -xs + yzc,
                    xzc - ys,
                    xs + yzc,
                    1 - xxc - yyc,
                ],
                dim=-1,
            ).reshape(-1, 3, 3)
            R = R_rodrigues
            return R

        def f(coord, rot, trans):
            rot_mat = rotvec_to_rotmat(rot)
            coord = torch.einsum("...ij,...bj->...bi", rot_mat, coord) + trans
            return coord.sum()

        foo_c = torch.compile(f, dynamic=True)

        def run(fn):
            coord = torch.ones((2, 3), device=self.device)
            rot = nn.Parameter(torch.ones((2, 3), device=self.device))
            trans = nn.Parameter(torch.ones((2, 3), device=self.device))

            U = fn(coord, rot, trans)
            U.backward()

            return U, rot, trans

        U_e, rot_e, trans_e = run(f)
        U, rot, trans = run(foo_c)

        self.assertEqual(U, U_e)
        self.assertEqual(rot.grad, rot_e.grad)
        self.assertEqual(trans.grad, trans_e.grad)

    @config.patch({"fx_graph_cache": False})
    def test_inner_fn_str_and_stride(self):
        def f(x):
            x = x + 1
            x = test_operators.realize(x)
            x = x * 2
            x = test_operators.realize(x)
            return x

        x = torch.rand(3, 2, device=self.device).t()
        ref = f(x)
        called = False

        def hook_fn(scheduler, nodes):
            nonlocal called
            called = True

            if self.device != "cpu":
                self.assertEqual(len(nodes), 3)
                _, mul_buf, _ = nodes
                self.assertTrue(
                    all(
                        V.graph.sizevars.size_hints(buf.get_stride()) == (1, 2)
                        for buf in nodes
                    )
                )
                # before the fix, the wrong index expression
                # 'i1 + 3 * i0' is cached.
                self.assertTrue(
                    "i0 + 2 * i1" in mul_buf.data.inner_fn_str()
                    or "i0 + i1 * s1" in mul_buf.data.inner_fn_str()
                )

        with add_scheduler_init_hook(hook_fn):
            actual = torch.compile(f, fullgraph=True)(x)
        self.assertEqual(ref, actual)
        self.assertTrue(called)

    def test_mutations_loop_fusion(self):
        def fn(tensor, index, source):
            out = tensor.index_add(0, index, source, alpha=2.0) / 2
            return out

        device = "cpu"
        tensor = torch.rand((1,), dtype=torch.double, device=device)
        index = torch.tensor([0], dtype=torch.long, device=device)
        source = torch.rand((1,), dtype=torch.double, device=device)
        self.common(
            fn,
            (
                tensor,
                index,
                source,
            ),
        )

    @config.patch(
        "triton.autotune_pointwise", True
    )  # needed to introduce config that exceed max shared memory usage
    def test_large_block_sizes(self):
        """
        Inductor will try triton configs like x = 64 and y = 1024 which will
        result in out of shared memory if dtype is fp32.

        Currently inductor will skip such bad configs and pick the best one
        from the remaining configs.
        """
        if not _has_sufficient_memory(self.device, 3 * 2**24 * 65 * 4):
            raise unittest.SkipTest("insufficient memory")

        @torch.compile
        def fn(x, y):
            return x.t() + y

        # Use shape (2**24, 65) rather than (2**24, 128) potentially avoid OOM in
        # CI while still keep the same up-rounded size-hints.
        a = torch.randn(2**24, 65, device=self.device)
        b = torch.randn(65, 2**24, device=self.device)
        fn(a, b)

    def test_fuse_large_params(self):
        def pt2_optimizer_step(optimizer):
            @torch.compile()
            def f():
                optimizer.step()

            f()

        params = [
            torch.rand(10, 10, dtype=torch.float32, device=self.device)
            for _ in range(194)
        ]
        for p in params:
            p.grad = torch.rand_like(p)

        o = torch.optim.AdamW(params)
        pt2_optimizer_step(o)

    def test_adaptive_avg_pool1d_argmax(self):
        # https://github.com/pytorch/pytorch/issues/113013
        def fn(x):
            x = torch.adaptive_avg_pool1d(input=x, output_size=2)
            x = torch.argmax(input=x)
            return x

        x = torch.rand([4, 4, 3], dtype=torch.float64)
        self.common(fn, (x,))

    def test_float16_to_int16(self):
        def fn(x):
            x_view = x.view(dtype=torch.int16)
            return x_view.mul(2)

        x = torch.ones(4, dtype=torch.float16, device=self.device)
        ref = fn(x)
        actual = torch.compile(fn)(x)
        self.assertEqual(ref, actual)

    @skipCUDAIf(not SM80OrLater, "uses bfloat16 which requires SM >= 80")
    def test_bfloat16_to_int16(self):
        def fn(a, b):
            x = a + b
            x_view = x.view(dtype=torch.int16)
            return x_view.mul(2)

        a = torch.ones(4, dtype=torch.bfloat16, device=self.device)
        b = torch.ones(4, dtype=torch.bfloat16, device=self.device)
        ref = fn(a, b)
        actual = torch.compile(fn)(a, b)
        self.assertEqual(ref, actual)

    def test_float32_to_int32(self):
        def fn(a, b):
            x = a + b
            x_view = x.view(dtype=torch.int32)
            return x_view.mul(2)

        a = torch.ones(4, dtype=torch.float32, device=self.device)
        b = torch.ones(4, dtype=torch.float32, device=self.device)
        ref = fn(a, b)
        actual = torch.compile(fn)(a, b)
        self.assertEqual(ref, actual)

    def test_randint_int64_mod(self):
        # This used to not compile due to a wrong return type of randint64_cpu
        # See https://github.com/pytorch/pytorch/issues/117435
        def fn(n):
            return torch.randint(low=-5, high=5, size=(n,), dtype=torch.int64) % 10

        res = torch.compile(fn)(20)
        self.assertTrue(torch.all((0 <= res) & (res < 10)).item())

    def test_should_pad_bench_for_bmm(self):
        B = 2
        M = 1024
        N = 1024
        K = 1024 + 1  # a size that requires padding

        mat1 = torch.rand(B, M, K, device=self.device)
        mat2 = torch.rand(B, K, N, device=self.device)

        def return_true(*args, **kwargs):
            return True

        # return value of is_mm_compute_bound depends on flops and membw of
        # the GPU. Mock it so the test does not becomes flaky when running
        # on different GPUs.
        patch1 = patch.object(pad_mm, "is_mm_compute_bound", return_true)
        # mock get_cached_should_pad so the test does not rely on benchmarking
        # result.
        patch2 = patch.object(pad_mm, "get_cached_should_pad", return_true)

        with patch1, patch2:
            should_pad = pad_mm.should_pad_bench(mat1, mat2, torch.ops.aten.bmm)

        if has_triton():
            self.assertTrue(should_pad)
        else:
            # should_pad_bench always returns False if has_triton returns False
            self.assertFalse(should_pad)

    @parametrize(
        "name, op",
        [
            subtest((name, getattr(torch.special, name)), name=name)
            for name in torch.special.__all__
            if name not in {"softmax", "log_softmax", "logsumexp"}
        ],
    )
    def test_pointwise(self, name, op):
        dtype = torch.float32
        check_lowp = True
        if self.device == "cuda" and name in {
            "airy_ai",
            "bessel_i0",
            "bessel_i1",
            "bessel_j0",
            "bessel_j1",
            "bessel_y0",
            "bessel_y1",
            "erfcx",
            "gammainc",
            "gammaincc",
            "i1",
            "i1e",
            "modified_bessel_i0",
            "modified_bessel_i1",
            "modified_bessel_k0",
            "modified_bessel_k1",
            "ndtri",
            "scaled_modified_bessel_k0",
            "scaled_modified_bessel_k1",
            "spherical_bessel_j0",
            "zeta",
            "chebyshev_polynomial_t",
            "chebyshev_polynomial_v",
            "chebyshev_polynomial_u",
            "chebyshev_polynomial_w",
            "legendre_polynomial_p",
            "shifted_chebyshev_polynomial_t",
            "shifted_chebyshev_polynomial_u",
            "shifted_chebyshev_polynomial_v",
            "shifted_chebyshev_polynomial_w",
            "hermite_polynomial_h",
            "hermite_polynomial_he",
            "laguerre_polynomial_l",
        }:
            # <func>_cuda not implemented for Half
            check_lowp = False

        if name in {"gammainc", "gammaincc"}:
            args = (
                torch.randn(8, 8, dtype=dtype, device=self.device),
                torch.empty(8, 8, dtype=dtype, device=self.device).uniform_(1, 2),
            )

            def fn(x, y):
                return op(x, y)

        elif name in {"xlog1py", "xlogy", "zeta"}:
            args = (
                torch.randn(8, 8, dtype=dtype, device=self.device),
                torch.empty(8, 8, dtype=dtype, device=self.device).uniform_(1, 2),
            )

            def fn(x, y):
                return op(x, y)

        elif name == "multigammaln":
            args = (
                torch.empty(8, 8, dtype=dtype, device=self.device).uniform_(1, 2),
                2,
            )

            def fn(x, p):
                return op(x, p)

        elif name == "polygamma":
            args = (
                1,
                torch.empty(8, 8, dtype=dtype, device=self.device).uniform_(1, 10),
            )

            def fn(n, x):
                return op(n, x)

        elif "_polynomial_" in name:
            args = (
                torch.randn(8, 8, dtype=dtype, device=self.device),
                2,
            )

            def fn(x, n):
                return op(x, n)

        else:
            args = (torch.randn(8, 8, dtype=dtype, device=self.device),)

            def fn(x):
                return op(x)

        self.common(fn, args, check_lowp=check_lowp)

    # codegen test fails with no dynamic for loop in dynamic shape tests
    @expectedFailureCodegenDynamic
    def test_view_uint8_through_differing_bitwidths(self):
        # https://github.com/pytorch/pytorch/issues/120998
        def fn(x, view_dtype):
            return x.view(view_dtype).view(torch.uint8)

        view_dtypes = [torch.int16, torch.int32, torch.int64]
        for dtype in view_dtypes:
            x = torch.randint(0, 2**4, [4096, 4096], dtype=torch.uint8)
            self.common(
                fn,
                (
                    x,
                    dtype,
                ),
            )

    @torch._dynamo.config.patch(capture_scalar_outputs=True)
    def test_split_with_sizes_with_unbacked_symints(self):
        @torch.compile()
        def f(sz, x):
            s0, s1 = sz.tolist()
            r0, r1 = torch.ops.aten.split_with_sizes.default(x, [s0, s1])
            return torch.ops.aten.sort.default(r1)

        N = 7312
        S0 = 420
        S1 = N - S0

        result = f(torch.tensor([S0, S1]), torch.randn(N))
        self.assertTrue(len(result) == 2)

        @torch.compile()
        def f2(x):
            y = torch.arange(x.item())
            return torch.ops.aten.split_with_sizes.default(y, [5, 5, 10])

        result = f2(torch.tensor([20]))
        self.assertTrue(len(result) == 3)

    @torch._dynamo.config.patch(capture_scalar_outputs=True)
    def test_split_with_unbacked_symints(self):
        # https://github.com/pytorch/pytorch/issues/122937
        @torch.compile()
        def f(x):
            y = torch.arange(x.item())
            return torch.split(y, [5, 5, 10])

        result = f(torch.tensor([20]))
        self.assertTrue(len(result) == 3)

    def test_complex_memory_overlap(self):
        t = rand_strided((8, 1500, 1), (1504, 1, 1), device=self.device)
        self.assertFalse(complex_memory_overlap(t))


@dataclasses.dataclass
class TestFailure:
    suffixes: Tuple[str]
    is_skip: bool = False
    __test__: bool = False


def copy_tests(
    my_cls, other_cls, suffix, test_failures=None, xfail_prop=None
):  # noqa: B902
    for name, value in my_cls.__dict__.items():
        if name.startswith("test_"):
            # You cannot copy functions in Python, so we use closures here to
            # create objects with different ids. Otherwise, unittest.skip
            # would modify all methods sharing the same object id. Also, by
            # using a default argument, we create a copy instead of a
            # reference. Otherwise, we would lose access to the value.

            @functools.wraps(value)
            def new_test(self, value=value):
                return value(self)

            # Copy __dict__ which may contain test metadata
            new_test.__dict__ = copy.deepcopy(value.__dict__)

            if xfail_prop is not None and hasattr(value, xfail_prop):
                new_test = unittest.expectedFailure(new_test)

            tf = test_failures and test_failures.get(name)
            if tf is not None and suffix in tf.suffixes:
                skip_func = (
                    unittest.skip("Skipped!")
                    if tf.is_skip
                    else unittest.expectedFailure
                )
                new_test = skip_func(new_test)

            setattr(other_cls, f"{name}_{suffix}", new_test)


if HAS_CPU and RUN_CPU:

    class SweepInputsCpuTest(SweepInputs2, TestCase):
        gen = InputGen(10, "cpu")

    SweepInputsCpuTest.populate()

    class CpuTests(TestCase):
        common = check_model
        device = "cpu"

    copy_tests(CommonTemplate, CpuTests, "cpu")

if HAS_GPU and RUN_GPU and not TEST_WITH_ASAN:

    class SweepInputsGPUTest(SweepInputs2, TestCase):
        gen = InputGen(10, GPU_TYPE)

    SweepInputsGPUTest.populate()

    class GPUTests(TestCase):
        common = check_model_gpu
        device = GPU_TYPE

    copy_tests(CommonTemplate, GPUTests, GPU_TYPE)

    class TritonCodeGenTests(TestCase):
        from torch._inductor.triton_heuristics import CachingAutotuner

        class NoOpCompilerBackend:
            def __init__(self):
                self.example_args = None
                self.model = None

            def noop_backend(
                self,
                model_: torch.fx.GraphModule,
                example_inputs_: typing.List[torch.Tensor],
            ):
                """
                The Noop backend does not compile the fx graph it is given.
                Instead, it transforms the fx graph so that its functions are
                aten operations. It then saves this graph.
                """
                from torch._inductor.decomposition import select_decomp_table
                from torch._subclasses import FakeTensorMode
                from torch.fx import Interpreter

                fake_mode = FakeTensorMode()

                def interpret(*args, **kwargs):
                    return Interpreter(model_).run(*args[0:], **kwargs)

                fake_flat_tensor_args = [
                    fake_mode.from_tensor(x) for x in example_inputs_
                ]
                fw_module = make_fx(interpret, select_decomp_table())(
                    *fake_flat_tensor_args
                )
                self.model = fw_module
                self.example_args = fake_flat_tensor_args
                return lambda x: example_inputs_

        def get_kernels(self, fn, args) -> typing.List[CachingAutotuner]:
            from torch._inductor.debug import DebugContext
            from torch._inductor.graph import GraphLowering
            from torch._inductor.virtualized import V

            cxt = TritonCodeGenTests.NoOpCompilerBackend()
            torch._dynamo.optimize(backend=cxt.noop_backend)(fn)(*args)
            graph = GraphLowering(cxt.model)
            graph.num_static_inputs = 0
            kernels = []
            with V.set_graph_handler(graph), V.set_debug_handler(DebugContext()):
                graph.run(*(cxt.example_args))
                mod = graph.compile_to_module()

                for val in mod.__dict__.values():
                    if isinstance(
                        val, torch._inductor.triton_heuristics.CachingAutotuner
                    ):
                        kernels.append(val)

            return kernels

        def test_divisible_by_16_covers_numel_args(self):
            torch._dynamo.reset()

            def fn(a: torch.Tensor) -> torch.Tensor:
                return torch.sum(a)

            kernels = self.get_kernels(fn, [torch.randn([256, 256], device=GPU_TYPE)])
            if config.triton.multi_kernel:
                self.assertTrue(
                    len(kernels) == 4,
                    "SUM should result in four kernels when multi-kernel is enabled",
                )
            else:
                self.assertTrue(len(kernels) == 2, "SUM should result in two kernels")

            # kernel0 reduces from 256 to (xnumel=8, rnumel=8192), which means it reduces 256 by 256 into an array of
            # size 8 by accumulating 8192 elements at once note that rnumel is equal to 512 * 16, so rnumel which is
            # at slot 3 should be in the divisible by 16 descriptor
            arguments_that_are_divisible_by_16_in_kernel0 = (
                kernels[0].triton_meta["configs"][0].divisible_by_16
            )
            self.assertEqual(arguments_that_are_divisible_by_16_in_kernel0, (0, 1, 3))

            # kernel1 reduces from 8 elements to a single scalar.
            # Since multi-kernel generate 2 variants for each kernel. The second
            # persistent-reduction has index 2.
            kernel1_index = 2 if config.triton.multi_kernel else 1
            arguments_that_are_divisible_by_16_in_kernel1 = (
                kernels[kernel1_index].triton_meta["configs"][0].divisible_by_16
            )
            self.assertEqual(arguments_that_are_divisible_by_16_in_kernel1, (0, 1))
            torch._dynamo.reset()

        @config.patch(assume_aligned_inputs=False)
        def test_config_option_dont_assume_alignment(self):
            def fn(x: torch.Tensor) -> torch.Tensor:
                return x.sin() + x.cos()

            for offset in (0, 1, 2):
                base = torch.randn(64 * 64 + 64, device=GPU_TYPE)
                inps = torch.as_strided(base, (64, 64), (64, 1), offset)
                torch._dynamo.reset()
                kernels = self.get_kernels(fn, [inps])
                arguments_that_are_divisible_by_16 = (
                    kernels[0].triton_meta["configs"][0].divisible_by_16
                )

                #             NO_ALIGN ALIGN     ALIGN
                # def triton_(in_ptr0, out_ptr0, xnumel, XBLOCK : tl.constexpr)

                self.assertEqual(arguments_that_are_divisible_by_16, (1, 2))

        def test_optimize_indexing_dtype(self):
            def fn(x: torch.Tensor) -> torch.Tensor:
                return aten.upsample_bilinear2d.vec(x, None, True, [2.0, 2.0])

            fn_opt = torch._dynamo.optimize("inductor")(fn)
            inps = [torch.randn(2, 4, 16, 16, device=GPU_TYPE)]
            code = run_and_get_triton_code(fn_opt, *inps)
            self.assertTrue("to(tl.int32)" in code)
            self.assertFalse("to(tl.int64)" in code)

            self.assertEqual(fn_opt(*inps), fn(*inps))

        def test_optimize_indexing_dtype_with_constraint(self):
            def fn1(a: torch.Tensor, b: torch.Tensor) -> torch.Tensor:
                x = torch.arange(0, b.shape[0], device=GPU_TYPE)
                y = ((x + x) / 3).int()
                return a[y.to(torch.int64)]

            def fn2(a: torch.Tensor, b: torch.Tensor) -> torch.Tensor:
                torch._constrain_as_size(b.shape[0], 2, 100)
                return fn1(a, b)

            fn1_opt = torch._dynamo.optimize("inductor")(fn1)
            fn2_opt = torch._dynamo.optimize("inductor")(fn2)

            a = torch.rand([100, 100], device=GPU_TYPE)
            b = torch.rand([100], device=GPU_TYPE)
            torch._dynamo.mark_dynamic(b, 0)
            inps = [a, b]

            code1 = run_and_get_triton_code(fn1_opt, *inps)
            code2 = run_and_get_triton_code(fn2_opt, *inps)

            # The function with the constrained tensor should be optimized, but
            # the other should not:
            self.assertTrue("to(tl.int64)" in code1)
            self.assertTrue("to(tl.int32)" in code2)
            self.assertFalse("to(tl.int64)" in code2)

            self.assertEqual(fn1_opt(*inps), fn1(*inps))
            self.assertEqual(fn2_opt(*inps), fn1(*inps))

        def test_constant_folding_deallocation(self):
            import torch._inductor

            def fn():
                li = []
                for i in range(10):
                    x = torch.full([100], i)
                    x = x + 1
                    li.append(x)

                return li

            mod = make_fx(fn)()

            live_tensors = WeakTensorKeyDictionary()
            max_live_tensors = 0

            class LiveTensors(TorchDispatchMode):
                def __torch_dispatch__(self, func, types, args=(), kwargs=None):
                    nonlocal live_tensors
                    nonlocal max_live_tensors

                    kwargs = kwargs if kwargs else {}
                    for arg in pytree.arg_tree_leaves(*args, **kwargs):
                        if isinstance(arg, torch.Tensor):
                            live_tensors[arg] = True

                    out = func(*args, **kwargs)
                    if not isinstance(out, torch.Tensor):
                        return out

                    live_tensors[out] = True
                    max_live_tensors = max(max_live_tensors, len(live_tensors))
                    return out

            mode = LiveTensors()
            from torch._inductor.fx_passes.joint_graph import UniformValueConstantFolder

            with mode:
                UniformValueConstantFolder(mod).run()

            # there are a couple extra tensors created in `insertable_tensor_check`
            self.assertTrue(max_live_tensors == 4)

        # See https://github.com/pytorch/pytorch/issues/100348
        def test_inductor_detach_view(self):
            def fn(x: torch.Tensor) -> torch.Tensor:
                a = x * 2
                return a, a.detach()

            fn_opt = torch._dynamo.optimize("inductor")(fn)
            inp = torch.ones(2, 2, requires_grad=True, device=GPU_TYPE)
            inp_ref = inp.clone().detach().requires_grad_(True)
            out_ref = fn(inp_ref)
            out = fn_opt(inp)
            out_ref[0].sum().backward()
            out[0].sum().backward()
            self.assertEqual(inp.grad, inp_ref.grad)

        @skipIfRocm  # asserts not implemented in Rocm yet
        def test_optimize_indexing_assert(self):
            def has_indirect(code, tl_fn: str):
                self.assertTrue(
                    tl_fn in code,
                    msg=f"{tl_fn} not present:\n{code}",
                )
                for line in code.split("\n"):
                    if tl_fn in line:
                        stmt = line.split(tl_fn)[-1]
                        # indirect indexing involves a `tmp` variable
                        self.assertTrue(
                            "tmp" in stmt,
                            msg=f"Indirect indexing not present in code:\n{line}",
                        )

            def has_assert(code, lower: bool, upper: bool):
                self.assertIn(
                    "device_assert", code, msg=f"No device asert found:\n{code}"
                )
                for line in code.split("\n"):
                    if "device_assert" in line:
                        self.assertTrue(
                            ("0 <= " in line) is lower,
                            msg=f"Lower bound {'' if lower else 'not '}elided:{line}",
                        )
                        self.assertTrue(
                            (" < " in line) is upper,
                            msg=f"Upper bound {'' if upper else 'not '}elided:{line}",
                        )

            def fn(x: torch.Tensor) -> torch.Tensor:
                s = 1.0 * torch.arange(x.shape[0], device=x.device)
                return x[s.long()]

            # aten.index
            for dynamic in (False, True):
                fn_opt = torch.compile(fn, dynamic=dynamic)

                x = torch.randn(8, device=GPU_TYPE)
                code = run_and_get_triton_code(fn_opt, x)
                self.assertEqual(fn_opt(x), fn(x), msg=f"{dynamic=}")

                # Check that there's indirect indexing...
                has_indirect(code, tl_fn="tl.load")
                if not dynamic:
                    # We elide the assert for static shapes
                    self.assertNotIn("device_assert", code)
                else:
                    # ...but we generate an upper bound for dynamic shapes
                    has_assert(code, lower=False, upper=True)

            def fn(a, z, b, idx0, idx1):
                idx2 = torch.arange(a.shape[-1], device=a.device)
                a.index_put_((z, idx0, idx1, idx2), b, accumulate=True)
                return a

            # aten.index_put
            for dynamic in (False, True):
                fn_opt = torch.compile(fn, dynamic=dynamic)
                a = torch.randn(1, 32, 32, 4, device=GPU_TYPE)
                z = torch.zeros((), dtype=torch.int64, device=GPU_TYPE)
                b = torch.randn(33, 1, device=GPU_TYPE)
                idx0 = torch.randint(32, (33,), device=GPU_TYPE).view(33, 1, 1)
                idx1 = torch.randint(32, (33,), device=GPU_TYPE).view(33, 1)
                inps = (a.clone(), z, b, idx0, idx1)
                code = run_and_get_triton_code(fn_opt, *inps)

                # Correctness
                out_opt = fn_opt(a.clone(), z, b, idx0, idx1)
                out = fn(a.clone(), z, b, idx0, idx1)
                self.assertEqual(out_opt, out, msg=f"{dynamic=}")

                # We have an indirect store via atomic_add
                has_indirect(code, tl_fn="tl.atomic_add")
                # We cannot elide he assert in this case
                has_assert(code, lower=True, upper=True)

        def test_not_materialize_pointwise_reduction(self):
            def fn(a, b):
                return (a - b).sum(dim=-1).amax(dim=-1)

            N = 16
            K = 7
            fn_opt = torch._dynamo.optimize("inductor")(fn)
            inps = [
                torch.randn(N, 1, K, device=GPU_TYPE),
                torch.randn(1, N, K, device=GPU_TYPE),
            ]
            code = run_and_get_triton_code(fn_opt, *inps)
            self.assertEqual(
                code.count("tl.store"), 2 if config.triton.multi_kernel else 1
            )
            self.assertTrue("out_ptr1" in code)
            self.assertFalse("out_ptr0" in code)
            self.assertEqual(fn_opt(*inps), fn(*inps))

        def test_numpy_on_gpu(self):
            x = np.arange(10, dtype=np.float32)

            @torch.compile
            def fn(x):
                return np.sin(x)

            def fn_gpu(x):
                with torch.device(GPU_TYPE):
                    return fn(x)

            r = fn_gpu(x)
            code = run_and_get_triton_code(fn_gpu, x)
            self.assertIn("tl_math.sin", code)
            self.assertEqual(type(r), np.ndarray)
            self.assertEqual(r, np.sin(x))

        def test_numpy_autograd(self):
            def my_torch(x):
                y = torch.cat([torch.sin(x) ** 2, torch.max(x)[None]])
                return y.sum()

            def my_np(x):
                y = np.concatenate([np.sin(x) ** 2, np.max(x)[None]])
                return np.sum(y)

            @torch.compile
            def wrapper(x):
                return torch.compiler.wrap_numpy(my_np)(x)

            @torch.compile
            def wrapper2(x):
                x = x.numpy()
                y = my_np(x)
                return torch.from_numpy(y)

            x_np = torch.arange(8, dtype=torch.float32, requires_grad=True)
            x = torch.arange(8, dtype=torch.float32, requires_grad=True)
            out_np = wrapper(x_np)
            out = my_torch(x)
            self.assertEqual(out, out_np)

            x2_np = torch.arange(8, dtype=torch.float32, requires_grad=True)
            out2_np = wrapper2(x2_np)
            self.assertEqual(out, out2_np)

            out_np.backward()
            out.backward()
            self.assertEqual(x.grad, x_np.grad)

            out2_np.backward()
            self.assertEqual(x.grad, x2_np.grad)

        # Disable constant propagation, so we isolate value range analysis
        @patch.object(config, "constant_and_index_propagation", False)
        @patch.object(config, "joint_graph_constant_folding", False)
        def test_cant_optimize_compute(self):
            def ones():
                return torch.ones([4], device=GPU_TYPE)

            def suffix(inp):
                return (inp.to(torch.int64) + 1).to(torch.float64)

            ten = torch.rand([4], device=GPU_TYPE)

            for foo in (
                lambda x: x + 2147483657,
                lambda x: torch.where(x < 0, ones(), ones() - 2) * (-(2 ** (40))),
                lambda x: x + ten,
                lambda x: x + ten.sum(),
            ):

                def fn():
                    return suffix(foo(ones()))

                fn_opt = torch._dynamo.optimize("inductor")(fn)
                code = run_and_get_triton_code(fn_opt)

                # this cannot be optimized away, value too large
                self.assertTrue("to(tl.int64)" in code)
                self.assertEqual(fn_opt(), fn())

        # Disable constant propagation, so we isolate value range analysis
        @patch.object(config, "constant_and_index_propagation", False)
        @patch.object(config, "joint_graph_constant_folding", False)
        def test_optimize_compute(self):
            def ones():
                return torch.ones([4], device=GPU_TYPE)

            def suffix(inp):
                return (inp.to(torch.int64) + 1).to(torch.float64)

            for foo in (
                lambda x: x + 500,
                lambda x: torch.where(x < 0, ones(), ones() - 2) * (-(2 ** (20))),
                lambda x: x / 30,
            ):

                def fn():
                    return suffix(foo(ones()))

                fn_opt = torch._dynamo.optimize("inductor")(fn)
                code = run_and_get_triton_code(fn_opt)

                # this can be optimized away, value too large
                self.assertTrue("to(tl.int64)" not in code)
                self.assertTrue("to(tl.int32)" in code)

                self.assertEqual(fn_opt(), fn())

        @config.patch("triton.use_block_ptr", False)
        def test_evict_last_non_coalesced_loads(self):
            @torch.compile
            def f(a, b):
                return (a * b).sum(dim=-1)

            N = 512
            inps = (
                torch.randn(N, N, N, device=GPU_TYPE).permute(2, 1, 0),
                torch.randn(N, N, N, device=GPU_TYPE).permute(1, 2, 0),
            )
            code = run_and_get_triton_code(f, *inps)
            lines = [line for line in code.split("\n") if "tl.load" in line]
            if config.triton.multi_kernel:
                # the first 2 lines are generated for the persistent reduction
                # variant.
                self.assertExpectedInline(
                    "\n".join(lines),
                    """\
    tmp0 = tl.load(in_ptr0 + (x1 + (512*x0) + (262144*r2)), rmask, eviction_policy='evict_last', other=0.0)
    tmp1 = tl.load(in_ptr1 + (x3 + (262144*r2)), rmask, other=0.0)
        tmp0 = tl.load(in_ptr0 + (x1 + (512*x0) + (262144*r2)), rmask, eviction_policy='evict_last', other=0.0)
        tmp1 = tl.load(in_ptr1 + (x3 + (262144*r2)), rmask, eviction_policy='evict_first', other=0.0)""",
                )
            else:
                self.assertExpectedInline(
                    "\n".join(lines),
                    """\
        tmp0 = tl.load(in_ptr0 + (x1 + (512*x0) + (262144*r2)), rmask, eviction_policy='evict_last', other=0.0)
        tmp1 = tl.load(in_ptr1 + (x3 + (262144*r2)), rmask, eviction_policy='evict_first', other=0.0)""",
                )

        @skipIfRocm
        @config.patch("triton.use_block_ptr", True)
        def test_evict_last_non_coalesced_loads_block_ptr(self):
            @torch.compile
            def f(a, b):
                return (a * b).sum(dim=-1)

            N = 512
            inps = (
                torch.randn(N, N, N, device=GPU_TYPE).permute(2, 1, 0),
                torch.randn(N, N, N, device=GPU_TYPE).permute(1, 2, 0),
            )
            code = run_and_get_triton_code(f, *inps)
            lines = [line for line in code.split("\n") if "tl.load" in line]

            if config.triton.multi_kernel:
                # the first 2 lines are generated for the persistent reduction
                # variant.
                self.assertExpectedInline(
                    "\n".join(lines),
                    """\
    tmp0 = tl.load(in_ptr0 + (x1 + (512*x0) + (262144*r2)), rmask, eviction_policy='evict_last', other=0.0)
    tmp1 = tl.load(tl.make_block_ptr(in_ptr1, shape=[262144, 512], strides=[1, 262144], block_shape=[XBLOCK, RBLOCK], order=[0, 1], offsets=[xoffset, roffset]), boundary_check=[1], padding_option='zero')
        tmp0 = tl.load(in_ptr0 + (x1 + (512*x0) + (262144*r2)), rmask, eviction_policy='evict_last', other=0.0)
        tmp1 = tl.load(block_ptr0, boundary_check=[1], padding_option='zero', eviction_policy='evict_first')""",  # noqa: B950 line too long
                )
            else:
                self.assertExpectedInline(
                    "\n".join(lines),
                    """\
        tmp0 = tl.load(in_ptr0 + (x1 + (512*x0) + (262144*r2)), rmask, eviction_policy='evict_last', other=0.0)
        tmp1 = tl.load(block_ptr0, boundary_check=[1], padding_option='zero', eviction_policy='evict_first')""",
                )

        # Disable index propagation, so the indirect indexing isn't optimized away
        @patch.object(config, "constant_and_index_propagation", False)
        def test_computed_indirect_mask(self):
            def fn(x, n):
                tmp = torch.arange(n, device=x.device)
                return x[tmp] + 1

            x = torch.randn(8, device=GPU_TYPE)
            fn_opt = torch.compile(fn)
            code = run_and_get_triton_code(fn_opt, x, 8)
            # load should be masked
            self.assertTrue("tl.load(in_ptr0 + (tmp0), xmask" in code)
            self.assertEqual(fn(x, 8), fn_opt(x, 8))

        def test_kernel_names_descriptive(self):
            @torch._dynamo.optimize("inductor")
            def fn1(x):
                return x.cos().sin()

            @torch._dynamo.optimize("inductor")
            def fn2(x):
                x = torch.mm(x, x)
                x = torch.softmax(x, dim=1)
                return x

            mod = nn.Sequential(
                nn.Linear(4, 4),
                nn.LayerNorm(4),
                nn.ReLU(),
            ).to(device=GPU_TYPE)

            @torch._dynamo.optimize("inductor")
            def fn3(x):
                return mod(x)

            func_and_kernel_aten = [
                (fn1, "triton_poi_fused_cos_sin", (torch.randn(8, device=GPU_TYPE),)),
                (
                    fn2,
                    "triton_poi_fused__softmax",
                    (torch.randn(4, 4, device=GPU_TYPE),),
                ),
                (
                    fn3,
                    "triton_poi_fused_native_layer_norm_relu",
                    (torch.randn(4, 4, device=GPU_TYPE),),
                ),
            ]
            func_and_kernel_torch = [
                (fn1, "triton_poi_fused_cos_sin", (torch.randn(8, device=GPU_TYPE),)),
                (
                    fn2,
                    "triton_poi_fused_softmax",
                    (torch.randn(4, 4, device=GPU_TYPE),),
                ),
                (
                    fn3,
                    "triton_poi_fused_LayerNorm_ReLU",
                    (torch.randn(4, 4, device=GPU_TYPE),),
                ),
            ]

            def test_funcs(func_and_kernel):
                with torch.no_grad():
                    for fn, kernel_name, inps in func_and_kernel:
                        code = run_and_get_triton_code(fn, *inps)
                        if kernel_name not in code:
                            print(code)
                        self.assertTrue(kernel_name in code)

            test_funcs(func_and_kernel_aten)
            patch.object(config.triton, "descriptive_names", "torch")(test_funcs)(
                func_and_kernel_torch
            )

        @patch.object(config, "profile_bandwidth", True)
        def test_bandwidth_profiler(self):
            @torch._dynamo.optimize("inductor")
            def fn(x):
                x = x.cos()
                x = x.cos()
                x = torch.mm(x, x)
                x = x.sin()
                x = x.relu()
                return x

            inp = torch.randn(4, 4, device=GPU_TYPE)
            code = run_and_get_triton_code(fn, inp)
            fn(inp)
            self.assertTrue("start_graph" in code)
            self.assertTrue("end_graph" in code)

        def test_split_op_with_sym(self):
            def fn(x: torch.Tensor) -> torch.Tensor:
                # split(tensor, sympy.Integer), split(tensor, sympy.Expr)
                return torch.split(x, x.shape[0]), torch.split(x, x.shape[0] // 2)

            for dynamic_shapes in [True, False]:
                with torch._dynamo.config.patch(dynamic_shapes=dynamic_shapes):
                    torch._dynamo.reset()
                    fn_opt = torch._dynamo.optimize("inductor", dynamic=dynamic_shapes)(
                        fn
                    )
                    inps = torch.randn([5, 5])
                    fn_opt(inps)

        @skipIfRocm
        @unittest.skipIf(IS_FBCODE, "fbcode system python does not provide torch")
        def test_indirect_device_assert(self):
            dir_path = os.path.dirname(os.path.realpath(__file__))
            test_path = os.path.join(dir_path, "indirect_assert_helper.py")
            fns = ("first_arg", "store", "second_arg", "same_pm_one", "same_pp_one")

            for fn, ndims, dyn_shape in itertools.product(fns, (2, 3), (True, False)):
                proc = subprocess.Popen(
                    [
                        sys.executable,
                        test_path,
                        fn,
                        str(ndims),
                        str(dyn_shape),
                        "False",
                    ],
                    stdout=subprocess.PIPE,
                    stderr=subprocess.PIPE,
                    env={**os.environ, "MKL_THREADING_LAYER": "GNU"},
                )
                stderr = proc.communicate()[1]
                self.assertTrue(
                    any(
                        "index out of bounds" in err.decode("utf-8")
                        for err in stderr.splitlines()
                    ),
                    f"{fn}, {ndims}, {dyn_shape}, False",
                )
            proc = subprocess.Popen(
                [sys.executable, test_path, "first_arg", "2", "False", "True"],
                stdout=subprocess.PIPE,
                stderr=subprocess.PIPE,
                env={**os.environ, "MKL_THREADING_LAYER": "GNU"},
            )
            stderr = proc.communicate()[1]

            self.assertTrue(
                any(
                    "index out of bounds" in err.decode("utf-8")
                    for err in stderr.splitlines()
                ),
                "first_arg 2 False True",
            )

        @patch("torch._inductor.config.comment_origin", True)
        @patch("torch._functorch.config.max_dist_from_bw", 0)
        def test_inductor_sequence_nr(self):
            class Model(torch.nn.Module):
                def __init__(self):
                    super().__init__()
                    self.conv1 = torch.nn.Conv2d(
                        in_channels=16,
                        out_channels=16,
                        kernel_size=(1, 1),
                        stride=1,
                        padding="same",
                        bias=True,
                    )
                    self.bn1 = torch.nn.BatchNorm2d(num_features=16)
                    self.relu1 = torch.nn.ReLU()
                    self.loss_fn = torch.nn.L1Loss()

                def forward(self, x, target):
                    y = x
                    x = self.conv1(x)
                    x = self.bn1(x)
                    x = self.relu1(x)
                    x = x + y
                    x = torch.flatten(x)
                    output = self.loss_fn(x, target)
                    return (output,)

            def get_triton_codegen(optimized_module, args):
                def run_with_backward():
                    result = optimized_module(*args)
                    result[0].backward()
                    return result

                res, (fwd_code, bwd_code) = run_and_get_code(run_with_backward)
                return fwd_code, bwd_code

            x = torch.rand(100, 16, 32, 32, requires_grad=True, device=GPU_TYPE)
            target = torch.rand(1, device=GPU_TYPE)
            args = [x, target]
            model = Model().to(device=GPU_TYPE)
            opt_model = torch.compile(model)
            fwd_code, bwd_code = get_triton_codegen(opt_model, args)

            bwd_seq_nr_set = set()
            fwd_seq_nr_set = set()
            for idx, code in enumerate([fwd_code, bwd_code]):
                seq_nr_set = bwd_seq_nr_set if idx > 0 else fwd_seq_nr_set
                prefix = "BWD" if idx > 0 else "FWD"
                for line in code.split("\n"):
                    if "seq_nr" in line:
                        res = re.search(r"seq_nr:(\d+)", line)
                        if res:
                            seq_nr_set.add(int(res.group(1)))
            self.assertTrue(bwd_seq_nr_set.issubset(fwd_seq_nr_set))

    class RNNTest(TestCase):
        class Model(torch.nn.Module):
            def __init__(self):
                super().__init__()
                self.gru = torch.nn.GRU(16, 16, batch_first=True)

            def forward(self, x):
                return self.gru(x)

        def test_rnn_compile_safe(self):
            device = torch.device(GPU_TYPE)
            model = RNNTest.Model().to(device)
            model = torch._dynamo.optimize("inductor")(model)
            x = torch.rand(1024, 20, 16).to(device)
            model(x)

    class NanCheckerTest(TestCase):
        @config.patch("nan_asserts", True)
        def test_nan_checker_pass(self):
            def f(x):
                return torch.softmax(x, dim=-1)

            x = torch.randn(2, 1024, device=GPU_TYPE)
            ref = f(x)
            actual, (code,) = run_and_get_code(torch.compile(f), x)
            self.assertTrue(torch.allclose(ref, actual))
            self.assertTrue("# make sure graph inputs are not nan/inf" in code)
            self.assertTrue(
                re.search(r"assert not .*\.isnan\(\)\.any\(\).item\(\)", code)
                is not None
            )
            self.assertTrue(
                re.search(r"assert not .*\.isinf\(\)\.any\(\).item\(\)", code)
                is not None
            )

        @config.patch("nan_asserts", True)
        def test_nan_checker_fail(self):
            def f(x):
                return torch.softmax(x, dim=-1)

            x = torch.randn(2, 1024, device=GPU_TYPE)
            x[0, 0] = float("nan")
            with self.assertRaises(AssertionError):
                torch.compile(f)(x)


if HAS_CPU and RUN_CPU:

    class TestFull(TestCase):
        def test_full_dtype(self):
            pytypes = (
                bool,
                int,
                float,
                # TODO: Triton's JITFunction._type_of has no support for complex
                # complex,
            )

            dtypes = (
                torch.bool,
                torch.int32,
                torch.int64,
                torch.float32,
                torch.float64,
                None,
                # torch.complex64,
                # torch.complex128,
            )

            def fn(pytype, dtype):
                if pytype is bool:
                    fill_value = True
                elif pytype is int:
                    fill_value = 42
                elif pytype is float:
                    fill_value = 42.0
                else:
                    raise AssertionError(f"Unexpected Python type: {pytype}")

                return torch.full(
                    (4, 6), fill_value, dtype=dtype, device=torch.device("cpu")
                )

            fn_opt = torch._dynamo.optimize("inductor")(fn)

            for pytype, dtype in itertools.product(pytypes, dtypes):
                with enable_python_dispatcher():
                    with torch.no_grad():
                        ret_opt = fn_opt(pytype, dtype)

                self.assertEqual(ret_opt, fn(pytype, dtype))


if __name__ == "__main__":
    from torch._inductor.test_case import run_tests

    if HAS_CPU or HAS_GPU:
        run_tests(needs="filelock")<|MERGE_RESOLUTION|>--- conflicted
+++ resolved
@@ -13,7 +13,6 @@
 import re
 import subprocess
 import sys
-import tempfile
 import threading
 import time
 import typing
@@ -135,9 +134,6 @@
 i64 = torch.int64
 i32 = torch.int32
 
-# Test the FX graph code cache:
-config.fx_graph_cache = True
-
 
 def _large_cumprod_input(shape, dim, dtype, device):
     # Construct a cumprod input which guaruntees not to overflow or underflow
@@ -224,32 +220,7 @@
     return run_and_get_code(run_with_backward)
 
 
-<<<<<<< HEAD
-class TestCaseBase(TorchTestCase):
-    def setUp(self):
-        super().setUp()
-
-        # For all tests, mock the tmp directory populated by the inductor
-        # FxGraphCache, both for test isolation and to avoid filling disk.
-        self._inductor_cache_tmp_dir = tempfile.TemporaryDirectory()
-        self._inductor_cache_get_tmp_dir_patch = unittest.mock.patch(
-            "torch._inductor.codecache.FxGraphCache._get_tmp_dir"
-        )
-        mock_get_dir = self._inductor_cache_get_tmp_dir_patch.start()
-        mock_get_dir.return_value = self._inductor_cache_tmp_dir.name
-
-    def tearDown(self):
-        super().tearDown()
-
-        # Clean up the FxGraphCache tmp dir.
-        self._inductor_cache_get_tmp_dir_patch.stop()
-        self._inductor_cache_tmp_dir.cleanup()
-
-
-class TestCase(TestCaseBase):
-=======
 class TestCase(InductorTestCase):
->>>>>>> 22ba180e
     @classmethod
     def setUpClass(cls):
         super().setUpClass()
