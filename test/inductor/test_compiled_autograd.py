--- conflicted
+++ resolved
@@ -2523,18 +2523,10 @@
     r"^test_(sparse|profiler|gradcheck|checkpoint|named_tensor)"
 )
 
-<<<<<<< HEAD
-skipped_tests = {}
-=======
 # Bugs needing investigation:
 skipped_tests = {
-    # These test unconventional usage of saved tensor hooks do not leak or crash
-    # Running these tests succeed, but somehow cause other tests to fail
-    "test_saved_tensor_hooks_extra_exit_during_bw_no_crash",
-    "test_saved_tensor_hooks_extra_enter_during_bw_no_leak",
     "test_callback_propagates_errors_from_device_thread",  # fullgraph for queue_callback, but graph break for RuntimeError
 }
->>>>>>> 5537ab47
 
 known_failing_tests = {
     # Category: Compiled autograd
