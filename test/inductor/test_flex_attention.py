# Owner(s): ["module: inductor"]
# flake8: noqa: B950

import functools
import string
from collections import namedtuple
from contextlib import nullcontext
from typing import Callable, Optional
from unittest import expectedFailure, skip, skipUnless
from unittest.mock import patch

import torch
from torch._dynamo.testing import CompileCounterWithBackend, normalize_gm
from torch._inductor import metrics
from torch._inductor.test_case import TestCase as InductorTestCase
from torch._inductor.utils import run_and_get_code
from torch.nn.attention.flex_attention import (
    _create_empty_block_mask,
    _DEFAULT_SPARSE_BLOCK_SIZE,
    _identity,
    _score_mod_signature,
    and_masks,
    BlockMask,
    create_block_mask,
    flex_attention,
    noop_mask,
    or_masks,
)
from torch.testing import FileCheck
from torch.testing._internal import common_utils
from torch.testing._internal.common_cuda import PLATFORM_SUPPORTS_BF16
from torch.utils._triton import has_triton


# Skip tests if Triton is not available
supported_platform = skipUnless(
    torch.cuda.is_available()
    and torch.version.hip is None
    and has_triton()
    and torch.cuda.get_device_capability() >= (8, 0),
    "Requires CUDA and Triton",
)

Tolerances = namedtuple("Tolerances", ["atol", "rtol"])
torch.set_float32_matmul_precision("high")

index = torch.ops.aten.index
Tensor = torch.Tensor


def rmse(ref, res):
    """
    Calculate root mean squared error
    """
    return torch.sqrt(torch.mean(torch.square(ref - res)))


def create_attention(score_mod, block_mask, enable_gqa=False):
    return functools.partial(
        flex_attention,
        score_mod=score_mod,
        block_mask=block_mask,
        enable_gqa=enable_gqa,
    )


def create_block_mask_test(score_mod, query, key):
    block_mask = create_block_mask(
        score_mod,
        1,
        1,
        query.shape[-2],
        key.shape[-2],
        query.device,
    )
    return block_mask


test_dtypes = (
    [torch.float16, torch.bfloat16, torch.float32]
    if PLATFORM_SUPPORTS_BF16
    else [torch.float16, torch.float32]
)

test_dtypes_fast = [torch.float16]


# --------- Useful score mod functions for testing ---------
def _causal(
    score: Tensor,
    batch: Tensor,
    head: Tensor,
    token_q: Tensor,
    token_kv: Tensor,
) -> Tensor:
    return torch.where(token_q >= token_kv, score, float("-inf"))


def _rel_bias(
    score: Tensor,
    batch: Tensor,
    head: Tensor,
    token_q: Tensor,
    token_kv: Tensor,
) -> Tensor:
    return score + (token_q - token_kv)


def _rel_causal(
    score: Tensor,
    batch: Tensor,
    head: Tensor,
    token_q: Tensor,
    token_kv: Tensor,
) -> Tensor:
    return torch.where(token_q >= token_kv, score + (token_q - token_kv), float("-inf"))


def _generate_alibi_bias(num_heads: int):
    def _alibi_bias(
        score: Tensor,
        batch: Tensor,
        head: Tensor,
        token_q: Tensor,
        token_kv: Tensor,
    ) -> Tensor:
        scale = torch.exp2(-((head + 1) * 8.0 / num_heads))
        return score + (token_kv - token_q) * scale

    return _alibi_bias


def _inverse_causal(score, b, h, m, n):
    return torch.where(m <= n, score, float("-inf"))


def _times_two(score, b, h, m, n):
    """Joint graph needed for correctness"""
    return score * 2


def _squared(score, b, h, m, n):
    """Joint graph needed for correctness"""
    return score * score


def _head_offset(dtype: torch.dtype):
    """Captured Buffer"""
    head_offset = torch.rand(H, device="cuda", dtype=dtype)

    def score_mod(score, b, h, m, n):
        return score * head_offset[h]

    return score_mod


def _trig(score, b, h, m, n):
    """Joint graph needed for correctness"""
    return torch.sin(torch.cos(score)) + torch.tan(b)


def _trig2(score, b, h, m, n):
    """Branching joint graph"""
    cos_score = torch.cos(score)
    sin_score = torch.sin(score)
    z = cos_score * sin_score + torch.tan(b)
    return z


test_score_mods = [
    _identity,
    _times_two,
    _squared,
    _causal,
    _inverse_causal,
    _rel_bias,
    _rel_causal,
    _generate_alibi_bias(8),
]

captured_buffers_map = {
    "_head_offset": _head_offset,
}

B = 4
H = 8
S = 2048
D = 64


def query_key_value_clones(
    query: torch.Tensor,
    key: torch.Tensor,
    value: torch.Tensor,
    dtype: torch.dtype = None,
):
    """Clones the query, key, and value tensors and moves them to the specified dtype."""
    if dtype is None:
        dtype = query.dtype
    query_ref = query.clone().detach().to(dtype).requires_grad_(query.requires_grad)
    key_ref = key.clone().detach().to(dtype).requires_grad_(key.requires_grad)
    value_ref = value.clone().detach().to(dtype).requires_grad_(value.requires_grad)
    return query_ref, key_ref, value_ref


class TestFlexAttention(InductorTestCase):
    def _check_equal(
        self,
        golden_out: torch.Tensor,
        ref_out: torch.Tensor,
        compiled_out: torch.Tensor,
        fudge_factor: float,
        tensor_name: Optional[str] = None,
    ):
        compiled_error = (golden_out - compiled_out).abs().mean()
        ref_error = (golden_out - ref_out).abs().mean()
        if torch.isnan(compiled_error).any() or torch.isnan(ref_error).any():
            self.assertTrue(False, "Output/Grad with NaN")
        if compiled_error > ref_error * fudge_factor:
            name = tensor_name if tensor_name is not None else ""
            msg = f"{name} Compiled error {compiled_error} is greater than ref error {ref_error} by more than {fudge_factor}X."
            self.assertTrue(False, msg)

    def _check_out_and_grad(
        self,
        golden_out: torch.Tensor,
        ref_out: torch.Tensor,
        compiled_out: torch.Tensor,
        q_gold: torch.Tensor,
        q_ref: torch.Tensor,
        q: torch.Tensor,
        k_gold: torch.Tensor,
        k_ref: torch.Tensor,
        k: torch.Tensor,
        v_gold: torch.Tensor,
        v_ref: torch.Tensor,
        v: torch.Tensor,
    ):
        dtype = ref_out.dtype
        with torch.no_grad():
            # Note, it seems like we really are less accurate than the float32
            # computation, likely due to the online softmax
            if dtype == torch.float32:
                fudge_factor = 10.0
            else:
                fudge_factor = 1.1

            # Checkout output
            self._check_equal(golden_out, ref_out, compiled_out, fudge_factor, "Out")

            # Check gradients
            q_fudge_factor = 1.0 * fudge_factor
            self._check_equal(
                q_gold.grad, q_ref.grad, q.grad, q_fudge_factor, "Grad_Query"
            )
            k_fudge_factor = 1.0 * fudge_factor
            self._check_equal(
                k_gold.grad, k_ref.grad, k.grad, k_fudge_factor, "Grad_Key"
            )
            v_fudge_factor = 1.0 * fudge_factor
            self._check_equal(
                v_gold.grad, v_ref.grad, v.grad, v_fudge_factor, "Grad_Value"
            )

    def run_test(
        self,
        score_mod: _score_mod_signature,
        dtype: torch.dtype = torch.float16,
        Q_B: int = B,
        Q_H: int = H,
        Q_S: int = S,
        Q_D: int = D,
        KV_B: int = B,
        KV_H: int = H,
        KV_S: int = S,
        V_D: int = D,
        block_mask: Optional[BlockMask] = None,
    ):
        q = torch.randn(
            (Q_B, Q_H, Q_S, Q_D), dtype=dtype, device="cuda", requires_grad=True
        )
        k = torch.randn(
            (KV_B, KV_H, KV_S, Q_D), dtype=dtype, device="cuda", requires_grad=True
        )
        v = torch.randn(
            (KV_B, KV_H, KV_S, V_D), dtype=dtype, device="cuda", requires_grad=True
        )
        q_ref, k_ref, v_ref = query_key_value_clones(q, k, v)
        q_gold, k_gold, v_gold = query_key_value_clones(q, k, v, torch.float64)
<<<<<<< HEAD
        block_mask = None
=======
>>>>>>> 29b7852d
        sdpa_partial = create_attention(
            score_mod, block_mask, enable_gqa=(not Q_H == KV_H)
        )
        compiled_sdpa = torch.compile(sdpa_partial)
        golden_out = sdpa_partial(q_gold, k_gold, v_gold)
        ref_out = sdpa_partial(q_ref, k_ref, v_ref)
        compiled_out = compiled_sdpa(q, k, v)

        backward_grad = torch.randn((Q_B, Q_H, Q_S, V_D), dtype=dtype, device="cuda")

        golden_out.backward(backward_grad.to(torch.float64))
        ref_out.backward(backward_grad)
        compiled_out.backward(backward_grad)

        self._check_out_and_grad(
            golden_out,
            ref_out,
            compiled_out,
            q_gold,
            q_ref,
            q,
            k_gold,
            k_ref,
            k,
            v_gold,
            v_ref,
            v,
        )

    def run_test_with_call(
        self,
        sdpa_call: Callable,
        dtype: torch.dtype = torch.float16,
        Q_B: int = B,
        Q_H: int = H,
        Q_S: int = S,
        Q_D: int = D,
        KV_B: int = B,
        KV_H: int = H,
        KV_S: int = S,
        V_D: int = D,
    ):
        q = torch.randn(
            (Q_B, Q_H, Q_S, Q_D), dtype=dtype, device="cuda", requires_grad=True
        )
        k = torch.randn(
            (KV_B, KV_H, KV_S, Q_D), dtype=dtype, device="cuda", requires_grad=True
        )
        v = torch.randn(
            (KV_B, KV_H, KV_S, V_D), dtype=dtype, device="cuda", requires_grad=True
        )
        q_ref, k_ref, v_ref = query_key_value_clones(q, k, v)
        q_gold, k_gold, v_gold = query_key_value_clones(q, k, v, torch.float64)
        compiled_sdpa = torch.compile(sdpa_call)
        golden_out = sdpa_call(q_gold, k_gold, v_gold)
        ref_out = sdpa_call(q_ref, k_ref, v_ref)
        compiled_out = compiled_sdpa(q, k, v)

        backward_grad = torch.randn((Q_B, Q_H, Q_S, V_D), dtype=dtype, device="cuda")

        golden_out.backward(backward_grad.to(torch.float64))
        ref_out.backward(backward_grad)
        compiled_out.backward(backward_grad)

        self._check_out_and_grad(
            golden_out,
            ref_out,
            compiled_out,
            q_gold,
            q_ref,
            q,
            k_gold,
            k_ref,
            k,
            v_gold,
            v_ref,
            v,
        )

    def run_dynamic_test(
        self,
        score_mod: Callable,
        dtype: torch.dtype = torch.float16,
        B: int = B,
        H: int = H,
        S: int = S,
        D: int = D,
    ):
        sdpa_partial = create_attention(score_mod)
        # The first eager batch, shape (B, H, S, D)
        q1 = torch.randn((B, H, S, D), dtype=dtype, device="cuda", requires_grad=True)
        k1 = torch.randn((B, H, S, D), dtype=dtype, device="cuda", requires_grad=True)
        v1 = torch.randn((B, H, S, D), dtype=dtype, device="cuda", requires_grad=True)
        q1_ref, k1_ref, v1_ref = query_key_value_clones(q1, k1, v1)
        q1_gold, k1_gold, v1_gold = query_key_value_clones(q1, k1, v1, torch.float64)
        ref_out1 = sdpa_partial(q1_ref, k1_ref, v1_ref)
        golden_out1 = sdpa_partial(q1_gold, k1_gold, v1_gold)

        backward_grad1 = torch.randn((B, H, S, D), dtype=dtype, device="cuda")

        golden_out1.backward(backward_grad1.to(torch.float64))
        ref_out1.backward(backward_grad1)

        # The second eager batch, shape (B * 2, H, S / 2, D)
        B = int(B * 2)
        S = int(S / 2)
        q2 = torch.randn((B, H, S, D), dtype=dtype, device="cuda", requires_grad=True)
        k2 = torch.randn((B, H, S, D), dtype=dtype, device="cuda", requires_grad=True)
        v2 = torch.randn((B, H, S, D), dtype=dtype, device="cuda", requires_grad=True)
        q2_ref, k2_ref, v2_ref = query_key_value_clones(q2, k2, v2)
        q2_gold, k2_gold, v2_gold = query_key_value_clones(q2, k2, v2, torch.float64)
        ref_out2 = sdpa_partial(q2_ref, k2_ref, v2_ref)
        golden_out2 = sdpa_partial(q2_gold, k2_gold, v2_gold)

        backward_grad2 = torch.randn((B, H, S, D), dtype=dtype, device="cuda")

        golden_out2.backward(backward_grad2.to(torch.float64))
        ref_out2.backward(backward_grad2)

        # Need to clear dynamo counters, since flex attention eager mode also uses dynamo tracing.
        # We check dynamo counters["frames"]["ok"] to ensure there is no re-compilation.
        torch._dynamo.reset()
        # Compiling with dynamic shape in the first batch.
        compiled_sdpa = torch.compile(sdpa_partial, dynamic=True)
        compiled_out1 = compiled_sdpa(q1, k1, v1)
        compiled_out1.backward(backward_grad1)

        self._check_out_and_grad(
            golden_out1,
            ref_out1,
            compiled_out1,
            q1_gold,
            q1_ref,
            q1,
            k1_gold,
            k1_ref,
            k1,
            v1_gold,
            v1_ref,
            v1,
        )
        self.assertEqual(torch._dynamo.utils.counters["frames"]["ok"], 1)

        # No re-compilation, use the compiled dynamic shape version.
        compiled_out2 = compiled_sdpa(q2, k2, v2)
        compiled_out2.backward(backward_grad2)
        self._check_out_and_grad(
            golden_out2,
            ref_out2,
            compiled_out2,
            q2_gold,
            q2_ref,
            q2,
            k2_gold,
            k2_ref,
            k2,
            v2_gold,
            v2_ref,
            v2,
        )
        self.assertEqual(torch._dynamo.utils.counters["frames"]["ok"], 1)

    def run_automatic_dynamic_test(
        self,
        score_mod: Callable,
        dtype: torch.dtype = torch.float16,
        B: int = B,
        H: int = H,
        S: int = S,
        D: int = D,
    ):
        sdpa_partial = create_attention(score_mod)
        # The first eager batch, shape (B, H, S, D)
        q1 = torch.randn((B, H, S, D), dtype=dtype, device="cuda")
        k1 = torch.randn((B, H, S, D), dtype=dtype, device="cuda")
        v1 = torch.randn((B, H, S, D), dtype=dtype, device="cuda")
        golden_out1 = sdpa_partial(
            q1.to(torch.float64), k1.to(torch.float64), v1.to(torch.float64)
        )
        ref_out1 = sdpa_partial(q1, k1, v1)

        # The second eager batch, shape (B * 2, H, S / 2, D)
        B = int(B * 2)
        S = int(S / 2)
        q2 = torch.randn((B, H, S, D), dtype=dtype, device="cuda")
        k2 = torch.randn((B, H, S, D), dtype=dtype, device="cuda")
        v2 = torch.randn((B, H, S, D), dtype=dtype, device="cuda")
        golden_out2 = sdpa_partial(
            q2.to(torch.float64), k2.to(torch.float64), v2.to(torch.float64)
        )
        ref_out2 = sdpa_partial(q2, k2, v2)

        # The third eager batch, shape (B * 4, H, S / 4, D)
        B = int(B * 2)
        S = int(S / 2)
        q3 = torch.randn((B, H, S, D), dtype=dtype, device="cuda")
        k3 = torch.randn((B, H, S, D), dtype=dtype, device="cuda")
        v3 = torch.randn((B, H, S, D), dtype=dtype, device="cuda")
        golden_out3 = sdpa_partial(
            q3.to(torch.float64), k3.to(torch.float64), v3.to(torch.float64)
        )
        ref_out3 = sdpa_partial(q3, k3, v3)

        # Need to clear dynamo counters, since flex attention eager mode also uses dynamo tracing.
        # We check dynamo counters["frames"]["ok"] to ensure:
        # 1, the first batch is compiled with static shape
        # 2, the second batch is compiled with dynamic shape
        # 3, no re-compilation in the third batch
        torch._dynamo.reset()

        # Note, it seems like we really are less accurate than the float32
        # computation, likely due to the online softmax
        if dtype == torch.float32:
            fudge_factor = 10.0
        else:
            fudge_factor = 1.1

        # The first batch.
        compiled_sdpa = torch.compile(sdpa_partial)
        compiled_out1 = compiled_sdpa(q1, k1, v1)
        self._check_equal(golden_out1, ref_out1, compiled_out1, fudge_factor)
        self.assertEqual(torch._dynamo.utils.counters["frames"]["ok"], 1)

        # The second batch (automatic dynamic).
        compiled_out2 = compiled_sdpa(q2, k2, v2)
        self._check_equal(golden_out2, ref_out2, compiled_out2, fudge_factor)
        self.assertEqual(torch._dynamo.utils.counters["frames"]["ok"], 2)

        # The third batch (no re-compilation).
        compiled_out3 = compiled_sdpa(q3, k3, v3)
        self._check_equal(golden_out3, ref_out3, compiled_out3, fudge_factor)
        self.assertEqual(torch._dynamo.utils.counters["frames"]["ok"], 2)

    @supported_platform
    @common_utils.parametrize("dtype", test_dtypes)
    @common_utils.parametrize("score_mod", test_score_mods)
    def test_builtin_score_mods(self, dtype: torch.dtype, score_mod: Callable):
        self.run_test(score_mod, dtype)

    @supported_platform
    @common_utils.parametrize("dtype", test_dtypes_fast)
    @common_utils.parametrize("score_mod", test_score_mods)
    def test_builtin_score_mods_seqlen_lt_default_sparse_block_size(
        self, dtype: torch.dtype, score_mod: Callable
    ):
        # _DEFAULT_SPARSE_BLOCK_SIZE is 128
        attention = functools.partial(
            flex_attention,
            score_mod=score_mod,
            kernel_options={"FORCE_USE_FLEX_ATTENTION": True},
        )
        self.run_test_with_call(attention, dtype, B, H, 64, D, B, H, 64, D)

    @supported_platform
    @common_utils.parametrize("dtype", test_dtypes_fast)
    @common_utils.parametrize("score_mod", test_score_mods)
    def test_builtin_score_mods_seqlen_lt_custom_sparse_block_size(
        self, dtype: torch.dtype, score_mod: Callable
    ):
        def causal_mask(b, h, q, kv):
            return q >= kv

        block_mask = create_block_mask(causal_mask, 1, 1, 64, 64, BLOCK_SIZE=256)
        attention = functools.partial(
            flex_attention,
            score_mod=score_mod,
            block_mask=block_mask,
            kernel_options={"FORCE_USE_FLEX_ATTENTION": True},
        )
        self.run_test_with_call(attention, dtype, B, H, 64, D, B, H, 64, D)

    @expectedFailure  # TODO: supports block sparsity with dynamic shapes
    @supported_platform
    @common_utils.parametrize("dtype", test_dtypes)
    @common_utils.parametrize("score_mod", test_score_mods)
    def test_builtin_score_mods_dynamic(self, dtype: torch.dtype, score_mod: Callable):
        self.run_dynamic_test(score_mod, dtype)

    @expectedFailure  # TODO: supports block sparsity with dynamic shapes
    @supported_platform
    @common_utils.parametrize("dtype", test_dtypes)
    @common_utils.parametrize("score_mod", test_score_mods)
    def test_builtin_score_mods_automatic_dynamic(
        self, dtype: torch.dtype, score_mod: Callable
    ):
        self.run_automatic_dynamic_test(score_mod, dtype)

    @supported_platform
    @common_utils.parametrize("dtype", test_dtypes_fast)
    @common_utils.parametrize("score_mod", test_score_mods)
    def test_builtin_score_mods_different_seqlen(
        self, dtype: torch.dtype, score_mod: Callable
    ):
        self.run_test(
            score_mod,
            dtype,
            B,
            H,
            S // 2,  # Seqlen of Q is different from seqlen of K/V
            D,
            B,
            H,
            S,
            D,
        )

    @supported_platform
    @common_utils.parametrize("dtype", test_dtypes_fast)
    @common_utils.parametrize("score_mod", test_score_mods)
    def test_GQA(self, dtype: torch.dtype, score_mod: Callable):
        self.run_test(
            score_mod,
            dtype,
            B,
            H * 4,  # Hq = 4*Hkv.
            S // 8,
            D,
            B,
            H,
            S,
            D,
        )

    test_strides = [
        ((H * S * D, S * D, D, 1), 997),  # offset
        ((H * D, D, B * H * D, 1), 499),  # transposed dimensions
        ((H * S * D, D, H * D, 1), 0),  # heads/sequence transposed
        (
            (S * (D + 1), B * S * (D + 1), (D + 1), 1),
            293,
        ),  # additional buffer on one dim
        (
            (1, D, (B + 1) * (H + 1) * D, 1),
            97,
        ),  # additional buffer on multiple dim + shared dimension
    ]

    @supported_platform
    @common_utils.parametrize("dtype", test_dtypes_fast)
    @common_utils.parametrize(
        "q_s", test_strides[:2]
    )  # TODO: fix layout for query braodcasting
    @common_utils.parametrize(
        "k_s,v_s",
        [
            (test_strides[0], test_strides[0]),
            (test_strides[0], test_strides[1]),
            (test_strides[2], test_strides[3]),
            (test_strides[3], test_strides[1]),
            # (test_strides[2], test_strides[4]), # TODO: Doesn't work for
            # broadcasting reasons i think
        ],
    )
    @common_utils.parametrize("do_s", test_strides[:3])
    def test_strided_inputs(self, dtype: torch.dtype, q_s, k_s, v_s, do_s):
        q1 = torch.randn((B * H * S * D * 2), dtype=dtype, device="cuda")
        k1 = torch.randn((B * H * S * D * 2), dtype=dtype, device="cuda")
        v1 = torch.randn((B * H * S * D * 2), dtype=dtype, device="cuda")
        do1 = torch.randn((B * H * S * D * 2), dtype=dtype, device="cuda")

        q_shape = (B, H, S // 2, D)
        k_shape = (B, H, S, D)
        v_shape = (B, H, S, D)
        do_shape = (B, H, S // 2, D)

        def coerce_to_strides(val, shape, strides):
            strides, offset = strides
            val_max = [x * (y - 1) for x, y in zip(strides, shape)]
            assert sum(val_max) + offset < B * H * S * D * 2
            assert strides[-1] == 1
            return torch.as_strided(val, shape, strides, offset).requires_grad_(True)

        q = coerce_to_strides(q1, q_shape, q_s)
        k = coerce_to_strides(k1, k_shape, k_s)
        v = coerce_to_strides(v1, v_shape, v_s)
        do = coerce_to_strides(do1, do_shape, do_s)

        block_mask = _create_empty_block_mask(q, k)
        sdpa_partial = create_attention(
            score_mod=_generate_alibi_bias(8), block_mask=block_mask
        )
        compiled_sdpa = torch.compile(sdpa_partial)
        ref_out = sdpa_partial(q, k, v)
        compiled_out = compiled_sdpa(q, k, v)

        tolerance = Tolerances(atol=2e-1, rtol=2e-1)
        torch.testing.assert_close(
            ref_out, compiled_out, atol=tolerance.atol, rtol=tolerance.rtol
        )
        ref_out.backward(do)
        ref_grads = [q.grad, k.grad, v.grad]
        q.grad = None
        k.grad = None
        v.grad = None

        compiled_out.backward(do)
        compiled_grads = [q.grad, k.grad, v.grad]
        q.grad = None
        k.grad = None
        v.grad = None
        torch.testing.assert_close(
            compiled_grads[0], ref_grads[0], atol=tolerance.atol, rtol=tolerance.rtol
        )
        torch.testing.assert_close(
            compiled_grads[1], ref_grads[1], atol=tolerance.atol, rtol=tolerance.rtol
        )
        torch.testing.assert_close(
            compiled_grads[2], ref_grads[2], atol=tolerance.atol, rtol=tolerance.rtol
        )

    @supported_platform
    def test_doc_mask_sparse(self):
        document_id = torch.zeros(S, dtype=torch.int, device="cuda")
        for i in range(0, S, 256):
            document_id[i : i + 256] = i // 256

        def document_masking_causal(score, b, h, q_idx, kv_idx):
            causal_mask = q_idx >= kv_idx
            document_mask = document_id[q_idx] == document_id[kv_idx]
            return torch.where(causal_mask & document_mask, score, -float("inf"))

        self.run_test(document_masking_causal, torch.float16)

    @supported_platform
    def test_index_multiple(self):
        bias = torch.randn(B, S, device="cuda")

        def index_multiple(score, b, h, q_idx, kv_idx):
            return score + bias[b][q_idx]

        self.run_test(index_multiple, torch.float16)

    @supported_platform
    def test_index_weird1(self):
        bias = torch.randn(4, B, H, S, device="cuda")

        def index_weird1(score, b, h, q_idx, kv_idx):
            return score + bias[0][b, h][q_idx]

        self.run_test(index_weird1, torch.float16)

    @supported_platform
    def test_index_weird2(self):
        bias = torch.randn(B, H, 4, S, device="cuda")
        which_bias = torch.tensor(0, device="cuda")

        def index_weird2(score, b, h, q_idx, kv_idx):
            return score + bias[b][h][which_bias, q_idx]

        self.run_test(index_weird2, torch.float16)

    @supported_platform
    @common_utils.parametrize("dtype", test_dtypes)
    def test_skip_odd_keys(self, dtype: torch.dtype):
        def score_mod(score, b, h, q, kv):
            return torch.where(kv % 2 == 0, score, float("-inf"))

        self.run_test(score_mod, dtype)

    @supported_platform
    @common_utils.parametrize("dtype", test_dtypes)
    def test_function_composition(self, dtype: torch.dtype):
        def score_mod_1(score, b, h, m, n):
            return score + (m - n)

        def score_mod_2(score, b, h, m, n):
            return torch.where(m <= n, score, float("-inf"))

        def composed_score_mod(score, b, h, m, n):
            return score_mod_2(score_mod_1(score, b, h, m, n), b, h, m, n)

        self.run_test(composed_score_mod, dtype)

    @supported_platform
    @common_utils.parametrize("dtype", test_dtypes)
    def test_captured_buffers(self, dtype: torch.dtype):
        head_offset = torch.rand(H, device="cuda", dtype=dtype)

        def score_mod(score, b, h, m, n):
            return score + head_offset[h]

        self.run_test(score_mod, dtype)

    @supported_platform
    @common_utils.parametrize("dtype", test_dtypes)
    def test_captured_buffers_all_dims(self, dtype: torch.dtype):
        head_scale = torch.randn(H, device="cuda")
        batch_scale = torch.randn(B, device="cuda")
        tok_scale = torch.randn(S, device="cuda")

        def all_bias(score, batch, head, token_q, token_kv):
            score = score + tok_scale[token_q]
            score = score + batch_scale[batch]
            score = score + head_scale[head]
            return score

        self.run_test(all_bias, dtype)

    @supported_platform
    @common_utils.parametrize("dtype", test_dtypes_fast)
    def test_seq_masking(self, dtype):
        seq_idx = torch.zeros(S, device="cuda", dtype=torch.bool)
        seq_idx[S // 2 :] = 1

        def seq_mask_mod(score, b, h, q, kv):
            return torch.where(seq_idx[q] == seq_idx[kv], score, float("-inf"))

        self.run_test(seq_mask_mod, dtype)

    @supported_platform
    @common_utils.parametrize("dtype", test_dtypes_fast)
    def test_load_from_bias_seq_only(self, dtype):
        bias = torch.randn(S, S, device="cuda", dtype=dtype)

        def bias_mod(score, b, h, q, kv):
            return score + bias[q, kv]

        self.run_test(bias_mod, dtype)

    @supported_platform
    @common_utils.parametrize("dtype", test_dtypes_fast)
    def test_load_from_bias_seq_batch(self, dtype):
        bias = torch.randn(B, S, S, device="cuda", dtype=dtype)

        def bias_mod(score, b, h, q, kv):
            return score + bias[b, q, kv]

        self.run_test(bias_mod, dtype)

    @supported_platform
    @common_utils.parametrize("dtype", test_dtypes_fast)
    def test_load_from_bias_head_seq_batch(self, dtype):
        bias = torch.randn(B, H, S, S, device="cuda", dtype=dtype)

        def bias_mod(score, b, h, q, kv):
            return score + bias[b, h, q, kv]

        self.run_test(bias_mod, dtype)

    @supported_platform
    @common_utils.parametrize("dtype", test_dtypes_fast)
    def test_load_rel_bias(self, dtype):
        rel_bias = torch.randn(2 * S, device="cuda", dtype=dtype)

        def bias_mod(score, b, h, q, kv):
            return score + rel_bias[(q - kv) + S]

        self.run_test(bias_mod, dtype)

    @supported_platform
    @common_utils.parametrize("dtype", test_dtypes_fast)
    def test_dependent_causal_bidirectional(self, dtype):
        num_bidirectional = torch.randint(0, S, (B,), device="cuda", dtype=torch.int32)

        def bias_mod(score, b, h, q, kv):
            causal_attention = q >= kv
            cur_num_bidirectional = num_bidirectional[b]
            bidirectional_attention_on_video = (q <= cur_num_bidirectional) & (
                kv <= cur_num_bidirectional
            )
            return torch.where(
                bidirectional_attention_on_video | causal_attention,
                score,
                -float("inf"),
            )

        self.run_test(bias_mod, dtype)

    @supported_platform
    @common_utils.parametrize("dtype", test_dtypes_fast)
    def test_natten_2d(self, dtype):
        H = 32
        W = S // H
        WINDOW = 3
        assert W * H == S

        def get_x_y(idx):
            # This should be a floor divide, but we don't support that properly
            return idx / W, idx % W

        def natten_mask(score, b, h, q, kv):
            q_x, q_y = get_x_y(q)
            kv_x, kv_y = get_x_y(kv)
            return torch.where(
                ((q_x - kv_x).abs() <= WINDOW) | ((q_y - kv_y).abs() <= WINDOW),
                score,
                float("-inf"),
            )

        self.run_test(natten_mask, dtype)

    @supported_platform
    @common_utils.parametrize("dtype", test_dtypes_fast)
    def test_subgraph_respect_decompostion(self, dtype):
        from torch._decomp import core_aten_decompositions
        from torch.fx.experimental.proxy_tensor import make_fx

        def score_mod_func(score, b, h, q, kv):
            return score - q // (1 + kv)

        make_tensor = functools.partial(
            torch.randn,
            (2, 2, 128, 4),
            device="cuda",
            dtype=torch.float64,
            requires_grad=True,
        )
        query, key, value = make_tensor(), make_tensor(), make_tensor()
        # floor_div is not decomposed in decompostion_table is empty
        attention = functools.partial(flex_attention, score_mod=score_mod_func)
        gm = make_fx(attention, decomposition_table={})(query, key, value)
        self.assertExpectedInline(
            gm.sdpa_score0.code.strip(),
            """\
def forward(self, arg0_1, arg1_1, arg2_1, arg3_1, arg4_1):
    add = torch.ops.aten.add.Tensor(arg4_1, 1);  arg4_1 = None
    floor_divide = torch.ops.aten.floor_divide.default(arg3_1, add);  arg3_1 = add = None
    sub = torch.ops.aten.sub.Tensor(arg0_1, floor_divide);  arg0_1 = floor_divide = None
    return sub""",
        )

        # floor_div is decomposed for core_aten_decompositions
        gm = make_fx(attention, decomposition_table=core_aten_decompositions())(
            query, key, value
        )
        self.assertExpectedInline(
            gm.sdpa_score0.code.strip(),
            """\
def forward(self, arg0_1, arg1_1, arg2_1, arg3_1, arg4_1):
    add = torch.ops.aten.add.Tensor(arg4_1, 1);  arg4_1 = None
    div = torch.ops.aten.div.Tensor_mode(arg3_1, add, rounding_mode = 'floor');  arg3_1 = add = None
    sub = torch.ops.aten.sub.Tensor(arg0_1, div);  arg0_1 = div = None
    return sub""",
        )

    @supported_platform
    @common_utils.parametrize("dtype", test_dtypes_fast)
    def test_silu_on_score(self, dtype):
        def silu_score(score, b, h, q, kv):
            return torch.nn.functional.silu(score)

        self.run_test(silu_score, dtype)

    @supported_platform
    @common_utils.parametrize("dtype", test_dtypes_fast)
    def test_padded_dense_causal(self, dtype):
        seq_len = torch.arange(B, device="cuda", dtype=torch.int32) + 1

        def create_padded_dense_wrapper(orig_score_mod):
            def njt_score_mod(qk, b, h, q, kv):
                return torch.where(
                    qk <= seq_len[b], orig_score_mod(qk, b, h, q, kv), -float("inf")
                )

            return njt_score_mod

        causal_njt = create_padded_dense_wrapper(_causal)

        self.run_test(causal_njt, dtype)

    @supported_platform
    @common_utils.parametrize("dtype", test_dtypes_fast)
    def test_captured_scale(self, dtype):
        scale = torch.ones((), device="cuda", dtype=torch.int32)

        def score_mod_scale(qk, b, h, q, kv):
            return qk + scale

        self.run_test(score_mod_scale, dtype)

    @supported_platform
    @common_utils.parametrize("dtype", test_dtypes_fast)
    def test_recompile_changed_score_mod(self, dtype):
        scale = torch.ones((), device="cuda", dtype=torch.int32)
        ADD = True

        def score_mod_scale(qk, b, h, q, kv):
            if ADD:
                return qk + scale
            else:
                return qk * scale

        self.run_test(score_mod_scale, dtype)
        ADD = False
        self.run_test(score_mod_scale, dtype)

    @supported_platform
    @expectedFailure  # If we capture a tensor then we can perform a reduction on it, and that shouldn't be allowed
    @common_utils.parametrize("dtype", test_dtypes_fast)
    def test_captured_reduction(self, dtype):
        scale = torch.randn((B, 8), device="cuda")

        def score_mod_scale(qk, b, h, q, kv):
            return qk + scale[b].sum(dim=-1)

        self.run_test(score_mod_scale, dtype)

    @supported_platform
    def test_multiple_score_mod_calls(self):
        query = torch.randn((1, 8, 1024, 64), dtype=torch.float32, device="cuda")
        keys = [
            torch.randn((1, 8, 1024, 64), dtype=torch.float32, device="cuda")
            for _ in range(2)
        ]
        values = [
            torch.randn((1, 8, 1024, 64), dtype=torch.float32, device="cuda")
            for _ in range(2)
        ]

        def scoremod_1(qk, b, h, q, kv):
            return qk + (q - kv)

        def scoremod_2(qk, b, h, q, kv):
            return torch.where(q >= kv, qk, -float("inf"))

        def f(q, k1, k2, v1, v2):
            q2 = flex_attention(q, k1, v1, score_mod=scoremod_1)
            return flex_attention(q2, k2, v2, score_mod=scoremod_2)

        out = f(query, *keys, *values)
        out2 = torch.compile(f)(query, *keys, *values)
        tolerance = Tolerances(atol=2e-1, rtol=2e-1)
        torch.testing.assert_close(out, out2, atol=tolerance.atol, rtol=tolerance.rtol)

    @supported_platform
    def test_multiple_score_mod_calls2(self):
        query = torch.randn((1, 8, 1024, 64), dtype=torch.float32, device="cuda")
        keys = [
            torch.randn((1, 8, 1024, 64), dtype=torch.float32, device="cuda")
            for _ in range(3)
        ]
        values = [
            torch.randn((1, 8, 1024, 64), dtype=torch.float32, device="cuda")
            for _ in range(3)
        ]

        def scoremod_1(qk, b, h, q, kv):
            return qk + (q - kv)

        def scoremod_2(qk, b, h, q, kv):
            return torch.where(q >= kv, qk, -float("inf"))

        attention1 = functools.partial(flex_attention, score_mod=scoremod_1)

        def f(q, k1, k2, k3, v1, v2, v3):
            q2 = attention1(q, k1, v1)
            q3 = flex_attention(q2, k2, v2, score_mod=scoremod_2)
            return flex_attention(q3, k3, v3, score_mod=scoremod_1)

        out = f(query, *keys, *values)
        out2 = torch.compile(f)(query, *keys, *values)
        self.assertTrue((out - out2).abs().mean() < 1e-2)

    @supported_platform
    def test_inputs_are_realized(self):
        def f(q, k, v):
            x = torch.randn(1024, device="cuda")
            x = x * 2

            def func(qk, b, h, q, kv):
                return qk + x[q]

            return flex_attention(q.sin(), k, v, score_mod=func).cos()

        q, k, v = (
            torch.randn(1, 8, 1024, 64, device="cuda", requires_grad=True)
            for _ in range(3)
        )
        ref = f(q, k, v)
        out = torch.compile(f)(q, k, v)
        self.assertTrue((ref - out).abs().mean() < 1e-2)
        gradOut = torch.randn_like(q)

        ref_grads = torch.autograd.grad(ref, (q, k, v), gradOut)
        out_grads = torch.autograd.grad(out, (q, k, v), gradOut)
        for ref, out in zip(ref_grads, out_grads):
            self.assertTrue((ref - out).abs().mean() < 1e-2)

    @supported_platform
    def test_make_block_mask(self):
        def causal_mask(b, h, q_idx, kv_idx):
            return q_idx >= kv_idx

        block_mask_a = create_block_mask(causal_mask, 1, 1, 512, 512, _compile=True)
        block_mask_b = create_block_mask(causal_mask, 1, 1, 512, 512, _compile=False)
        self.assertEqual(block_mask_a.kv_num_blocks, block_mask_b.kv_num_blocks)
        self.assertEqual(block_mask_a.kv_indices, block_mask_b.kv_indices)
        self.assertEqual(block_mask_a.q_num_blocks, block_mask_b.q_num_blocks)

    @supported_platform
    def test_mask_mod_combiners(self):
        def causal_mask(b, h, q, kv):
            return q >= kv

        def neg_causal_mask(b, h, q, kv):
            return q < kv

        def sliding_window(b, h, q, kv):
            return (q - kv) <= 512

        block_mask = create_block_mask(
            and_masks(causal_mask, sliding_window), 1, 1, S, S
        )
        self.assertExpectedInline(block_mask.kv_num_blocks.sum().item(), """28""")
        attention = functools.partial(flex_attention, block_mask=block_mask)
        self.run_test_with_call(attention)

        block_mask = create_block_mask(
            and_masks(causal_mask, neg_causal_mask), 1, 1, S, S
        )
        self.assertEqual(block_mask.kv_num_blocks.sum(), 0)

        block_mask1 = create_block_mask(
            or_masks(causal_mask, neg_causal_mask), 1, 1, S, S
        )
        block_mask2 = create_block_mask(noop_mask, 1, 1, S, S)
        self.assertEqual(block_mask1.sparsity(), block_mask2.sparsity())

    @supported_platform
    def test_epilogue_fused(self):
        @torch.compile
        def f(q, k, v):
            out = flex_attention(q, k, v)
            return out.cos()

        q, k, v = (torch.randn(1, 8, 1024, 64, device="cuda") for _ in range(3))
        metrics.reset()
        _, code = run_and_get_code(f, q, k, v)
        fc = FileCheck()
        fc.check("triton_tem_fused")  # template call
        fc.check_not("poi_fused_cos")  # No cos pointwise operation
        fc.run(code[0])
        accessed_bytes = 1 * 8 * 1024 * 64 * torch.float32.itemsize
        num_accesses = 4  # q, k, v reads, one output.
        # TODO: Get rid of this fudge factor
        # We need this fudge factor for now as we write the extraneous logsumexp
        num_accesses += 1
        self.assertLess(metrics.num_bytes_accessed, accessed_bytes * num_accesses)

    @supported_platform
    @common_utils.parametrize("dtype", test_dtypes)
    def test_njt_causal(self, dtype):
        offsets = torch.tensor(
            [0, 1024, 1024 + 512, S], device="cuda", dtype=torch.int32
        )
        seq_idx = torch.zeros(S, device="cuda", dtype=torch.int32)
        for idx in range(len(offsets) - 1):
            seq_idx[offsets[idx] : offsets[idx + 1]] = idx

        def create_njt_wrapper(orig_score_mod, offsets, seq_idx):
            def njt_score_mod(qk, b, h, q, kv):
                q_nested = q - offsets[seq_idx[q]]
                kv_nested = kv - offsets[seq_idx[kv]]
                return orig_score_mod(qk, b, h, q_nested, kv_nested)

            return njt_score_mod

        causal_njt = create_njt_wrapper(_causal, offsets, seq_idx)

        self.run_test(causal_njt, dtype)

    @supported_platform
    def test_mixed_dtypes_fails(self):
        query = torch.randn((1, 1, 1024, 64), dtype=torch.float32, device="cuda")
        key = torch.randn((1, 1, 1024, 64), dtype=torch.float16, device="cuda")
        value = torch.randn((1, 1, 1024, 64), dtype=torch.float16, device="cuda")
        with self.assertRaisesRegex(
            ValueError, "Expected query, key, and value to have the same dtype"
        ):
            flex_attention(query, key, value, _identity)

    @supported_platform
    @patch.object(torch._inductor.config, "max_autotune", True)
    def test_max_autotune(self):
        def score_mod(score, b, h, m, n):
            return score * 2

        self.run_test(score_mod)

    @supported_platform
    @skip("TODO: Figure out why this is erroring")
    @patch.object(torch._inductor.config, "max_autotune", True)
    def test_max_autotune_with_captured(self):
        head_scale = torch.randn(H, device="cuda")
        batch_scale = torch.randn(B, device="cuda")
        tok_scale = torch.randn(S, device="cuda")

        def bias_mod(score, batch, head, token_q, token_kv):
            score = score + tok_scale[token_q]
            score = score + batch_scale[batch]
            score = score + head_scale[head]
            return score

        self.run_test(bias_mod)

    # TODO this config segfaults with Triton without:
    # https://github.com/triton-lang/triton/pull/4540
    @supported_platform
    @common_utils.parametrize("score_mod", test_score_mods)
    @common_utils.parametrize("dtype", test_dtypes)
    @common_utils.parametrize("head_dims", [(D, D // 2), (D // 2, D)])
    def test_non_equal_head_dims(self, dtype, score_mod, head_dims):
        qk_d, v_d = head_dims
        context = nullcontext() if qk_d > v_d else self.assertRaises(ValueError)
        with context:
            self.run_test(score_mod, dtype, B, H, S, qk_d, B, H, S, V_D=v_d)

    @supported_platform
    def test_autograd_function_in_score_mod(self):
        class ApplyMask(torch.autograd.Function):
            generate_vmap_rule = True

            @staticmethod
            def forward(a, mask):
                return torch.where(mask, a, -float("inf"))

            @staticmethod
            def setup_context(ctx, inputs, output):
                _, mask = inputs
                ctx.mark_non_differentiable(mask)

            @staticmethod
            def backward(ctx, i):
                return i, None

        def score_mod(score, b, h, q, kv):
            return ApplyMask.apply(score, q <= kv)

        func = torch.compile(flex_attention, fullgraph=True)

        q, k, v = (
            torch.randn(1, 8, 1024, 64, device="cuda", requires_grad=True)
            for _ in range(3)
        )

        # Just checking that it runs
        func(q, k, v)

        # expectedFailure
        # This doesn't work due to vmap + autograd.Function + torch.compile not composing
        # self.run_test(score_mod)

    @supported_platform
    def test_causal_block(self):
        def mask_mod(b, h, q, kv):
            return q >= kv

        block_mask = create_block_mask(mask_mod, 1, 1, S, S)
        attention = functools.partial(flex_attention, block_mask=block_mask)

        self.run_test_with_call(attention)

    @supported_platform
    def test_GQA_causal_mask(self):
        def mask_mod(b, h, q, kv):
            return q >= kv

        block_mask = create_block_mask(mask_mod, 1, 1, S // 8, S // 8)
        attention = functools.partial(
            flex_attention, block_mask=block_mask, enable_gqa=True
        )

        self.run_test_with_call(
            attention,
            torch.float16,
            B,
            H * 4,  # Hq = 4*Hkv.
            S // 8,
            D,
            B,
            H,
            S // 8,
            D,
        )

    @supported_platform
    def test_custom_block_mask_generator(self):
        def mask_mod(b, h, q, kv):
            return q >= kv

        auto_mask = create_block_mask(mask_mod, 1, 1, S, S)
        BLOCK_SIZE = 128

        def causal_constructor(S):
            num_blocks = torch.arange(S // BLOCK_SIZE, device="cuda") + 1
            indices = torch.arange(S // BLOCK_SIZE, device="cuda").expand(
                S // BLOCK_SIZE, S // BLOCK_SIZE
            )
            num_blocks = num_blocks[None, None, :]
            indices = indices[None, None, :]
            return BlockMask.from_kv_blocks(
                num_blocks, indices, BLOCK_SIZE=BLOCK_SIZE, mask_mod=mask_mod
            )

        manual_mask = causal_constructor(S)
        self.assertEqual(auto_mask.to_dense(), manual_mask.to_dense())

    @supported_platform
    @common_utils.parametrize("dtype", test_dtypes)
    @common_utils.parametrize("score_mod", [_identity, _causal])
    def test_logsumexp_correctness(self, dtype, score_mod):
        make_tensor = functools.partial(
            torch.randn,
            (B, H, S, D),
            dtype=dtype,
            device="cuda",
            requires_grad=True,
        )
        q, k, v = make_tensor(), make_tensor(), make_tensor()

        @torch.compile
        def sdpa_hop(q, k, v, score_mod):
            return flex_attention(q, k, v, score_mod, return_lse=True)

        @torch.compile(backend="aot_eager")
        def eager_sdpa_hop(q, k, v, score_mod):
            return flex_attention(q, k, v, score_mod, return_lse=True)

        ref_out, ref_lse = eager_sdpa_hop(
            q.to(torch.float64),
            k.to(torch.float64),
            v.to(torch.float64),
            score_mod,
        )
        compiled_out, compiled_lse = sdpa_hop(q, k, v, score_mod)

        self.assertTrue(ref_lse.dtype == torch.float64)
        self.assertTrue(compiled_lse.dtype == torch.float32)

        tolerance = Tolerances(atol=2e-2, rtol=2e-2)
        torch.testing.assert_close(
            ref_out.to(dtype=torch.float32),
            compiled_out.to(dtype=torch.float32),
            atol=tolerance.atol,
            rtol=tolerance.rtol,
        )
        torch.testing.assert_close(
            ref_lse.to(dtype=torch.float32),
            compiled_lse.to(dtype=torch.float32),
            atol=tolerance.atol,
            rtol=tolerance.rtol,
        )

    @supported_platform
    def test_logsumexp_only_return(self):
        make_tensor = functools.partial(
            torch.randn,
            (B, H, S, D),
            dtype=torch.float32,
            device="cuda",
            requires_grad=True,
        )
        q, k, v = make_tensor(), make_tensor(), make_tensor()

        @torch.compile
        def func(q, k, v, score_mod):
            _, lse = flex_attention(q, k, v, score_mod, return_lse=True)
            lse_2 = lse * 2
            return lse_2

        _, code = run_and_get_code(func, q, k, v, _identity)
        # Ensure that we're still generating the flexattention kernel
        FileCheck().check_count(".run(primals_1, primals_2, primals_3", 1, True).run(
            code[0]
        )

    @supported_platform
    @common_utils.parametrize(
        "score_mod", [_identity, _causal, _times_two, _squared, _trig, _trig2]
    )
    def test_aot_eager_gradcheck(self, score_mod):
        make_tensor = functools.partial(
            torch.randn,
            (2, 2, 128, 4),
            device="cuda",
            dtype=torch.float64,
            requires_grad=True,
        )
        query, key, value = make_tensor(), make_tensor(), make_tensor()

        func = torch.compile(flex_attention, backend="aot_eager", fullgraph=True)

        self.assertTrue(
            torch.autograd.gradcheck(
                func, (query, key, value, score_mod), raise_exception=True
            )
        )

    @supported_platform
    def test_differentiable_logsumexp_gradcheck(self):
        make_tensor = functools.partial(
            torch.randn,
            (2, 2, 128, 4),
            device="cuda",
            dtype=torch.float64,
            requires_grad=True,
        )
        query, key, value = make_tensor(), make_tensor(), make_tensor()

        def flex_attention_lse_only(q, k, v):
            return flex_attention(q, k, v, return_lse=True)[1]

        func = torch.compile(
            flex_attention_lse_only, backend="aot_eager", fullgraph=True
        )

        self.assertTrue(
            torch.autograd.gradcheck(func, (query, key, value), raise_exception=True)
        )

    @supported_platform
    def test_differentiable_logsumexp_compiled(self):
        make_tensor = functools.partial(
            torch.randn,
            (2, 2, 128, 64),
            device="cuda",
            dtype=torch.float32,
            requires_grad=True,
        )
        q, k, v = make_tensor(), make_tensor(), make_tensor()
        lse_mask = torch.randn(2, 2, 128, device="cuda")

        out, lse = flex_attention(q, k, v, return_lse=True)
        (out.mean() + (lse * lse_mask).sum()).backward()
        q_grad, k_grad, v_grad = q.grad, k.grad, v.grad
        q.grad = None
        k.grad = None
        v.grad = None

        out2, lse2 = torch.compile(flex_attention)(q, k, v, return_lse=True)
        (out2.mean() + (lse2 * lse_mask).sum()).backward()
        q_grad2, k_grad2, v_grad2 = q.grad, k.grad, v.grad
        tolerance = Tolerances(atol=1e-1, rtol=1e-1)

        torch.testing.assert_close(out, out2, atol=tolerance.atol, rtol=tolerance.rtol)
        torch.testing.assert_close(lse, lse2, atol=tolerance.atol, rtol=tolerance.rtol)
        torch.testing.assert_close(
            q_grad, q_grad2, atol=tolerance.atol, rtol=tolerance.rtol
        )
        torch.testing.assert_close(
            k_grad, k_grad2, atol=tolerance.atol, rtol=tolerance.rtol
        )
        torch.testing.assert_close(
            v_grad, v_grad2, atol=tolerance.atol, rtol=tolerance.rtol
        )

    @supported_platform
    @common_utils.parametrize("score_mod_name", ["_head_offset"])
    @common_utils.parametrize("mode", ["eager", "aot_eager"])
    def test_captured_score_mod_aot_eager_gradcheck(
        self, score_mod_name: str, mode: str
    ):
        make_tensor = functools.partial(
            torch.randn,
            (2, 2, 128, 4),
            device="cuda",
            dtype=torch.float64,
            requires_grad=True,
        )
        query, key, value = make_tensor(), make_tensor(), make_tensor()

        func = torch.compile(flex_attention, backend=mode, fullgraph=True)
        score_mod = captured_buffers_map[score_mod_name](torch.float64)

        self.assertTrue(
            torch.autograd.gradcheck(
                func, (query, key, value, score_mod), raise_exception=True
            )
        )

    @supported_platform
    @common_utils.parametrize("mode", ["eager", "aot_eager"])
    def test_document_masking_edge_case(self, mode):
        document_masks = torch.full((2, 128), 0, dtype=torch.int32, device="cuda")
        document_masks[:, 64:] = 1

        def mask_mod(b, h, q, kv):
            same_doc = document_masks[b, q] == document_masks[b, kv]
            return same_doc

        make_tensor = functools.partial(
            torch.randn,
            (2, 1, 128, 4),
            device="cuda",
            dtype=torch.float64,
            requires_grad=True,
        )
        query, key, value = make_tensor(), make_tensor(), make_tensor()
        func = torch.compile(flex_attention, backend=mode, fullgraph=True)

        block_mask = create_block_mask(mask_mod, 2, 1, 128, 128)
        out = func(query, key, value, block_mask=block_mask)
        out.sum().backward()

    @supported_platform
    @common_utils.parametrize("compile", [True, False])
    def test_fully_masked_out_rows_0_check(self, compile: bool):
        # Ensure fully masked out rows won't cause NaNs.
        query = torch.randn(
            (B, H, S, D), dtype=torch.float32, device="cuda", requires_grad=True
        )
        key = torch.randn(
            (B, H, S, D), dtype=torch.float32, device="cuda", requires_grad=True
        )
        value = torch.randn(
            (B, H, S, D), dtype=torch.float32, device="cuda", requires_grad=True
        )

        M = S // 2

        def mask_mod(b, h, q, kv):
            return q < M

        block_mask = create_block_mask(mask_mod, 1, 1, S, S)

        flex = (
            torch.compile(flex_attention, dynamic=False) if compile else flex_attention
        )
        out, lse = flex(query, key, value, block_mask=block_mask, return_lse=True)
        self.assertEqual(out[:, :, M:, :].sum(), 0)
        self.assertTrue((lse[:, :, M:] == -float("inf")).all())

        loss = out.sum() + lse.sum()
        loss.backward()
        self.assertEqual(query.grad[:, :, M:, :].sum(), 0)

    @supported_platform
    @common_utils.parametrize("compile", [True, False])
    def test_fully_masked_out_rows(self, compile: bool):
        M = S // 2

        def mask_mod(b, h, q, kv):
            return q < M

        block_mask = create_block_mask(mask_mod, 1, 1, S, S)

        def noop_mod(score, b, h, q_idx, kv_idx):
            return score

        self.run_test(noop_mod, torch.float32, B, H, S, D, B, H, S, D, block_mask)

    @supported_platform
    def test_kernel_options_argument_is_respected(self):
        make_tensor = functools.partial(
            torch.randn,
            (2, 2, 128, 64),
            device="cuda",
            dtype=torch.float32,
            requires_grad=True,
        )
        q, k, v = make_tensor(), make_tensor(), make_tensor()

        # Ensure we respect user's input kernel options.
        _, code = run_and_get_code(
            torch.compile(flex_attention), q, k, v, kernel_options={"BLOCK_M": 16}
        )
        FileCheck().check("BLOCK_M : tl.constexpr = 16").run(code[0])

    @supported_platform
    def test_comparison_vs_sdpa(self):
        def causal(score, b, h, q_idx, kv_idx):
            return torch.where(q_idx >= kv_idx, score, -float("inf"))

        def causal_mask(b, h, q_idx, kv_idx):
            return q_idx >= kv_idx

        no_sparse_flex = functools.partial(flex_attention, score_mod=causal)
        score_mod_sparse_flex = functools.partial(
            flex_attention,
            score_mod=causal,
            block_mask=create_block_mask(causal_mask, 1, 1, 2048, 2048),
        )
        mask_mod_sparse_flex = functools.partial(
            flex_attention, block_mask=create_block_mask(causal_mask, 1, 1, 2048, 2048)
        )
        for attention_call in [
            no_sparse_flex,
            score_mod_sparse_flex,
            mask_mod_sparse_flex,
        ]:
            inputs = [
                torch.randn(
                    2,
                    2,
                    2048,
                    64,
                    device="cuda",
                    dtype=torch.float16,
                    requires_grad=True,
                )
                for _ in range(3)
            ]
            gradOut = torch.randn(2, 2, 2048, 64, device="cuda", dtype=torch.float16)
            out_ref = torch.nn.functional.scaled_dot_product_attention(
                *inputs, is_causal=True
            )
            out_ref.backward(gradOut)

            inputs_flex = [i.detach().clone().requires_grad_(True) for i in inputs]
            out_flex = torch.compile(attention_call)(*inputs_flex)
            out_flex.backward(gradOut)
            inputs_golden = [
                i.detach().clone().to(dtype=torch.float64).requires_grad_(True)
                for i in inputs
            ]
            out_golden = torch.nn.functional.scaled_dot_product_attention(
                *inputs_golden, is_causal=True
            )
            out_golden.backward(gradOut.to(dtype=torch.float64))

            for ref, flex, golden in [
                (out_ref, out_flex, out_golden),
                (inputs[0].grad, inputs_flex[0].grad, inputs_golden[0].grad),
                (inputs[1].grad, inputs_flex[1].grad, inputs_golden[1].grad),
                (inputs[2].grad, inputs_flex[2].grad, inputs_golden[2].grad),
            ]:
                ref_error = rmse(ref, golden)
                flex_error = rmse(flex, golden)
                # Note: This has been carefully tested that FlexAttention is within
                # 20% of the average error of SDPA! Do not bump this tolerance
                # unless you are absolutely sure you are not worsening the accuracy
                # of FlexAttention!
                self.assertTrue(
                    ref_error * 1.2 > flex_error,
                    f"Ref error: {ref_error}, Flex Error: {flex_error}",
                )

    @supported_platform
    def test_causal_block_non_divisible(self):
        def mask_mod(b, h, q, kv):
            return q >= kv

        block_mask = create_block_mask(mask_mod, 1, 1, S - 1, S - 1)
        attention = functools.partial(flex_attention, block_mask=block_mask)

        self.run_test_with_call(attention, Q_S=S - 1, KV_S=S - 1)

    @supported_platform
    def test_force_write_lse(self):
        make_tensor = functools.partial(
            torch.randn,
            (2, 2, 128, 16),
            device="cuda",
            dtype=torch.float32,
            requires_grad=False,
        )
        query, key, value = make_tensor(), make_tensor(), make_tensor()
        out_eager, lse_eager = flex_attention(query, key, value, return_lse=True)

        flex_compile = torch.compile(flex_attention, fullgraph=True)
        out_compiled, lse_compiled = flex_compile(query, key, value, return_lse=True)

        torch.testing.assert_close(lse_eager, lse_compiled, atol=3e-3, rtol=0)

    @supported_platform
    @common_utils.parametrize("backend", ["flex_attention", "flex_decode", "eager"])
    def test_lse_masked_output(self, backend):
        if backend == "flex_decode":
            kernel_options = {"FORCE_USE_FLEX_ATTENTION": False}
            flex_call = torch.compile(flex_attention, fullgraph=True)
        elif backend == "flex_attention":
            kernel_options = {"FORCE_USE_FLEX_ATTENTION": True}
            flex_call = torch.compile(flex_attention, fullgraph=True)
        else:
            kernel_options = {}
            flex_call = flex_attention

        N_CTX = 96
        SLIDING_WINDOW = 64
        make_tensor = functools.partial(
            torch.randn,
            (2, 2, N_CTX, 64),
            device="cuda",
            dtype=torch.float32,
            requires_grad=True,
        )

        def sliding_window_causal(b, h, q_idx, kv_idx):
            causal_mask = q_idx >= kv_idx
            window_mask = q_idx - kv_idx <= SLIDING_WINDOW
            return causal_mask & window_mask

        def global_causal(b, h, q_idx, kv_idx):
            causal_mask = q_idx >= kv_idx
            window_mask = q_idx - kv_idx > SLIDING_WINDOW
            return causal_mask & window_mask

        sliding_window_causal = torch.nn.attention.flex_attention.create_block_mask(
            sliding_window_causal, B=None, H=None, Q_LEN=N_CTX, KV_LEN=N_CTX
        )
        global_causal = torch.nn.attention.flex_attention.create_block_mask(
            global_causal, B=None, H=None, Q_LEN=N_CTX, KV_LEN=N_CTX
        )

        local_attn = functools.partial(
            flex_call,
            block_mask=sliding_window_causal,
            return_lse=True,
            kernel_options=kernel_options,
        )
        global_attn = functools.partial(
            flex_call,
            block_mask=global_causal,
            return_lse=True,
            kernel_options=kernel_options,
        )
        q, k, v = make_tensor(), make_tensor(), make_tensor()
        gradOut = make_tensor(requires_grad=False)

        x_local, lse_local = local_attn(q, k, v)
        x_global, lse_global = global_attn(q, k, v)

        max_lse = torch.maximum(lse_local, lse_global)
        lse_global = lse_global - max_lse
        lse_local = lse_local - max_lse
        lse_global = torch.exp(lse_global)
        lse_local = torch.exp(lse_local)
        x = ((x_local * lse_local[..., None]) + (x_global * lse_global[..., None])) / (
            lse_global[..., None] + lse_local[..., None]
        )
        x.backward(gradOut)
        flex_q_grad, flex_k_grad, flex_v_grad = q.grad, k.grad, v.grad
        q.grad = None
        k.grad = None
        v.grad = None

        out = torch.nn.functional.scaled_dot_product_attention(q, k, v, is_causal=True)
        out.backward(gradOut)

        torch.testing.assert_close(x, out, atol=3e-3, rtol=2e-3)
        torch.testing.assert_close(flex_q_grad, q.grad, atol=3e-3, rtol=2e-3)
        torch.testing.assert_close(flex_k_grad, k.grad, atol=3e-3, rtol=2e-3)
        torch.testing.assert_close(flex_v_grad, v.grad, atol=3e-3, rtol=2e-3)

    @supported_platform
    def test_small_q_kv_len(self):
        make_tensor = functools.partial(
            torch.ones,
            (1, 1, 1, 16),
            device="cuda",
            dtype=torch.float32,
            requires_grad=True,
        )
        query, key, value = make_tensor(), make_tensor(), make_tensor()
        kernel_options = {"FORCE_USE_FLEX_ATTENTION": True}
        out_eager, lse_eager = flex_attention(
            query, key, value, return_lse=True, kernel_options=kernel_options
        )

        flex_compile = torch.compile(flex_attention, fullgraph=True)
        out_compiled, lse_compiled = flex_compile(
            query, key, value, return_lse=True, kernel_options=kernel_options
        )

        assert torch.equal(out_eager, out_compiled)
        assert torch.equal(lse_eager, lse_compiled)

        grads_eager = torch.autograd.grad(out_eager.sum(), (query, key, value))
        grads_compile = torch.autograd.grad(out_compiled.sum(), (query, key, value))

        torch.testing.assert_close(grads_eager, grads_compile)

    @supported_platform
    def test_causal_block_non_divisible_with_captured_buffer(self):
        Q_S = S - 3
        KV_S = S - 3
        offset_q = torch.randn(Q_S, device="cuda", dtype=torch.bfloat16)
        offset_kv = torch.randn(KV_S, device="cuda", dtype=torch.bfloat16)

        def score_mod(score, b, h, q, kv):
            return score + offset_q[q] + offset_kv[kv]

        def mask_mod(b, h, q, kv):
            return q >= kv

        block_mask = create_block_mask(mask_mod, 1, 1, Q_S, KV_S)
        # block_mask = None
        attention = functools.partial(flex_attention, block_mask=block_mask)

        self.run_test_with_call(attention, Q_S=Q_S, KV_S=KV_S)

    @supported_platform
    def test_fw_bw_graph_correctness(self):
        cnt = CompileCounterWithBackend("aot_eager")
        make_tensor = functools.partial(
            torch.randn,
            (2, 2, 128, 4),
            device="cuda",
            dtype=torch.float64,
            requires_grad=True,
        )
        query, key, value = make_tensor(), make_tensor(), make_tensor()

        def causal_mask(b, h, q_idx, kv_idx):
            return q_idx >= kv_idx

        block_mask = create_block_mask(causal_mask, 1, 1, 128, 128)

        func = torch.compile(flex_attention, backend=cnt, fullgraph=True)
        out = func(query, key, value, _squared, block_mask=block_mask)
        out.sum().backward()
        self.assertEqual(cnt.frame_count, 1)
        self.assertEqual(len(cnt.graphs), 1)
        graph = cnt.graphs[0]
        norm_graph = normalize_gm(graph.print_readable(print_output=False))

        self.assertExpectedInline(
            norm_graph,
            """\
class GraphModule(torch.nn.Module):
    def forward(self, L_query_: "f64[2, 2, 128, 4]", L_key_: "f64[2, 2, 128, 4]", L_value_: "f64[2, 2, 128, 4]", L_block_mask_kv_num_blocks: "i32[1, 1, 1]", L_block_mask_kv_indices: "i32[1, 1, 1, 1]", L_block_mask_full_kv_num_blocks: "i32[1, 1, 1]", L_block_mask_full_kv_indices: "i32[1, 1, 1, 1]", L_block_mask_q_num_blocks: "i32[1, 1, 1]", L_block_mask_q_indices: "i32[1, 1, 1, 1]", L_block_mask_full_q_num_blocks: "i32[1, 1, 1]", L_block_mask_full_q_indices: "i32[1, 1, 1, 1]"):
        l_query_ = L_query_
        l_key_ = L_key_
        l_value_ = L_value_
        l_block_mask_kv_num_blocks = L_block_mask_kv_num_blocks
        l_block_mask_kv_indices = L_block_mask_kv_indices
        l_block_mask_full_kv_num_blocks = L_block_mask_full_kv_num_blocks
        l_block_mask_full_kv_indices = L_block_mask_full_kv_indices
        l_block_mask_q_num_blocks = L_block_mask_q_num_blocks
        l_block_mask_q_indices = L_block_mask_q_indices
        l_block_mask_full_q_num_blocks = L_block_mask_full_q_num_blocks
        l_block_mask_full_q_indices = L_block_mask_full_q_indices

        child_1: "i32[]" = l_query_.new_empty([], dtype = torch.int32);  child_1 = None
        child_2: "i32[]" = l_query_.new_empty([], dtype = torch.int32);  child_2 = None
        child_3: "i32[]" = l_query_.new_empty([], dtype = torch.int32);  child_3 = None
        child_4: "i32[]" = l_query_.new_empty([], dtype = torch.int32);  child_4 = None
        child: "f64[]" = l_query_.new_empty([], requires_grad = True);  child = None
        score_mod_0 = self.score_mod_0
        child_5: "i32[]" = l_query_.new_empty([], dtype = torch.int32);  child_5 = None
        child_6: "i32[]" = l_query_.new_empty([], dtype = torch.int32);  child_6 = None
        child_7: "i32[]" = l_query_.new_empty([], dtype = torch.int32);  child_7 = None
        child_8: "i32[]" = l_query_.new_empty([], dtype = torch.int32);  child_8 = None
        mask_fn_0 = self.mask_fn_0
        flex_attention = torch.ops.higher_order.flex_attention(l_query_, l_key_, l_value_, score_mod_0, (l_block_mask_kv_num_blocks, l_block_mask_kv_indices, l_block_mask_full_kv_num_blocks, l_block_mask_full_kv_indices, l_block_mask_q_num_blocks, l_block_mask_q_indices, l_block_mask_full_q_num_blocks, l_block_mask_full_q_indices, 128, 128, mask_fn_0), 0.5, {'ROWS_GUARANTEED_SAFE': False, 'PRESCALE_QK': False, 'OUTPUT_LOGSUMEXP': True}, (), ());  l_query_ = l_key_ = l_value_ = score_mod_0 = l_block_mask_kv_num_blocks = l_block_mask_kv_indices = l_block_mask_full_kv_num_blocks = l_block_mask_full_kv_indices = l_block_mask_q_num_blocks = l_block_mask_q_indices = l_block_mask_full_q_num_blocks = l_block_mask_full_q_indices = mask_fn_0 = None
        out: "f64[2, 2, 128, 4]" = flex_attention[0];  flex_attention = None
        return (out,)

    class score_mod_0(torch.nn.Module):
        def forward(self, child: "f64[]", child_1: "i32[]", child_2: "i32[]", child_3: "i32[]", child_4: "i32[]"):
            mul: "f64[]" = child * child;  child = None
            return mul

    class mask_fn_0(torch.nn.Module):
        def forward(self, child_5: "i32[]", child_6: "i32[]", child_7: "i32[]", child_8: "i32[]"):
            ge: "b8[]" = child_7 >= child_8;  child_7 = child_8 = None
            return ge
""",  # noqa: B950
        )
        # Save the AOT graphs
        aot_graphs = []
        from torch._inductor import compile_fx

        def debug_compile_fx_inner(graph, example_inputs, *args, **kwargs):
            aot_graphs.append(graph)
            return graph

        backend = functools.partial(
            compile_fx.compile_fx, inner_compile=debug_compile_fx_inner
        )
        func = torch.compile(func, backend=backend, fullgraph=True)
        out = func(query, key, value, _squared)
        out.sum().backward()

        joint_graph = normalize_gm(aot_graphs[1].print_readable(print_output=False))

        self.assertExpectedInline(
            joint_graph,
            """\
class GraphModule(torch.nn.Module):
    def forward(self, primals_1: "f64[2, 2, 128, 4]", primals_2: "f64[2, 2, 128, 4]", primals_3: "f64[2, 2, 128, 4]", full: "i32[1, 1, 1]", full_default: "i32[1, 1, 1, 1]", convert_element_type: "i32[1, 1, 1]", convert_element_type_1: "i32[1, 1, 1, 1]", getitem_2: "f64[2, 2, 128, 4]", getitem_3: "f32[2, 2, 128]", tangents_1: "f64[2, 2, 128, 4]"):
        full_default_4: "f32[2, 2, 128]" = torch.ops.aten.full.default([2, 2, 128], 0, dtype = torch.float32, layout = torch.strided, device = device(type='cuda', index=0), pin_memory = False)
        fw_graph = self.fw_graph
        joint_graph = self.joint_graph
        mask_graph = self.mask_graph
<<<<<<< HEAD
        flex_attention_backward = torch.ops.higher_order.flex_attention_backward(primals_1, primals_2, primals_3, getitem_2, getitem_3, tangents_1, full_default_4, fw_graph, joint_graph, (full, full_default, None, None, convert_element_type, convert_element_type_1, None, None, 128, 128, mask_graph), 0.5, {'ROWS_GUARANTEED_SAFE': False, 'PRESCALE_QK': False, 'OUTPUT_LOGSUMEXP': True}, (), ());  primals_1 = primals_2 = primals_3 = getitem_2 = getitem_3 = tangents_1 = full_default_4 = fw_graph = joint_graph = full = full_default = convert_element_type = convert_element_type_1 = mask_graph = None
=======
        flex_attention_backward = torch.ops.higher_order.flex_attention_backward(primals_1, primals_2, primals_3, getitem_2, getitem_3, tangents_1, full_default_4, fw_graph, joint_graph, (full, full_default, None, None, convert_element_type, convert_element_type_1, None, None, 1073741824, 1073741824, mask_graph), 0.5, {'ROWS_GUARANTEED_SAFE': False, 'PRESCALE_QK': False, 'OUTPUT_LOGSUMEXP': True}, (), ());  primals_1 = primals_2 = primals_3 = getitem_2 = getitem_3 = tangents_1 = full_default_4 = fw_graph = joint_graph = full = full_default = convert_element_type = convert_element_type_1 = mask_graph = None
>>>>>>> 29b7852d
        getitem_4: "f64[2, 2, 128, 4]" = flex_attention_backward[0]
        getitem_5: "f64[2, 2, 128, 4]" = flex_attention_backward[1]
        getitem_6: "f64[2, 2, 128, 4]" = flex_attention_backward[2];  flex_attention_backward = None
        return (getitem_4, getitem_5, getitem_6)

    class fw_graph(torch.nn.Module):
        def forward(self, arg0_1: "f64[]", arg1_1: "i32[]", arg2_1: "i32[]", arg3_1: "i32[]", arg4_1: "i32[]"):
            mul: "f64[]" = torch.ops.aten.mul.Tensor(arg0_1, arg0_1);  arg0_1 = None
            return mul

    class joint_graph(torch.nn.Module):
        def forward(self, arg0_1: "f64[]", arg1_1: "i32[]", arg2_1: "i32[]", arg3_1: "i32[]", arg4_1: "i32[]", arg5_1: "f64[]"):
            mul: "f64[]" = torch.ops.aten.mul.Tensor(arg0_1, arg0_1);  mul = None
            mul_1: "f64[]" = torch.ops.aten.mul.Tensor(arg5_1, arg0_1)
            mul_2: "f64[]" = torch.ops.aten.mul.Tensor(arg5_1, arg0_1);  arg5_1 = arg0_1 = None
            add: "f64[]" = torch.ops.aten.add.Tensor(mul_2, mul_1);  mul_2 = mul_1 = None
            return [add, None, None, None, None]

    class mask_graph(torch.nn.Module):
        def forward(self, arg0_1: "i32[]", arg1_1: "i32[]", arg2_1: "i32[]", arg3_1: "i32[]"):
            full: "b8[]" = torch.ops.aten.full.default([], True, dtype = torch.bool, layout = torch.strided, device = device(type='cuda', index=0), pin_memory = False)
            return full
""",  # noqa: B950
        )


class TestBlockMask(InductorTestCase):
    @supported_platform
    def test_block_mask_attributes(self):
        offset = torch.zeros(8, device="cuda")

        def causal_mask(b, h, q, kv):
            return (q + (offset[b] * 128)) >= kv

        block_mask = create_block_mask(causal_mask, 4, 2, 2048, 2048)
        self.assertEqual(block_mask.shape, (4, 2, 2048, 2048))
        self.assertEqual(block_mask[0].shape, (2, 2048, 2048))
        self.assertEqual(block_mask[0, 0].shape, (2048, 2048))
        self.assertEqual(block_mask.numel(), 4 * 2 * 2048 * 2048)
        self.assertEqual(block_mask.sparsity(), 46.875)
        self.assertEqual(block_mask[0].sparsity(), 46.875)
        self.assertEqual(block_mask[1, 0].sparsity(), 46.875)
        self.assertEqual(block_mask.sparsity(), block_mask[1].sparsity())

        offset = torch.arange(8, device="cuda")
        block_mask = create_block_mask(causal_mask, 8, 1, 2048, 2048)
        self.assertEqual(block_mask.sparsity(), 29.1015625)
        self.assertTrue(block_mask.sparsity() < block_mask[0].sparsity())
        self.assertTrue(block_mask[0].sparsity() > block_mask[1].sparsity())

    @supported_platform
    def test_block_mask_device_change(self):
        offset = torch.zeros(8, device="cuda")

        def causal_mask(b, h, q, kv):
            return (q + (offset[b] * 128)) >= kv

        block_mask = create_block_mask(causal_mask, 1, 1, 512, 512)
        assert block_mask.kv_indices.is_cuda
        assert block_mask.kv_num_blocks.is_cuda
        assert block_mask.q_indices.is_cuda
        assert block_mask.q_num_blocks.is_cuda

        block_mask = block_mask.to("cpu")
        assert block_mask.kv_indices.is_cpu
        assert block_mask.kv_num_blocks.is_cpu
        assert block_mask.q_indices.is_cpu
        assert block_mask.q_num_blocks.is_cpu

        block_mask = block_mask.to("cuda")
        assert block_mask.kv_indices.is_cuda
        assert block_mask.kv_num_blocks.is_cuda
        assert block_mask.q_indices.is_cuda
        assert block_mask.q_num_blocks.is_cuda

    @supported_platform
    def test_compiling_create_block_mask(self):
        def mask_mod(b, h, q, kv):
            return q >= kv

        block_mask = create_block_mask(mask_mod, 1, 1, 512, 512, _compile=True)
        self.assertIsInstance(block_mask, BlockMask)
        self.assertEqual(block_mask.kv_num_blocks.shape, torch.Size((1, 1, 4)))
        self.assertEqual(block_mask.kv_indices.shape, torch.Size((1, 1, 4, 4)))

    @supported_platform
    def test_block_mask_viz(self):
        def causal_mask(b, h, q, kv):
            return q >= kv

        block_mask = create_block_mask(causal_mask, 1, 1, 2048, 2048)

        def replace_non_printable(s):
            def replace(c):
                if c not in string.printable:
                    return "@"
                elif c == " ":
                    return "s"
                return c

            return "".join(replace(c) for c in s)

        self.assertExpectedInline(
            replace_non_printable(str(block_mask)),
            """\
BlockMask(shape=(1,s1,s2048,s2048),ssparsity=46.88%,s
(0,s0)
@@ssssssssssssssssssssssssssssss
@@@@ssssssssssssssssssssssssssss
@@@@@@ssssssssssssssssssssssssss
@@@@@@@@ssssssssssssssssssssssss
@@@@@@@@@@ssssssssssssssssssssss
@@@@@@@@@@@@ssssssssssssssssssss
@@@@@@@@@@@@@@ssssssssssssssssss
@@@@@@@@@@@@@@@@ssssssssssssssss
@@@@@@@@@@@@@@@@@@ssssssssssssss
@@@@@@@@@@@@@@@@@@@@ssssssssssss
@@@@@@@@@@@@@@@@@@@@@@ssssssssss
@@@@@@@@@@@@@@@@@@@@@@@@ssssssss
@@@@@@@@@@@@@@@@@@@@@@@@@@ssssss
@@@@@@@@@@@@@@@@@@@@@@@@@@@@ssss
@@@@@@@@@@@@@@@@@@@@@@@@@@@@@@ss
@@@@@@@@@@@@@@@@@@@@@@@@@@@@@@@@
)""",
        )

        offset = torch.arange(8, device="cuda")

        def causal_offset_mask(b, h, q, kv):
            return (q + offset[b] * 128) >= kv

        block_mask = create_block_mask(causal_offset_mask, 8, 1, 2048, 2048)
        str_block_mask = str(block_mask)
        self.assertTrue("sparsity=29.10" in str_block_mask)

    def generate_test_inputs(self, full_seq_len: bool, device):
        if full_seq_len:
            kv_num_blocks = torch.tensor([1], dtype=torch.int32, device=device).view(
                1, 1, 1
            )
            kv_indices = torch.tensor([1, -1], dtype=torch.int32, device=device).view(
                1, 1, 1, 2
            )
            full_kv_num_blocks = torch.tensor(
                [1], dtype=torch.int32, device=device
            ).view(1, 1, 1)
            full_kv_indices = torch.tensor(
                [0, -1], dtype=torch.int32, device=device
            ).view(1, 1, 1, 2)
        else:
            kv_num_blocks = torch.tensor([2], dtype=torch.int32, device=device).view(
                1, 1, 1
            )
            kv_indices = torch.tensor([0, 1], dtype=torch.int32, device=device).view(
                1, 1, 1, 2
            )
            full_kv_indices = None
            full_kv_num_blocks = None
        return kv_num_blocks, kv_indices, full_kv_num_blocks, full_kv_indices

    @supported_platform
    @common_utils.parametrize("full_indices", [False, True])
    def test_from_kv_blocks(self, full_indices: bool):
        device = torch.device("cuda" if torch.cuda.is_available() else "cpu")
        (
            kv_num_blocks,
            kv_indices,
            full_kv_num_blocks,
            full_kv_indices,
        ) = self.generate_test_inputs(full_indices, device=device)

        block_mask = BlockMask.from_kv_blocks(
            kv_num_blocks, kv_indices, full_kv_num_blocks, full_kv_indices
        )

        self.assertIsInstance(block_mask, BlockMask)
        torch.testing.assert_close(block_mask.kv_num_blocks, kv_num_blocks)
        torch.testing.assert_close(block_mask.kv_indices, kv_indices)

        if full_indices:
            torch.testing.assert_close(
                block_mask.full_kv_num_blocks, full_kv_num_blocks
            )
            torch.testing.assert_close(block_mask.full_kv_indices, full_kv_indices)
            torch.testing.assert_close(
                block_mask.q_num_blocks,
                torch.tensor([0, 1], dtype=torch.int32, device=device).view(1, 1, 2),
            )
            torch.testing.assert_close(
                block_mask.q_indices,
                torch.tensor([0, 0], dtype=torch.int32, device=device).view(1, 1, 2, 1),
            )
            torch.testing.assert_close(
                block_mask.full_q_num_blocks,
                torch.tensor([1, 0], dtype=torch.int32, device=device).view(1, 1, 2),
            )
            torch.testing.assert_close(
                block_mask.full_q_indices,
                torch.tensor([0, 0], dtype=torch.int32, device=device).view(1, 1, 2, 1),
            )

        else:
            torch.testing.assert_close(
                block_mask.q_num_blocks,
                torch.tensor([1, 1], dtype=torch.int32, device=device).view(1, 1, 2),
            )
            torch.testing.assert_close(
                block_mask.q_indices,
                torch.tensor([0, 0], dtype=torch.int32, device=device).view(1, 1, 2, 1),
            )
            self.assertIsNone(block_mask.full_kv_num_blocks)
            self.assertIsNone(block_mask.full_kv_indices)
            self.assertIsNone(block_mask.full_q_num_blocks)
            self.assertIsNone(block_mask.full_q_indices)

    @supported_platform
    def test_block_size(self):
        device = torch.device("cuda" if torch.cuda.is_available() else "cpu")
        kv_num_blocks, kv_indices, _, _ = self.generate_test_inputs(False, device)
        block_mask = BlockMask.from_kv_blocks(kv_num_blocks, kv_indices)
        self.assertEqual(
            block_mask.BLOCK_SIZE,
            (_DEFAULT_SPARSE_BLOCK_SIZE, _DEFAULT_SPARSE_BLOCK_SIZE),
        )

        custom_block_size = (64, 64)
        block_mask_custom = BlockMask.from_kv_blocks(
            kv_num_blocks, kv_indices, BLOCK_SIZE=custom_block_size
        )
        self.assertEqual(block_mask_custom.BLOCK_SIZE, custom_block_size)

    @supported_platform
    def test_init_mismatched_full_kv(self):
        device = torch.device("cuda" if torch.cuda.is_available() else "cpu")
        kv_num_blocks, kv_indices, full_kv_num_blocks, _ = self.generate_test_inputs(
            True, device
        )

        with self.assertRaises(AssertionError):
            BlockMask(
                kv_num_blocks=kv_num_blocks,
                kv_indices=kv_indices,
                full_kv_num_blocks=full_kv_num_blocks,
                full_kv_indices=None,  # Mismatched, should raise error
                q_num_blocks=kv_num_blocks,
                q_indices=kv_indices,
                full_q_num_blocks=None,
                full_q_indices=None,
                BLOCK_SIZE=(64, 64),
                mask_mod=noop_mask,
            )

    @supported_platform
    def test_init_mismatched_full_q(self):
        device = torch.device("cuda" if torch.cuda.is_available() else "cpu")
        kv_num_blocks, kv_indices, _, _ = self.generate_test_inputs(False, device)

        with self.assertRaises(AssertionError):
            BlockMask(
                kv_num_blocks=kv_num_blocks,
                kv_indices=kv_indices,
                full_kv_num_blocks=None,
                full_kv_indices=None,
                q_num_blocks=kv_num_blocks,
                q_indices=kv_indices,
                full_q_num_blocks=kv_num_blocks,
                full_q_indices=None,  # Mismatched, should raise error
                BLOCK_SIZE=(64, 64),
                mask_mod=noop_mask,
            )

    @supported_platform
    @common_utils.parametrize("compile", [False, True])
    def test_no_q_info(self, compile: bool):
        device = torch.device("cuda" if torch.cuda.is_available() else "cpu")

        def causal_mask(b, h, q_idx, kv_idx):
            return q_idx >= kv_idx

        block_mask = create_block_mask(causal_mask, 1, 1, 2048, 2048)
        # manually set q_num_blocks and q_indices to None
        block_mask.q_num_blocks = None
        block_mask.q_indices = None
        block_mask.full_q_num_blocks = None
        block_mask.full_q_indices = None

        mask_mod_sparse_flex = functools.partial(flex_attention, block_mask=block_mask)
        if compile:
            mask_mod_sparse_flex = torch.compile(
                mask_mod_sparse_flex, backend="inductor"
            )
        inputs = [
            torch.randn(
                2,
                2,
                2048,
                64,
                device="cuda",
                dtype=torch.float16,
                requires_grad=True,
            )
            for _ in range(3)
        ]

        causal_mask_out = mask_mod_sparse_flex(*inputs)
        sdpa_mask_out = torch.nn.functional.scaled_dot_product_attention(
            *inputs, is_causal=True
        )

        torch.testing.assert_close(causal_mask_out, sdpa_mask_out, atol=1e-3, rtol=0.0)


common_utils.instantiate_parametrized_tests(TestFlexAttention)
common_utils.instantiate_parametrized_tests(TestBlockMask)

if __name__ == "__main__":
    from torch._inductor.test_case import run_tests

    run_tests()<|MERGE_RESOLUTION|>--- conflicted
+++ resolved
@@ -287,10 +287,6 @@
         )
         q_ref, k_ref, v_ref = query_key_value_clones(q, k, v)
         q_gold, k_gold, v_gold = query_key_value_clones(q, k, v, torch.float64)
-<<<<<<< HEAD
-        block_mask = None
-=======
->>>>>>> 29b7852d
         sdpa_partial = create_attention(
             score_mod, block_mask, enable_gqa=(not Q_H == KV_H)
         )
@@ -1866,11 +1862,7 @@
         fw_graph = self.fw_graph
         joint_graph = self.joint_graph
         mask_graph = self.mask_graph
-<<<<<<< HEAD
-        flex_attention_backward = torch.ops.higher_order.flex_attention_backward(primals_1, primals_2, primals_3, getitem_2, getitem_3, tangents_1, full_default_4, fw_graph, joint_graph, (full, full_default, None, None, convert_element_type, convert_element_type_1, None, None, 128, 128, mask_graph), 0.5, {'ROWS_GUARANTEED_SAFE': False, 'PRESCALE_QK': False, 'OUTPUT_LOGSUMEXP': True}, (), ());  primals_1 = primals_2 = primals_3 = getitem_2 = getitem_3 = tangents_1 = full_default_4 = fw_graph = joint_graph = full = full_default = convert_element_type = convert_element_type_1 = mask_graph = None
-=======
         flex_attention_backward = torch.ops.higher_order.flex_attention_backward(primals_1, primals_2, primals_3, getitem_2, getitem_3, tangents_1, full_default_4, fw_graph, joint_graph, (full, full_default, None, None, convert_element_type, convert_element_type_1, None, None, 1073741824, 1073741824, mask_graph), 0.5, {'ROWS_GUARANTEED_SAFE': False, 'PRESCALE_QK': False, 'OUTPUT_LOGSUMEXP': True}, (), ());  primals_1 = primals_2 = primals_3 = getitem_2 = getitem_3 = tangents_1 = full_default_4 = fw_graph = joint_graph = full = full_default = convert_element_type = convert_element_type_1 = mask_graph = None
->>>>>>> 29b7852d
         getitem_4: "f64[2, 2, 128, 4]" = flex_attention_backward[0]
         getitem_5: "f64[2, 2, 128, 4]" = flex_attention_backward[1]
         getitem_6: "f64[2, 2, 128, 4]" = flex_attention_backward[2];  flex_attention_backward = None
