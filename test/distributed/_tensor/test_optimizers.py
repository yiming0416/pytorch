# Owner(s): ["oncall: distributed"]

from copy import deepcopy

import torch

import torch.nn as nn

from torch.distributed._tensor import (
    DeviceMesh,
    distribute_module,
    distribute_tensor,
    DTensor,
    Replicate,
    Shard,
)
from torch.testing._internal.common_utils import run_tests

from torch.testing._internal.distributed._tensor.common_dtensor import (
    DTensorTestBase,
    MLPModule,
    with_comms,
)


# shard function to do full sharding on all parameters of a module
def shard_fn(name, module, device_mesh):
    if isinstance(module, nn.Linear):
        for name, param in module.named_parameters():
            dist_param = torch.nn.Parameter(
                distribute_tensor(param, device_mesh, [Shard(0)])
            )
            # make sure partial sum get cleared after backward()
            dist_param.register_hook(
                lambda grad: grad.redistribute(placements=[Shard(0)])
            )
            module.register_parameter(name, dist_param)


# prepare input
def input_fn(mod, inputs, device_mesh):
    # split the input tensor to be sharded input
    dist_inp = distribute_tensor(inputs[0], device_mesh, [Shard(0)])
    return dist_inp


# prepare output to be local torch.Tensor
def output_fn(mod, outputs, device_mesh):
    assert isinstance(outputs, DTensor)
    return outputs.redistribute(placements=[Replicate()] * device_mesh.ndim).to_local()


class TestDTensorOptimizer(DTensorTestBase):
    def _assert_optimizer(
        self,
        mesh,
        model,
        optim,
        dist_model,
        dist_optim,
        inputs,
        *,
        rtol: float = 1.3e-6,
        atol: float = 1e-5,
    ):
        for iter_idx in range(2):
            # run forward/backward/optim for original model
            optim.zero_grad(set_to_none=(iter_idx % 2 == 0))
            out = model(inputs)
            loss = out.sum()
            loss.backward()
            optim.step()

            # run forward/backward/optim for distributed model
            dist_optim.zero_grad(set_to_none=(iter_idx % 2 == 0))
            dist_out = dist_model(inputs)
            dist_loss = dist_out.sum()
            dist_loss.backward()
            dist_optim.step()

            # check that the optimizer update parameters with same numerics
            for p1, p2 in zip(model.parameters(), dist_model.parameters()):
                p2 = p2.full_tensor()
                # Default 'rtol' and 'atol' for attr:`~torch.float32` are ``1.3e-6`` and ``1e-5``
                self.assertEqual(p1, p2, atol=atol, rtol=rtol)

    @with_comms
    def test_adam_1d_sharding(self):
        mesh = DeviceMesh(self.device_type, list(range(self.world_size)))

        # TODO: add fused_adam support
        adam_configs = [
            {"lr": 0.1},
            {"lr": 0.1, "weight_decay": 0.05},
            {"lr": 0.1, "foreach": True},
            {"lr": 0.1, "weight_decay": 0.05, "foreach": True},
            {"lr": 0.1, "weight_decay": 0.05, "amsgrad": True, "foreach": True},
            {
                "lr": 0.1,
                "weight_decay": 0.05,
                "maximize": True,
                "amsgrad": True,
                "foreach": True,
            },
        ]

        for config in adam_configs:
            mod = MLPModule(self.device_type)
            opt = torch.optim.Adam(mod.parameters(), **config)

            dist_mod = distribute_module(
                deepcopy(mod), mesh, shard_fn, input_fn, output_fn
            )
            dist_opt = torch.optim.Adam(dist_mod.parameters(), **config)

            # use ones to make sure the single machine model have the same input
            # on different ranks
            inp = torch.ones(8, 10, device=self.device_type)
            self._assert_optimizer(mesh, mod, opt, dist_mod, dist_opt, inp)

    @with_comms
    def test_adamw_1d_sharding(self):
        mesh = DeviceMesh(self.device_type, list(range(self.world_size)))

        # TODO: add fused_adamw support
        adamw_configs = [
            {"lr": 0.1},
            {"lr": 0.1, "weight_decay": 0.05},
            {"lr": 0.1, "weight_decay": 0.05, "foreach": True},
            {
                "lr": 0.1,
                "betas": (0.6, 0.66),
                "eps": 1e-6,
                "weight_decay": 0.05,
                "amsgrad": True,
                "foreach": True,
            },
            {
                "lr": 0.1,
                "betas": (0.6, 0.66),
                "eps": 1e-6,
                "weight_decay": 0.05,
                "maximize": True,
                "amsgrad": True,
                "foreach": True,
            },
        ]

        for config in adamw_configs:
            mod = MLPModule(self.device_type)
            opt = torch.optim.AdamW(mod.parameters(), **config)

            dist_mod = distribute_module(
                deepcopy(mod), mesh, shard_fn, input_fn, output_fn
            )
            dist_opt = torch.optim.AdamW(dist_mod.parameters(), **config)

            # use ones to make sure the single machine model have the same input
            # on different ranks
            inp = torch.ones(8, 10, device=self.device_type)
            self._assert_optimizer(mesh, mod, opt, dist_mod, dist_opt, inp)

    @with_comms
    def test_sgd_1d_sharding(self):
        mesh = DeviceMesh(self.device_type, list(range(self.world_size)))

        sgd_configs = [
            {"lr": 0.1},
            {"lr": 0.1, "momentum": 0.05},
            {"lr": 0.1, "momentum": 0.05, "foreach": True},
            {"lr": 0.1, "momentum": 0.06, "dampening": 0.07, "foreach": True},
            {
                "lr": 0.1,
                "momentum": 0.08,
                "weight_decay": 0.05,
                "nesterov": True,
                "maximize": True,
            },
            {
                "lr": 0.1,
                "momentum": 0.08,
                "weight_decay": 0.05,
                "nesterov": True,
                "maximize": True,
                "foreach": True,
            },
        ]

        for config in sgd_configs:
            mod = MLPModule(self.device_type)
            opt = torch.optim.SGD(mod.parameters(), **config)

            dist_mod = distribute_module(
                deepcopy(mod), mesh, shard_fn, input_fn, output_fn
            )
            dist_opt = torch.optim.SGD(dist_mod.parameters(), **config)

            # use ones to make sure the single machine model have the same input
            # on different ranks
            inp = torch.ones(8, 10, device=self.device_type)
            self._assert_optimizer(mesh, mod, opt, dist_mod, dist_opt, inp)

    @with_comms
    def test_adagrad_1d_sharding(self):
        mesh = DeviceMesh(self.device_type, list(range(self.world_size)))

        adagrad_configs = [
            {"lr": 0.1},
            {"lr": 0.1, "lr_decay": 0.05},
            {"lr": 0.1, "lr_decay": 0.02, "weight_decay": 0.05},
            {
                "lr": 0.1,
                "lr_decay": 0.02,
                "weight_decay": 0.05,
                "initial_accumulator_value": 0.03,
            },
            {
                "lr": 0.1,
                "lr_decay": 0.02,
                "weight_decay": 0.05,
                "initial_accumulator_value": 0.03,
                "eps": 1e-6,
            },
            {
                "lr": 0.1,
                "lr_decay": 0.02,
                "weight_decay": 0.05,
                "initial_accumulator_value": 0.03,
                "eps": 1e-6,
                "maximize": True,
            },
            {
                "lr": 0.1,
                "lr_decay": 0.02,
                "weight_decay": 0.05,
                "initial_accumulator_value": 0.03,
                "eps": 1e-6,
                "maximize": True,
                "foreach": True,
            },
        ]

        for config in adagrad_configs:
            mod = MLPModule(self.device_type)
            opt = torch.optim.Adagrad(mod.parameters(), **config)

            dist_mod = distribute_module(
                deepcopy(mod), mesh, shard_fn, input_fn, output_fn
            )
            dist_opt = torch.optim.Adagrad(dist_mod.parameters(), **config)

            # use ones to make sure the single machine model have the same input
            # on different ranks
            inp = torch.ones(8, 10, device=self.device_type)
            self._assert_optimizer(mesh, mod, opt, dist_mod, dist_opt, inp)

    @with_comms
    def test_RMSprop_1d_sharding(self):
        mesh = DeviceMesh(self.device_type, list(range(self.world_size)))

        RMSprop_configs = [
            {"lr": 0.1},
            {"lr": 0.1, "alpha": 0.85},
            {"lr": 0.1, "alpha": 0.88, "eps": 1e-6},
            {"lr": 0.1, "alpha": 0.88, "eps": 1e-6, "weight_decay": 0.05},
            {
                "lr": 0.1,
                "alpha": 0.88,
                "eps": 1e-6,
                "weight_decay": 0.05,
                "momentum": 0.9,
            },
            {
                "lr": 0.1,
                "alpha": 0.88,
                "eps": 1e-6,
                "weight_decay": 0.05,
                "momentum": 0.9,
                "centered": True,
            },
            {
                "lr": 0.1,
                "alpha": 0.88,
                "eps": 1e-6,
                "weight_decay": 0.05,
                "momentum": 0.9,
                "centered": True,
                "maximize": True,
            },
            {
                "lr": 0.1,
                "alpha": 0.88,
                "eps": 1e-6,
                "weight_decay": 0.05,
                "momentum": 0.9,
                "centered": True,
                "maximize": True,
                "foreach": True,
            },
        ]

        for config in RMSprop_configs:
            mod = MLPModule(self.device_type)
            opt = torch.optim.RMSprop(mod.parameters(), **config)

            dist_mod = distribute_module(
                deepcopy(mod), mesh, shard_fn, input_fn, output_fn
            )
            dist_opt = torch.optim.RMSprop(dist_mod.parameters(), **config)

            # use ones to make sure the single machine model have the same input
            # on different ranks
            inp = torch.ones(8, 10, device=self.device_type)
            self._assert_optimizer(mesh, mod, opt, dist_mod, dist_opt, inp)

    @with_comms
    def test_adadelta_1d_sharding(self):
        mesh = DeviceMesh(self.device_type, list(range(self.world_size)))

        adadelta_configs = [
            {"lr": 0.1},
            {"lr": 0.1, "rho": 0.85},
            {"lr": 0.1, "rho": 0.88, "eps": 1e-5},
            {"lr": 0.1, "rho": 0.88, "eps": 1e-6, "weight_decay": 0.05},
            {
                "lr": 0.1,
                "rho": 0.88,
                "eps": 1e-6,
                "weight_decay": 0.05,
                "foreach": True,
            },
            {
                "lr": 0.1,
                "rho": 0.88,
                "eps": 1e-6,
                "weight_decay": 0.05,
                "foreach": True,
                "maximize": True,
            },
        ]

        for config in adadelta_configs:
            mod = MLPModule(self.device_type)
            opt = torch.optim.Adadelta(mod.parameters(), **config)

            dist_mod = distribute_module(
                deepcopy(mod), mesh, shard_fn, input_fn, output_fn
            )
            dist_opt = torch.optim.Adadelta(dist_mod.parameters(), **config)

            # use ones to make sure the single machine model have the same input
            # on different ranks
            inp = torch.ones(8, 10, device=self.device_type)
            self._assert_optimizer(mesh, mod, opt, dist_mod, dist_opt, inp)

    @with_comms
    def test_nadam_1d_sharding(self):
        mesh = DeviceMesh(self.device_type, list(range(self.world_size)))

        nadam_configs = [
            {"lr": 0.1},
            {"lr": 0.1, "weight_decay": 0.05},
            {"lr": 0.1, "weight_decay": 0.05, "foreach": True},
            {
                "lr": 0.1,
                "betas": (0.6, 0.66),
                "eps": 1e-6,
                "weight_decay": 0.05,
                "foreach": True,
            },
            {
                "lr": 0.1,
                "betas": (0.6, 0.66),
                "eps": 1e-6,
                "weight_decay": 0.05,
                "decoupled_weight_decay": True,
                "foreach": True,
            },
        ]

        for config in nadam_configs:
            mod = MLPModule(self.device_type)
            opt = torch.optim.NAdam(mod.parameters(), **config)

            dist_mod = distribute_module(
                deepcopy(mod), mesh, shard_fn, input_fn, output_fn
            )
            dist_opt = torch.optim.NAdam(dist_mod.parameters(), **config)

            # use ones to make sure the single machine model have the same input
            # on different ranks
            inp = torch.ones(8, 10, device=self.device_type)
            self._assert_optimizer(mesh, mod, opt, dist_mod, dist_opt, inp)

    @with_comms
    def test_radam_1d_sharding(self):
        mesh = DeviceMesh(self.device_type, list(range(self.world_size)))

        radam_configs = [
            {"lr": 0.1},
            {"lr": 0.1, "weight_decay": 0.05},
            {"lr": 0.1, "weight_decay": 0.05, "foreach": True},
            {
                "lr": 0.1,
                "betas": (0.6, 0.66),
                "eps": 1e-6,
                "weight_decay": 0.05,
                "foreach": True,
            },
            {
                "lr": 0.1,
                "betas": (0.6, 0.66),
                "eps": 1e-6,
                "weight_decay": 0.05,
                "decoupled_weight_decay": True,
                "foreach": True,
            },
        ]

        for config in radam_configs:
            mod = MLPModule(self.device_type)
            opt = torch.optim.RAdam(mod.parameters(), **config)

            dist_mod = distribute_module(
                deepcopy(mod), mesh, shard_fn, input_fn, output_fn
            )
            dist_opt = torch.optim.RAdam(dist_mod.parameters(), **config)

            # use ones to make sure the single machine model have the same input
            # on different ranks
            inp = torch.ones(8, 10, device=self.device_type)
            self._assert_optimizer(mesh, mod, opt, dist_mod, dist_opt, inp)

    @with_comms
    def test_adamax_1d_sharding(self):
        mesh = DeviceMesh(self.device_type, list(range(self.world_size)))

        adamax_configs = [
            {"lr": 0.1},
            {"lr": 0.1, "betas": (0.6, 0.66)},
            {"lr": 0.1, "betas": (0.6, 0.66), "eps": 1e-6},
            {"lr": 0.1, "betas": (0.6, 0.66), "eps": 1e-6, "weight_decay": 0.05},
            {
                "lr": 0.1,
                "betas": (0.6, 0.66),
                "eps": 1e-6,
                "weight_decay": 0.05,
                "foreach": True,
            },
            {
                "lr": 0.1,
                "betas": (0.6, 0.66),
                "eps": 1e-6,
                "weight_decay": 0.05,
                "foreach": True,
                "maximize": True,
            },
        ]

        for config in adamax_configs:
            mod = MLPModule(self.device_type)
            opt = torch.optim.Adamax(mod.parameters(), **config)

            dist_mod = distribute_module(
                deepcopy(mod), mesh, shard_fn, input_fn, output_fn
            )
            dist_opt = torch.optim.Adamax(dist_mod.parameters(), **config)

            # use ones to make sure the single machine model have the same input
            # on different ranks
            inp = torch.ones(8, 10, device=self.device_type)
            self._assert_optimizer(mesh, mod, opt, dist_mod, dist_opt, inp)

<<<<<<< HEAD
=======
    @with_comms
    def test_asgd_1d_sharding(self):
        mesh = DeviceMesh(self.device_type, list(range(self.world_size)))

        asgd_configs = [
            {"lr": 0.1},
            {"lr": 0.1, "lambd": 0.001},
            {"lr": 0.1, "lambd": 0.001, "alpha": 0.85},
            {"lr": 0.1, "lambd": 0.001, "alpha": 0.85, "t0": 1e5},
            {"lr": 0.1, "lambd": 0.001, "alpha": 0.85, "t0": 1e5, "weight_decay": 0.05},
            {
                "lr": 0.1,
                "lambd": 0.001,
                "alpha": 0.85,
                "t0": 1e5,
                "weight_decay": 0.05,
                "foreach": True,
            },
            {
                "lr": 0.1,
                "lambd": 0.001,
                "alpha": 0.85,
                "t0": 1e5,
                "weight_decay": 0.05,
                "foreach": True,
                "maximize": True,
            },
        ]

        for config in asgd_configs:
            mod = MLPModule(self.device_type)
            opt = torch.optim.ASGD(mod.parameters(), **config)

            dist_mod = distribute_module(
                deepcopy(mod), mesh, shard_fn, input_fn, output_fn
            )
            dist_opt = torch.optim.ASGD(dist_mod.parameters(), **config)

            # use ones to make sure the single machine model have the same input
            # on different ranks
            inp = torch.ones(8, 10, device=self.device_type)

            # TODO: We want to keep a unit test for ASGD optimizer for the time being, but we need to look into why
            # when using ASGD we need higher atol and rtol when comparing model parameters.
            # Default 'rtol' and 'atol' for attr:`~torch.float32` are ``1.3e-6`` and ``1e-5``
            # Pointer here: https://github.com/pytorch/pytorch/blob/main/torch/testing/_comparison.py#L65
            self._assert_optimizer(
                mesh, mod, opt, dist_mod, dist_opt, inp, atol=1.3e-5, rtol=1e-4
            )

>>>>>>> 22ba180e

if __name__ == "__main__":
    run_tests()<|MERGE_RESOLUTION|>--- conflicted
+++ resolved
@@ -471,8 +471,6 @@
             inp = torch.ones(8, 10, device=self.device_type)
             self._assert_optimizer(mesh, mod, opt, dist_mod, dist_opt, inp)
 
-<<<<<<< HEAD
-=======
     @with_comms
     def test_asgd_1d_sharding(self):
         mesh = DeviceMesh(self.device_type, list(range(self.world_size)))
@@ -523,7 +521,6 @@
                 mesh, mod, opt, dist_mod, dist_opt, inp, atol=1.3e-5, rtol=1e-4
             )
 
->>>>>>> 22ba180e
 
 if __name__ == "__main__":
     run_tests()