# mypy: allow-untyped-defs
from collections import defaultdict
from dataclasses import dataclass
from time import perf_counter_ns
from typing import Any, Dict, Iterable, List, Optional
from warnings import warn

import torch
import torch.cuda
from torch._C import _get_privateuse1_backend_name
from torch._C._profiler import _ExperimentalConfig
from torch.autograd import (
    _disable_profiler,
    _enable_profiler,
    _kineto_step,
    _prepare_profiler,
    _ProfilerResult,
    _supported_activities,
    _toggle_collection_dynamic,
    DeviceType,
    kineto_available,
    ProfilerActivity,
    ProfilerConfig,
    ProfilerState,
)
from torch.autograd.profiler_util import (
    _filter_name,
    _filter_stack_entry,
    _rewrite_name,
    EventList,
    FunctionEvent,
    MEMORY_EVENT_NAME,
    MemRecordsAcc,
    OUT_OF_MEMORY_EVENT_NAME,
)
from torch.futures import Future


__all__ = [
    "profile",
    "record_function",
    "emit_itt",
    "emit_nvtx",
    "load_nvprof",
    "EnforceUnique",
    "parse_nvprof_trace",
    "KinetoStepTracker",
    "EventList",
    "FunctionEvent",
    "MemRecordsAcc",
]

try:
    # Available in Python >= 3.2
    from contextlib import ContextDecorator as _ContextDecorator
except ImportError:
    import functools

    class _ContextDecorator:  # type: ignore[no-redef]
        def __enter__(self):
            raise NotImplementedError

        def __exit__(self, exc_type, exc_val, exc_tb):
            raise NotImplementedError

        def __call__(self, func):
            @functools.wraps(func)
            def wrapped(*args, **kwargs):
                with self:
                    return func(*args, **kwargs)

            return wrapped


# global python state - whether profiler is currently enabled
# useful for fast python checks to reduce latency
_is_profiler_enabled: bool = False


def _set_is_profiler_enabled(enable: bool):
    global _is_profiler_enabled
    _is_profiler_enabled = enable


def _run_on_profiler_start():
    _set_is_profiler_enabled(True)


def _run_on_profiler_stop():
    _set_is_profiler_enabled(False)


@dataclass
class _ProfilerStats:
    "Profiler timing and stats used by developers to catch issues/regressions"
    profiling_window_duration_sec: float = 0
    number_of_events: int = 0
    profiler_prepare_call_duration_us: int = 0
    profiler_enable_call_duration_us: int = 0
    profiler_disable_call_duration_us: int = 0
    parse_kineto_call_duration_us: int = 0
    function_events_build_tree_call_duration_us: int = 0


class profile:
    """Context manager that manages autograd profiler state and holds a summary of results.

    Under the hood it just records events of functions being executed in C++ and
    exposes those events to Python. You can wrap any code into it and it will
    only report runtime of PyTorch functions.
    Note: profiler is thread local and is automatically propagated into the async tasks

    Args:
        enabled (bool, optional): Setting this to False makes this context manager a no-op.

        use_cuda (bool, optional): Enables timing of CUDA events as well
            using the cudaEvent API. (will be deprecated)

        use_device (str, optional): Enables timing of device events.
            Adds approximately 4us of overhead to each tensor operation when use cuda.
            The valid devices options are 'cuda', 'xpu', 'mtia' and 'privateuseone'.

        record_shapes (bool, optional): If shapes recording is set, information
            about input dimensions will be collected. This allows one to see which
            dimensions have been used under the hood and further group by them
            using prof.key_averages(group_by_input_shape=True). Please note that
            shape recording might skew your profiling data. It is recommended to
            use separate runs with and without shape recording to validate the timing.
            Most likely the skew will be negligible for bottom most events (in a case
            of nested function calls). But for higher level functions the total
            self cpu time might be artificially increased because of the shape
            collection.

        with_flops (bool, optional): If with_flops is set, the profiler will estimate
            the FLOPs (floating point operations) value using the operator's input shape.
            This allows one to estimate the hardware performance. Currently,
            this option only works for the matrix multiplication and 2D convolution operators.

        profile_memory (bool, optional): track tensor memory allocation/deallocation.

        with_stack (bool, optional): record source information (file and line number) for the ops.

        with_modules (bool): record module hierarchy (including function names)
            corresponding to the callstack of the op. e.g. If module A's forward call's
            module B's forward which contains an aten::add op,
            then aten::add's module hierarchy is A.B
            Note that this support exist, at the moment, only for TorchScript models
            and not eager mode models.

        use_kineto (bool, optional): experimental, enable profiling with Kineto profiler.

        use_cpu (bool, optional): profile CPU events; setting to ``False`` requires
            ``use_kineto=True`` and can be used to lower the overhead for GPU-only profiling.

        experimental_config (_ExperimentalConfig) : A set of experimental options
            used by profiler libraries like Kineto. Note, backward compatibility is not guaranteed.

        acc_events (bool): Enable the accumulation of FunctionEvents across multiple profiling cycles


    .. warning:
        Enabling memory profiling or source attribution incurs additional profiler
        overhead

    .. warning:
        This context managers should not be called recursively, i.e. no nested
        instances are allowed

    .. warning:
        Due to some CUDA multiprocessing limitations (multiprocessing-cuda-note_),
        one cannot use the profiler with ``use_device = 'cuda'`` to benchmark
        DataLoaders with ``num_workers > 0``. If you wish to benchmark data loading,
        please use ``use_device = None`` or ``num_workers = 0``.

    Example:
        >>> # xdoctest: +SKIP
        >>> # xdoctest: +REQUIRES(env:TORCH_DOCTEST_AUTOGRAD_PROFILER)
        >>> x = torch.randn((1, 1), requires_grad=True)
        >>> with torch.autograd.profiler.profile() as prof:
        >>>     for _ in range(100):  # any normal python code, really!
        >>>         y = x ** 2
        >>>         y.backward()
        >>> # NOTE: some columns were removed for brevity
        >>> print(prof.key_averages().table(sort_by="self_cpu_time_total"))
        -----------------------------------  ---------------  ---------------  ---------------
        Name                                 Self CPU total   CPU time avg     Number of Calls
        -----------------------------------  ---------------  ---------------  ---------------
        mul                                  32.048ms         32.048ms         200
        pow                                  27.041ms         27.041ms         200
        PowBackward0                         9.727ms          55.483ms         100
        torch::autograd::AccumulateGrad      9.148ms          9.148ms          100
        torch::autograd::GraphRoot           691.816us        691.816us        100
        -----------------------------------  ---------------  ---------------  ---------------

    """

    def __init__(
        self,
        enabled=True,
        *,
        use_cuda=False,  # Deprecated
        use_device=None,
        record_shapes=False,
        with_flops=False,
        profile_memory=False,
        with_stack=False,
        with_modules=False,
        use_kineto=False,
        use_cpu=True,
        experimental_config=None,
        acc_events=False,
    ):
        self.enabled: bool = enabled
        if not self.enabled:
            return
        self.use_cuda = use_cuda
        if self.use_cuda:
            warn(
                "The attribute `use_cuda` will be deprecated soon, "
                "please use ``use_device = 'cuda'`` instead.",
                FutureWarning,
                stacklevel=2,
            )
            self.use_device: Optional[str] = "cuda"
        else:
            self.use_device = use_device
<<<<<<< HEAD
        # TODO Consider changing function_events into data structure with size cap
        self.function_events: Optional[EventList] = None
=======
        # TODO Consider changing _function_events into data structure with size cap
        self._function_events: Optional[EventList] = None
        self._old_function_events: Optional[EventList] = None
        # Function event processing is done lazily
        self._needs_processing = False
>>>>>>> 29b7852d
        self.entered = False
        self.record_shapes = record_shapes
        self.with_flops = with_flops
        self.record_shapes |= self.with_flops
        self.profile_memory = profile_memory
        self.with_stack = with_stack
        self.with_modules = with_modules
        self.use_cpu = use_cpu
        self.acc_events = acc_events
        if experimental_config is None:
            experimental_config = _ExperimentalConfig()
        self.experimental_config = experimental_config
        self.kineto_results: Optional[_ProfilerResult] = None
        self.profiling_start_time_ns = 0
        self.profiling_end_time_ns = 0
        self._stats = _ProfilerStats()

        if not self.use_cpu:
            assert (
                use_kineto
            ), "Device-only events supported only with Kineto (use_kineto=True)"

        if self.use_device is not None:
            VALID_DEVICE_OPTIONS = ["cuda", "xpu", "mtia"]
            if _get_privateuse1_backend_name() != "privateuseone":
                VALID_DEVICE_OPTIONS.append(_get_privateuse1_backend_name())
            if self.use_device not in VALID_DEVICE_OPTIONS:
                warn(f"The {self.use_device} is not a valid device option.")
                self.use_device = None

            if self.use_device == "cuda" and not torch.cuda.is_available():
                warn("CUDA is not available, disabling CUDA profiling")
                self.use_cuda = False
                self.use_device = None

            if self.use_device == "xpu" and not torch.xpu.is_available():
                warn("XPU is not available, disabling XPU profiling")
                self.use_device = None

        self.kineto_activities = set()
        if self.use_cpu:
            self.kineto_activities.add(ProfilerActivity.CPU)

        self.profiler_kind = ProfilerState.KINETO
        if self.use_device == "cuda":
            if not use_kineto or ProfilerActivity.CUDA not in _supported_activities():
                assert self.use_cpu, "Legacy CUDA profiling requires use_cpu=True"
                self.profiler_kind = ProfilerState.KINETO_GPU_FALLBACK
            else:
                self.kineto_activities.add(ProfilerActivity.CUDA)
        elif self.use_device == "xpu":
            assert (
                use_kineto and ProfilerActivity.XPU in _supported_activities()
            ), "Legacy XPU profiling is not supported. Requires use_kineto=True on XPU devices."
            self.kineto_activities.add(ProfilerActivity.XPU)
        elif self.use_device == "mtia":
            assert (
                use_kineto and ProfilerActivity.MTIA in _supported_activities()
            ), "Legacy MTIA profiling is not supported. Requires use_kineto=True on MTIA devices."
            self.kineto_activities.add(ProfilerActivity.MTIA)
        elif self.use_device is not None and self.use_device != "privateuseone":
            if (
                not use_kineto
                or ProfilerActivity.PrivateUse1 not in _supported_activities()
            ):
                assert (
                    self.use_cpu
                ), "Legacy custombackend profiling requires use_cpu=True"
                self.profiler_kind = ProfilerState.KINETO_PRIVATEUSE1_FALLBACK
            else:
                self.kineto_activities.add(ProfilerActivity.PrivateUse1)

        assert (
            len(self.kineto_activities) > 0
        ), "No activities specified for the profiler"

    def config(self):
        return ProfilerConfig(
            self.profiler_kind,
            self.record_shapes,
            self.profile_memory,
            self.with_stack,
            self.with_flops,
            self.with_modules,
            self.experimental_config,
        )

    def __enter__(self):
        if not self.enabled:
            return
        if self.entered:
            raise RuntimeError("Profiler context manager is not reentrant")
        self._prepare_trace()
        self._start_trace()
        return self

    def _prepare_trace(self):
        self.entered = True
        t0 = perf_counter_ns()
        _prepare_profiler(self.config(), self.kineto_activities)
        t1 = perf_counter_ns()
        self._stats.profiler_prepare_call_duration_us = int((t1 - t0) / 1000)

    def _start_trace(self):
        self.entered = True
        _run_on_profiler_start()
        t0 = perf_counter_ns()
        _enable_profiler(self.config(), self.kineto_activities)
        t1 = perf_counter_ns()
        self._stats.profiler_enable_call_duration_us = int((t1 - t0) / 1000)
        self.profiling_start_time_ns = t1

    def __exit__(self, exc_type, exc_val, exc_tb):
        if not self.enabled:
            return
        if self.use_device and hasattr(torch, self.use_device):
            device_module = getattr(torch, self.use_device)
            if hasattr(device_module, "synchronize"):
                device_module.synchronize()

<<<<<<< HEAD
        old_function_events: Optional[EventList] = None
        if self.function_events and self.acc_events:
            old_function_events = self.function_events
=======
        if self._function_events and self.acc_events:
            self._old_function_events = self._function_events
        self._function_events = None
        self._needs_processing = True
>>>>>>> 29b7852d

        t0 = perf_counter_ns()

        self.kineto_results = _disable_profiler()
        t1 = perf_counter_ns()
        self._stats.profiler_disable_call_duration_us = int((t1 - t0) / 1000)
        self.profiling_end_time_ns = t0

        _run_on_profiler_stop()

        self._stats.profiling_window_duration_sec = (
            (self.profiling_end_time_ns - self.profiling_start_time_ns) * 1.0 / 1e9
        )

        # If we plan to accumulate events we should post process the function events
        # right away to retain the state across mulitple start/stop calls
        if self.acc_events:
            self._ensure_function_events()
        return False

    def __repr__(self):
        if self._needs_processing:
            self._ensure_function_events()
        if self._function_events is None:
            return "<unfinished torch.autograd.profile>"
        return repr(self._function_events)

    def __str__(self):
        if self._needs_processing:
            self._ensure_function_events()
        if self._function_events is None:
            return "<unfinished torch.autograd.profile>"
        return str(self._function_events)

    def _ensure_function_events(self):
        """Process function events lazily if required"""
        if self._function_events is not None:
            return
        self._needs_processing = False

        t0 = perf_counter_ns()
        parsed_results = []
        if self.kineto_results:
            parsed_results = self._parse_kineto_results(self.kineto_results)
        t1 = perf_counter_ns()
        self._stats.parse_kineto_call_duration_us = int((t1 - t0) / 1000)

        self._function_events = EventList(
            parsed_results,
            use_device=self.use_device,
            profile_memory=self.profile_memory,
            with_flops=self.with_flops,
        )
        t0 = perf_counter_ns()
        self._function_events._build_tree()
        t1 = perf_counter_ns()
        self._stats.function_events_build_tree_call_duration_us = int((t1 - t0) / 1000)
        self._stats.number_of_events = len(self._function_events)

<<<<<<< HEAD
        self._stats.number_of_events = len(self.function_events)
        self._stats.profiling_window_duration_sec = (
            (self.profiling_end_time_ns - self.profiling_start_time_ns) * 1.0 / 1e9
        )

        if old_function_events:
            for evt in old_function_events:
                self.function_events.append(evt)
        return False

    def __repr__(self):
        if self.function_events is None:
            return "<unfinished torch.autograd.profile>"
        return repr(self.function_events)

    def __str__(self):
        if self.function_events is None:
            return "<unfinished torch.autograd.profile>"
        return str(self.function_events)
=======
        if self._old_function_events and self.acc_events:
            for evt in self._old_function_events:
                self._function_events.append(evt)
            self._old_function_events = None
>>>>>>> 29b7852d

        if self._function_events is None:
            raise RuntimeError("Profiler didn't finish running")

    @property
    def function_events(self):
        if self._function_events is None or self._needs_processing:
            self._ensure_function_events()
        return self._function_events

    def table(
        self,
        sort_by=None,
        row_limit=100,
        max_src_column_width=75,
        max_name_column_width=55,
        max_shapes_column_width=80,
        header=None,
        top_level_events_only=False,
    ):
        self._ensure_function_events()
        assert self._function_events is not None
        return self._function_events.table(
            sort_by=sort_by,
            row_limit=row_limit,
            max_src_column_width=max_src_column_width,
            max_name_column_width=max_name_column_width,
            max_shapes_column_width=max_shapes_column_width,
            header=header,
            top_level_events_only=top_level_events_only,
        )

    table.__doc__ = EventList.table.__doc__

    def export_chrome_trace(self, path):
        """
        Exports the collected trace in Chrome JSON format. If kineto is enabled, only
        last cycle in schedule is exported.
        """
        if kineto_available():
            self.kineto_results.save(path)  # type: ignore[union-attr]
        else:
            self._ensure_function_events()
            return self._function_events.export_chrome_trace(path)  # type: ignore[union-attr]

    export_chrome_trace.__doc__ = EventList.export_chrome_trace.__doc__

    def export_stacks(self, path: str, metric: str = "self_cpu_time_total"):
        self._ensure_function_events()
        assert self._function_events is not None, "Expected profiling results"
        assert self.with_stack, "export_stacks() requires with_stack=True"
        return self._function_events.export_stacks(path, metric)

    def toggle_collection_dynamic(
        self, enabled: bool, activities: Iterable[ProfilerActivity]
    ):
        """
        Toggles the collection of activities for the current profiler instance.
        """
        return _toggle_collection_dynamic(enabled, set(activities))

    def toggle_collection_dynamic(
        self, enabled: bool, activities: Iterable[ProfilerActivity]
    ):
        """
        Toggles the collection of activities for the current profiler instance.
        """
        return _toggle_collection_dynamic(enabled, set(activities))

    def key_averages(self, group_by_input_shape=False, group_by_stack_n=0):
        self._ensure_function_events()
        assert self._function_events is not None, "Expected profiling results"
        return self._function_events.key_averages(
            group_by_input_shape, group_by_stack_n
        )

    key_averages.__doc__ = EventList.key_averages.__doc__

    def total_average(self):
        self._ensure_function_events()
        assert self._function_events is not None, "Expected profiling results"
        return self._function_events.total_average()

    total_average.__doc__ = EventList.total_average.__doc__

    @property
    def self_cpu_time_total(self):
        """Returns total time spent on CPU.

        The total time is a sum of all self times across all the events.
        """
        self._ensure_function_events()
        assert self._function_events is not None
        return self._function_events.self_cpu_time_total

    def _parse_kineto_results(self, result: _ProfilerResult):
        # result.events() has most of the events - PyTorch op-level and device-level events

        trace_start_ns = result.trace_start_ns()
        mem_records = [
            [evt, False] for evt in result.events() if evt.name() == MEMORY_EVENT_NAME
        ]
        oom_records = [
            evt for evt in result.events() if evt.name() == OUT_OF_MEMORY_EVENT_NAME
        ]
        mem_records_acc = MemRecordsAcc(mem_records)

        def _cpu_memory_usage(mem_record):
            return (
                mem_record.nbytes()
                if mem_record.device_type()
                in [DeviceType.CPU, DeviceType.MKLDNN, DeviceType.IDEEP]
                else 0
            )

        def _device_memory_usage(mem_record):
            return (
                mem_record.nbytes()
                if mem_record.device_type()
                in [DeviceType.CUDA, DeviceType.PrivateUse1, DeviceType.HIP]
                else 0
            )

        # Create and return FunctionEvent list, which contains all function events
        # Here 2 function events are created:
        # all_function_events contains all events associated with each kineto event from result
        all_function_events = []
        # frontend_function_events contains the events in aten or torch frontend level,
        # whose correlation id is 0
        frontend_function_events = []
        device_corr_map: Dict[int, List[FunctionEvent]] = {}
        max_evt_id = 0
        for kineto_event in result.events():
            if _filter_name(kineto_event.name()):
                continue
            rel_start_ns = kineto_event.start_ns() - trace_start_ns
            rel_end_ns = kineto_event.end_ns() - trace_start_ns
            abs_end_ns = kineto_event.end_ns()

            cpu_memory_usage = 0
            device_memory_usage = 0
            if kineto_event.device_type() == DeviceType.CPU:
                # find the corresponding memory allocation events
                for mem_record in mem_records_acc.in_interval(
                    kineto_event.start_ns() / 1000, abs_end_ns / 1000
                ):
                    cpu_memory_usage += _cpu_memory_usage(mem_record[0])
                    device_memory_usage += _device_memory_usage(mem_record[0])
                    mem_record[1] = True

            is_async = kineto_event.is_async() or (
                kineto_event.start_thread_id() != kineto_event.end_thread_id()
            )

            fe = FunctionEvent(
                id=kineto_event.correlation_id(),
                name=_rewrite_name(name=kineto_event.name(), with_wildcard=True),
                trace_name=_rewrite_name(name=kineto_event.name(), with_wildcard=False),
                thread=kineto_event.start_thread_id(),
                start_us=rel_start_ns / 1000,
                end_us=rel_end_ns / 1000,
                fwd_thread=kineto_event.fwd_thread_id(),
                input_shapes=kineto_event.shapes(),
                concrete_inputs=kineto_event.concrete_inputs(),
                kwinputs=kineto_event.kwinputs(),
                stack=[
                    entry
                    for entry in kineto_event.stack()
                    if _filter_stack_entry(entry)
                ],
                scope=kineto_event.scope(),
                use_device=self.use_device,
                cpu_memory_usage=cpu_memory_usage,
                device_memory_usage=device_memory_usage,
                is_async=is_async,
                sequence_nr=kineto_event.sequence_nr(),
                device_type=kineto_event.device_type(),
                device_index=kineto_event.device_index(),
                device_resource_id=kineto_event.device_resource_id(),
                flops=kineto_event.flops(),
                is_user_annotation=kineto_event.is_user_annotation(),
            )
            max_evt_id = max(max_evt_id, fe.id)
            if fe.device_type == DeviceType.CPU and not fe.is_async:
                if self.use_device == "privateuseone":
                    privateuse1_time = kineto_event.privateuse1_elapsed_us()
                    if privateuse1_time > 0:
                        fe.append_kernel(fe.name, fe.device_index, privateuse1_time)
                        fe.is_legacy = True
                elif self.use_device == "cuda":
                    # Check if we have CUDA time as a fallback
                    cuda_time = kineto_event.cuda_elapsed_us()
                    if cuda_time > 0:
                        fe.append_kernel(fe.name, fe.device_index, cuda_time)
                        fe.is_legacy = True
            all_function_events.append(fe)
            corr_id = kineto_event.linked_correlation_id()
            if corr_id > 0:
                if corr_id not in device_corr_map:
                    device_corr_map[corr_id] = []
                device_corr_map[corr_id].append(fe)
            elif corr_id == 0:
                frontend_function_events.append(fe)
            else:
                raise RuntimeError(
                    f"Got negative correlation id {corr_id} in profiler post processing"
                )

        # associate device kernels and device runtime (CPU) with CPU events
        for fe in frontend_function_events:
            if (
                fe.device_type == DeviceType.CPU
                and not fe.is_async
                and fe.id in device_corr_map
            ):
                for f_evt in device_corr_map[fe.id]:
                    if (
                        f_evt.device_type == DeviceType.CUDA
                        or f_evt.device_type == DeviceType.PrivateUse1
                    ):
                        fe.append_kernel(
                            f_evt.name,
                            f_evt.device_index,
                            f_evt.time_range.end - f_evt.time_range.start,
                        )
                    elif f_evt.device_type == DeviceType.CPU:
                        # make sure that 'thread' of a CPU Kineto (e.g. Device Runtime) event is associated
                        # with the 'thread' of the corresponding linked PyTorch event to properly track
                        # parents and children
                        f_evt.thread = fe.thread

        def createFunctionEventForMemoryEvents(evt):
            rel_start_ns = evt.start_ns() - trace_start_ns
            fe = FunctionEvent(
                id=max_evt_id,
                name=evt.name(),
                trace_name=None,  # not outputting in the trace
                thread=evt.start_thread_id(),
                start_us=rel_start_ns / 1000,
                end_us=rel_start_ns / 1000,  # no duration
                fwd_thread=evt.start_thread_id(),
                input_shapes=[],
                stack=[],
                scope=0,  # RecordScope::FUNCTION
                use_device=self.use_device,
                cpu_memory_usage=_cpu_memory_usage(evt),
                device_memory_usage=_device_memory_usage(evt),
                is_async=False,
                sequence_nr=-1,
                device_type=DeviceType.CPU,
                device_index=0,
            )
            return fe

        # output top-level memory events
        for mem_record in mem_records:
            if not mem_record[1]:
                max_evt_id += 1
                fe = createFunctionEventForMemoryEvents(mem_record[0])
                all_function_events.append(fe)

        for oom_record in oom_records:
            max_evt_id += 1
            fe = createFunctionEventForMemoryEvents(oom_record)
            all_function_events.append(fe)

        all_function_events.sort(
            key=lambda evt: [evt.time_range.start, -evt.time_range.end]
        )
        return all_function_events


class record_function(_ContextDecorator):
    """Context manager/function decorator that adds a label to a code block/function when running autograd profiler.
    Label will only appear if CPU activity tracing is enabled.

    It is useful when tracing the code profile.

    Args:
        name (str): Label assigned to the block of code.
        node_id (int): ID of node, for distributed profiling. Unset in
        non-distributed cases.

    Example:
        >>> # xdoctest: +REQUIRES(env:TORCH_DOCTEST_AUTOGRAD_PROFILER)
        >>> x = torch.randn((1, 1), requires_grad=True)
        >>> with torch.autograd.profiler.profile() as prof:
        ...     y = x ** 2
        ...     with torch.autograd.profiler.record_function("label-z"): # label the block
        ...         z = y ** 3
        ...     y.backward()
        ...
        >>> # xdoctest: +IGNORE_WANT
        >>> # NOTE: some columns were removed for brevity
        >>> print(prof.key_averages().table(sort_by="self_cpu_time_total"))
        -----------------------------------  ---------------  ---------------  ---------------
        Name                                 Self CPU total %  CPU time avg     Number of Calls
        -----------------------------------  ---------------  ---------------  ---------------
        pow                                  60.77%           47.470us         3
        mul                                  21.73%           25.465us         2
        PowBackward0                         12.03%           121.891us        1
        torch::autograd::AccumulateGrad      2.70%            6.324us          1
        label-z                              2.13%            12.421us         1
        torch::autograd::GraphRoot           0.64%            1.503us          1
        -----------------------------------  ---------------  ---------------  ---------------
        Self CPU time total: 234.344us
        CUDA time total: 0.000us

    """

    def __init__(self, name: str, args: Optional[str] = None):
        self.name: str = name
        self.args: Optional[str] = args
        # Whether or not we should run record function's end callbacks when exiting.
        self.run_callbacks_on_exit: bool = True
        # TODO: TorchScript ignores standard type annotation here
        # self.record: Optional["torch.classes.profiler._RecordFunction"] = None
        self.record = torch.jit.annotate(
            Optional["torch.classes.profiler._RecordFunction"], None
        )

    def __enter__(self):
        self.record = torch.ops.profiler._record_function_enter_new(
            self.name, self.args
        )
        return self

    def __exit__(self, exc_type: Any, exc_value: Any, traceback: Any):
        if not self.run_callbacks_on_exit:
            return

        # Local variable is needed by TorchScript to refine Optional[T] to T
        record = self.record
        assert record is not None

        # TODO: Too slow with __torch_function__ handling enabled
        # See https://github.com/pytorch/pytorch/issues/76410
        if not torch.jit.is_scripting():
            with torch._C.DisableTorchFunctionSubclass():
                torch.ops.profiler._record_function_exit._RecordFunction(record)
        else:
            torch.ops.profiler._record_function_exit(record)

    def _call_end_callbacks_on_future(self, fut: Future[Any]) -> Future[Any]:
        """Use for profiling async calls that return a future.

        Calling this function will extend recording beyond this scope, until the future is
        satisfied. It is useful for profiling the end to end time of asynchronous calls.
        This function should only be called once to attach the callback onto the future, and
        will throw if called multiple times.

        Args:
            fut: (torch._C.Future): future for which to schedule
            callback for.

        Returns:
            A future that completes with the value of the passed in future when
            the profiling callbacks have ran.

        """
        # Throw if we have already attached a callback onto the future.
        if not self.run_callbacks_on_exit:
            raise RuntimeError("_call_end_callbacks_on_future can only be called once.")

        # We are scheduling to run this RecordFunction's end callbacks when the
        # passed in future completes, so don't run end callbacks on exit.
        self.run_callbacks_on_exit = False

        # Local variable is needed by TorchScript to refine Optional[T] to T
        record = self.record
        assert record is not None

        # TODO: Too slow with __torch_function__ handling enabled
        # See https://github.com/pytorch/pytorch/issues/76410
        if not torch.jit.is_scripting():
            with torch._C.DisableTorchFunctionSubclass():
                profiled_future = (
                    torch.ops.profiler._call_end_callbacks_on_jit_fut._RecordFunction(
                        record, fut
                    )
                )
        else:
            profiled_future = torch.ops.profiler._call_end_callbacks_on_jit_fut(
                record, fut
            )
        return profiled_future


class emit_itt:
    """Context manager that makes every autograd operation emit an ITT range.

    It is useful when running the program under Intel(R) VTune Profiler::

        vtune <--vtune-flags> <regular command here>

    The Instrumentation and Tracing Technology (ITT) API enables your application to generate and
    control the collection of trace data during its execution across different Intel tools.
    This context manager is to annotate Intel(R) VTune Profiling trace. With help of this context manager,
    you will be able to see labled ranges in Intel(R) VTune Profiler GUI.

    .. warning:
        This context manager should not be called recursively, i.e. at most one
        instance should be enabled at any given time.

    Args:
        enabled (bool, optional): Setting ``enabled=False`` makes this context manager a no-op.
            Default: ``True``.
        record_shapes (bool, optional): If ``record_shapes=True``, the itt range wrapping
            each autograd op will append information about the sizes of Tensor arguments received
            by that op, in the following format:
            ``[[arg0.size(0), arg0.size(1), ...], [arg1.size(0), arg1.size(1), ...], ...]``
            Non-tensor arguments will be represented by ``[]``.
            Arguments will be listed in the order they are received by the backend op.
            Please note that this order may not match the order in which those arguments were passed
            on the Python side.  Also note that shape recording may increase the overhead of itt range creation.
            Default: ``False``

    Example:
        >>> # xdoctest: +SKIP("Undefined variables")
        >>> # xdoctest: +REQUIRES(env:TORCH_DOCTEST_AUTOGRAD_PROFILER)
        >>> with torch.autograd.profiler.emit_itt():
        ...     model(x)

    """

    def __init__(self, enabled=True, record_shapes=False):
        self.enabled = enabled
        self.entered = False
        self.record_shapes = record_shapes

    def __enter__(self):
        if not self.enabled:
            return
        if self.entered:
            raise RuntimeError("ITT annotation context manager is not reentrant")
        self.entered = True
        _run_on_profiler_start()
        _enable_profiler(
            ProfilerConfig(
                ProfilerState.ITT,
                self.record_shapes,
                False,
                False,
                False,
                False,
                _ExperimentalConfig(),
            ),
            set(),
        )
        return self

    def __exit__(self, exc_type, exc_val, exc_tb):
        if not self.enabled:
            return
        _disable_profiler()
        _run_on_profiler_stop()
        return False


class emit_nvtx:
    """Context manager that makes every autograd operation emit an NVTX range.

    It is useful when running the program under nvprof::

        nvprof --profile-from-start off -o trace_name.prof -- <regular command here>

    Unfortunately, there's no way to force nvprof to flush the data it collected
    to disk, so for CUDA profiling one has to use this context manager to annotate
    nvprof traces and wait for the process to exit before inspecting them.
    Then, either NVIDIA Visual Profiler (nvvp) can be used to visualize the timeline, or
    :func:`torch.autograd.profiler.load_nvprof` can load the results for inspection
    e.g. in Python REPL.

    .. warning:
        This context manager should not be called recursively, i.e. at most one
        instance should be enabled at any given time.

    Args:
        enabled (bool, optional): Setting ``enabled=False`` makes this context manager a no-op.
            Default: ``True``.
        record_shapes (bool, optional): If ``record_shapes=True``, the nvtx range wrapping
            each autograd op will append information about the sizes of Tensor arguments received
            by that op, in the following format:
            ``[[arg0.size(0), arg0.size(1), ...], [arg1.size(0), arg1.size(1), ...], ...]``
            Non-tensor arguments will be represented by ``[]``.
            Arguments will be listed in the order they are received by the backend op.
            Please note that this order may not match the order in which those arguments were passed
            on the Python side.  Also note that shape recording may increase the overhead of nvtx range creation.
            Default: ``False``

    Example:
        >>> # xdoctest: +SKIP("undefined variables")
        >>> # xdoctest: +REQUIRES(env:TORCH_DOCTEST_AUTOGRAD_PROFILER)
        >>> with torch.cuda.profiler.profile():
        ...     model(x)  # Warmup CUDA memory allocator and profiler
        ...     with torch.autograd.profiler.emit_nvtx():
        ...         model(x)

    **Forward-backward correlation**

    When viewing a profile created using :class:`emit_nvtx` in the Nvidia Visual Profiler,
    correlating each backward-pass op with the corresponding forward-pass op can be difficult.
    To ease this task, :class:`emit_nvtx` appends sequence number information to the ranges it
    generates.

    During the forward pass, each function range is decorated with ``seq=<N>``.  ``seq`` is a running
    counter, incremented each time a new backward Function object is created and stashed for backward.
    Thus, the ``seq=<N>`` annotation associated with each forward function range tells you that
    if a backward Function object is created by this forward function,
    the backward object will receive sequence number N.
    During the backward pass, the top-level range wrapping each C++ backward Function's
    ``apply()`` call is decorated with ``stashed seq=<M>``.  ``M`` is the sequence number that
    the backward object was created with.  By comparing ``stashed seq`` numbers in backward with ``seq``
    numbers in forward, you can track down which forward op created each backward Function.

    Any functions executed during the backward pass are also decorated with ``seq=<N>``.  During
    default backward (with ``create_graph=False``) this information is irrelevant, and in fact,
    ``N`` may simply be 0 for all such functions.  Only the top-level ranges associated with
    backward Function objects' ``apply()`` methods are useful, as a way to correlate these Function
    objects with the earlier forward pass.

    **Double-backward**

    If, on the other hand, a backward pass with ``create_graph=True`` is underway (in other words,
    if you are setting up for a double-backward), each function's execution during backward
    is given a nonzero, useful ``seq=<N>``.  Those functions may themselves create Function objects
    to be executed later during double-backward, just as the original functions in the forward pass did.
    The relationship between backward and double-backward is conceptually the same as the relationship
    between forward and backward: The functions still emit current-sequence-number-tagged ranges,
    the Function objects they create still stash those sequence numbers, and during the eventual
    double-backward, the Function objects' ``apply()`` ranges are still tagged with ``stashed seq``
    numbers, which can be compared to `seq` numbers from the backward pass.

    .. warning:
        The sequence number is thread-local, and some forward functions don't create an associated
        backward Function object (instead delegating that to sub-functions further down the call chain).
        For these reasons, the correspondence of stashed sequence numbers in
        backward Function ``apply()`` ranges with `seq` numbers in forward-pass ranges is
        not guaranteed to be 1 to 1.  The sequence numbers alone may not be enough to fully
        disambiguate which forward function created which
        backward Function object.  You may need to make a judgment based on analytic knowledge of what
        the expected correspondence should be.
    """

    def __init__(self, enabled=True, record_shapes=False):
        self.enabled = enabled
        self.entered = False
        self.record_shapes = record_shapes

    def __enter__(self):
        if not self.enabled:
            return
        if self.entered:
            raise RuntimeError("NVTX annotation context manager is not reentrant")
        self.entered = True
        torch.cuda.synchronize()
        _run_on_profiler_start()
        _enable_profiler(
            ProfilerConfig(
                ProfilerState.NVTX,
                self.record_shapes,
                False,
                False,
                False,
                False,
                _ExperimentalConfig(),
            ),
            set(),
        )
        return self

    def __exit__(self, exc_type, exc_val, exc_tb):
        if not self.enabled:
            return
        torch.cuda.synchronize()
        _disable_profiler()
        _run_on_profiler_stop()
        return False


def load_nvprof(path):
    """Open an nvprof trace file and parses autograd annotations.

    Args:
        path (str): path to nvprof trace
    """
    return EventList(parse_nvprof_trace(path))


class EnforceUnique:
    """Raises an error if a key is seen more than once."""

    def __init__(self):
        self.seen = set()

    def see(self, *key):
        r"""
        Observe a key and raise an error if it is seen multiple times.
        """
        if key in self.seen:
            raise RuntimeError("duplicate key: " + str(key))
        self.seen.add(key)


def parse_nvprof_trace(path):
    import sqlite3

    conn = sqlite3.connect(path)
    conn.row_factory = sqlite3.Row

    # Parse strings table
    strings = {}
    for r in conn.execute("SELECT _id_ as id, value FROM StringTable"):
        strings[r["id"]] = torch._C._demangle(r["value"])

    # First, find all functions and create FunctionEvents for them
    marker_query = """
    SELECT
        start.id AS marker_id, start.name, start.timestamp AS start_time, end.timestamp AS end_time
    FROM
        CUPTI_ACTIVITY_KIND_MARKER AS start INNER JOIN CUPTI_ACTIVITY_KIND_MARKER AS end
        ON start.id = end.id
    WHERE
        start.name != 0 AND end.name = 0
    """
    functions = []
    functions_map = {}
    unique = EnforceUnique()
    for row in conn.execute(marker_query):
        unique.see(row["marker_id"])
        evt = FunctionEvent(
            id=row["marker_id"],
            node_id=0,  # missing a node_id when calling FunctionEvent. This is just to ensure
            # that pytorch doesn't crash when creating a FunctionEvent() object
            name=strings[row["name"]],
            start_us=row["start_time"],
            end_us=row["end_time"],
            thread=0,
        )  # TODO: find in sqlite database
        functions.append(evt)
        functions_map[evt.id] = evt

    # Now, correlate all kernels with FunctionEvents
    kernel_query = """
    SELECT
        start.id AS marker_id, start.name, start.timestamp, end.timestamp,
        runtime._id_ AS runtime_id, runtime.cbid, runtime.start AS runtime_start, runtime.end AS runtime_end,
        kernel.start AS kernel_start, kernel.end AS kernel_end, kernel.name AS kernel_name
    FROM
        CUPTI_ACTIVITY_KIND_MARKER AS start
        INNER JOIN CUPTI_ACTIVITY_KIND_MARKER AS end
            ON start.id = end.id
        INNER JOIN CUPTI_ACTIVITY_KIND_RUNTIME as runtime
            ON (start.timestamp < runtime.start AND runtime.end < end.timestamp)
        INNER JOIN CUPTI_ACTIVITY_KIND_CONCURRENT_KERNEL AS kernel
            ON kernel.correlationId = runtime.correlationId
    """
    unique = EnforceUnique()
    for row in conn.execute(kernel_query):
        unique.see(row["marker_id"], row["runtime_id"])
        # 211 is cudaKernelLaunch for cuda >= 9.2
        assert row["cbid"] == 211
        evt = functions_map[row["marker_id"]]
        evt.append_kernel(
            row["kernel_name"], 0, row["kernel_end"] - row["kernel_start"]
        )

    functions.sort(key=lambda evt: evt.time_range.start)
    return functions


class KinetoStepTracker:
    """Provides an abstraction for incrementing the step count globally.

    Previously, we only had one place to mark that a step() has occurred
    in the program via pytorch profiler step(). We will now add step hooks
    in the Optimizer class https://github.com/pytorch/pytorch/issues/88446

    - This could mean programs that already call profiler.step() every
      iteration can end up double incrementing step count.
    - If a model uses multiple optimizers we can also have double or more
      counting of the step.

    We fix this by adding a layer of abstraction before calling step()
    to the kineto library. The idea is to maintain steps per requester in a dict:

    .. code-block::

        {
           "ProfilerStep": 100,  # triggered by profiler step() call
           "Optimizer1Step": 100,   # Optimizer 1 or 2 are just examples, could be SGD, Adam etc
           "Optimizer2Step": 100,
        }

    To figure out the global step count just take the max of dict values (100).

    If one of the count increments the max will go up.

    .. code-block::

        {
           "ProfilerStep": 100,
           "Optimizer1Step": 101,   # Optimizer1 got incremented first say
           "Optimizer2Step": 100,
        }

    Then global step count is 101
    We only call the kineto step() function when global count increments.

    NOTE: Please do not use the KinetoStepTracker in modules beside the Optimizer
    for now. The result could be incorrect increments of the step count.
    """

    _current_step = 0
    _step_dict: Dict[str, int] = defaultdict(int)

    @classmethod
    def init_step_count(cls, requester: str):
        r"""
        Initialize for a given requester.
        """
        cls._step_dict[requester] = cls._current_step

    @classmethod
    def erase_step_count(cls, requester: str) -> bool:
        r"""
        Remove a given requester.
        """
        return cls._step_dict.pop(requester, None) is not None

    @classmethod
    def increment_step(cls, requester: str) -> int:
        """Increments the step count for the requester.

        Additionally if the max over all step counts has incremented then
        trigger the _kineto_step() returns global step count
        """
        if requester not in cls._step_dict:
            cls.init_step_count(requester)
        cls._step_dict[requester] += 1

        new_step = max(cls._step_dict.values())
        if new_step > cls._current_step:
            delta = new_step - cls._current_step
            if delta > 1:
                warn(
                    "Profiler step count has increased more than 1 - "
                    f"current_step = {cls._current_step} step dict =  {cls._step_dict}"
                )
            for _ in range(0, delta):
                _kineto_step()
            cls._current_step = new_step
        return cls._current_step

    @classmethod
    def current_step(cls) -> int:
        r"""
        Get the latest step for any requester
        """
        return cls._current_step<|MERGE_RESOLUTION|>--- conflicted
+++ resolved
@@ -224,16 +224,11 @@
             self.use_device: Optional[str] = "cuda"
         else:
             self.use_device = use_device
-<<<<<<< HEAD
-        # TODO Consider changing function_events into data structure with size cap
-        self.function_events: Optional[EventList] = None
-=======
         # TODO Consider changing _function_events into data structure with size cap
         self._function_events: Optional[EventList] = None
         self._old_function_events: Optional[EventList] = None
         # Function event processing is done lazily
         self._needs_processing = False
->>>>>>> 29b7852d
         self.entered = False
         self.record_shapes = record_shapes
         self.with_flops = with_flops
@@ -354,16 +349,10 @@
             if hasattr(device_module, "synchronize"):
                 device_module.synchronize()
 
-<<<<<<< HEAD
-        old_function_events: Optional[EventList] = None
-        if self.function_events and self.acc_events:
-            old_function_events = self.function_events
-=======
         if self._function_events and self.acc_events:
             self._old_function_events = self._function_events
         self._function_events = None
         self._needs_processing = True
->>>>>>> 29b7852d
 
         t0 = perf_counter_ns()
 
@@ -423,32 +412,10 @@
         self._stats.function_events_build_tree_call_duration_us = int((t1 - t0) / 1000)
         self._stats.number_of_events = len(self._function_events)
 
-<<<<<<< HEAD
-        self._stats.number_of_events = len(self.function_events)
-        self._stats.profiling_window_duration_sec = (
-            (self.profiling_end_time_ns - self.profiling_start_time_ns) * 1.0 / 1e9
-        )
-
-        if old_function_events:
-            for evt in old_function_events:
-                self.function_events.append(evt)
-        return False
-
-    def __repr__(self):
-        if self.function_events is None:
-            return "<unfinished torch.autograd.profile>"
-        return repr(self.function_events)
-
-    def __str__(self):
-        if self.function_events is None:
-            return "<unfinished torch.autograd.profile>"
-        return str(self.function_events)
-=======
         if self._old_function_events and self.acc_events:
             for evt in self._old_function_events:
                 self._function_events.append(evt)
             self._old_function_events = None
->>>>>>> 29b7852d
 
         if self._function_events is None:
             raise RuntimeError("Profiler didn't finish running")
@@ -501,14 +468,6 @@
         assert self._function_events is not None, "Expected profiling results"
         assert self.with_stack, "export_stacks() requires with_stack=True"
         return self._function_events.export_stacks(path, metric)
-
-    def toggle_collection_dynamic(
-        self, enabled: bool, activities: Iterable[ProfilerActivity]
-    ):
-        """
-        Toggles the collection of activities for the current profiler instance.
-        """
-        return _toggle_collection_dynamic(enabled, set(activities))
 
     def toggle_collection_dynamic(
         self, enabled: bool, activities: Iterable[ProfilerActivity]
