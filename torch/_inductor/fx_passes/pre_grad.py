--- conflicted
+++ resolved
@@ -30,30 +30,9 @@
 
 log = logging.getLogger(__name__)
 
-<<<<<<< HEAD
-normalization_pass = PatternMatcherPass(
-    prevent_match_across_mutations=True, pass_name="normalization_pass"
-)
-merge_splits_pass = PatternMatcherPass(
-    prevent_match_across_mutations=True, pass_name="merge_splits_pass"
-)
-split_cat_pass = PatternMatcherPass(
-    prevent_match_across_mutations=True, pass_name="split_cat_pass"
-)
-unbind_stack_pass = PatternMatcherPass(
-    prevent_match_across_mutations=True, pass_name="unbind_stack_pass"
-)
 efficient_conv_bn_eval_pass = PatternMatcherPass(
     prevent_match_across_mutations=True, pass_name="efficient_conv_bn_eval_pass"
 )
-merge_getitem_cat_pass = PatternMatcherPass(
-    prevent_match_across_mutations=True, pass_name="merge_getitem_cat_pass"
-)
-=======
-efficient_conv_bn_eval_pass = PatternMatcherPass(
-    prevent_match_across_mutations=True, pass_name="efficient_conv_bn_eval_pass"
-)
->>>>>>> f34905f6
 
 fuse_split_linear_add_pass = PatternMatcherPass(
     prevent_match_across_mutations=True,
@@ -74,8 +53,6 @@
 split_cat_pass_aten = PatternMatcherPass(prevent_match_across_mutations=True)
 unbind_stack_pass_aten = PatternMatcherPass(prevent_match_across_mutations=True)
 merge_getitem_cat_pass_aten = PatternMatcherPass(prevent_match_across_mutations=True)
-<<<<<<< HEAD
-=======
 merge_stack_tahn_unbind_pass_aten = PatternMatcherPass(
     prevent_match_across_mutations=True
 )
@@ -98,7 +75,6 @@
         if count != dict(inductor_dict).get(pass_name, 0):
             return False
     return True
->>>>>>> f34905f6
 
 
 def fuse_parallel_linear_pass(graph):
@@ -109,15 +85,6 @@
     return None
 
 
-<<<<<<< HEAD
-pattern_matcher_passes: List[PatternMatcherPass] = [
-    normalization_pass,
-    merge_getitem_cat_pass,
-    merge_splits_pass,
-    split_cat_pass,
-    unbind_stack_pass,
-    efficient_conv_bn_eval_pass,
-=======
 # split_cat related fusions
 pattern_matcher_passes = list(PRE_GRAD_PATTERNS.values())
 # non-split_cat related fusions
@@ -130,13 +97,6 @@
     merge_stack_tahn_unbind_pass_aten,
     merge_splits_pass_aten,
     mutate_cat_pass_aten,
-    split_cat_pass_aten,
-    unbind_stack_pass_aten,
->>>>>>> f34905f6
-]
-pattern_matcher_passes_aten: List[PatternMatcherPass] = [
-    merge_getitem_cat_pass_aten,
-    merge_splits_pass_aten,
     split_cat_pass_aten,
     unbind_stack_pass_aten,
 ]
@@ -242,20 +202,6 @@
             if example_inputs is not None:
                 gm = fuse_fx(gm, example_inputs)
             numpy_compat_normalization(gm.graph)
-<<<<<<< HEAD
-            inductor_before_change = copy.deepcopy(counters["inductor"])
-            group_batch_fusion_passes(gm.graph, pre_grad=True)
-            if counters["inductor"] != inductor_before_change:
-                optimus_scuba_log["group_batch_fusion_pre_grad"] = upload_graph(
-                    gm.graph
-                )
-            for pattern_matcher_pass in pattern_matcher_passes:
-                inductor_before_change = copy.deepcopy(counters["inductor"])
-                pattern_matcher_pass.apply(gm.graph)  # type: ignore[arg-type]
-                if counters["inductor"] != inductor_before_change:
-                    optimus_scuba_log[
-                        f"split_cat_pattern_{pattern_matcher_pass.pass_name}_pre_grad"
-=======
 
             optimus_scuba_log["before_recompile_pre_grad"] = upload_graph(gm.graph)
             group_batch_fusion_passes(gm.graph, pre_grad=True)
@@ -267,7 +213,6 @@
                 if not is_same_dict(counters["inductor"], inductor_before_change):
                     optimus_scuba_log[
                         f"{pattern_matcher_pass.pass_name}_pre_grad"
->>>>>>> f34905f6
                     ] = upload_graph(gm.graph)
 
     if config.pre_grad_custom_pass is not None:
@@ -285,17 +230,6 @@
     ):
         from .numeric_utils import numeric_check_if_enabled
 
-<<<<<<< HEAD
-    if (
-        config.pattern_matcher
-        and hasattr(config, "fx_passes_numeric_check")
-        and config.fx_passes_numeric_check.get("pre_grad", False)
-        and example_inputs is not None
-    ):
-        from .numeric_utils import numeric_check_if_enabled
-
-=======
->>>>>>> f34905f6
         gm_after_fx_passes = gm.__copy__()
         numeric_check_if_enabled(
             gm_before_fx_passes,  # type: ignore[possibly-undefined]
@@ -638,35 +572,6 @@
             and input_A_node.target == "permute"
             and check_permute(input_A_node)
         ):
-<<<<<<< HEAD
-            normalized = NormalizedMatmulNode(node)
-            input_A_node = normalized.get_input()
-            input_B_node = normalized.get_other()
-            input_A = input_A_node
-            input_B = input_B_node
-            Atrans = Btrans = False
-            if (
-                input_A_node.op == "call_method"
-                and input_A_node.target == "permute"
-                and check_permute(input_A_node)
-            ):
-                Atrans = True
-                if len(input_A_node.args) > 0:
-                    input_A = input_A_node.args[0]  # type: ignore[assignment]
-                else:
-                    input_A = input_A_node.kwargs["input"]  # type: ignore[assignment]
-
-            if (
-                input_B_node.op == "call_method"
-                and input_B_node.target == "permute"
-                and check_permute(input_B_node)
-            ):
-                Btrans = True
-                if len(input_B_node.args) > 0:
-                    input_B = input_B_node.args[0]  # type: ignore[assignment]
-                else:
-                    input_B = input_B_node.kwargs["input"]  # type: ignore[assignment]
-=======
             Atrans = True
             if len(input_A_node.args) > 0:
                 input_A = input_A_node.args[0]  # type: ignore[assignment]
@@ -683,7 +588,6 @@
                 input_B = input_B_node.args[0]  # type: ignore[assignment]
             else:
                 input_B = input_B_node.kwargs["input"]  # type: ignore[assignment]
->>>>>>> f34905f6
 
         if Atrans or Btrans:
             with module.graph.inserting_before(node):
