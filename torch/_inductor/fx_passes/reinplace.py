--- conflicted
+++ resolved
@@ -292,13 +292,8 @@
             graph.erase_node(node)
             return
 
-<<<<<<< HEAD
         _, src_src, src_scatter_view_op = src.args  # type: ignore[union-attr]
-        with graph.inserting_before(src):
-=======
-        src_inp, src_src, src_scatter_view_op = src.args  # type: ignore[union-attr]
         with graph.inserting_before(src):  # type: ignore[arg-type]
->>>>>>> 2553278b
             new_node = graph_call_function(
                 graph,
                 _generalized_scatter,
