# mypy: allow-untyped-defs
from __future__ import annotations

import collections
import contextlib
import dataclasses
import functools
import itertools
import logging
import math
import operator
from typing import (
    Any,
    Callable,
    Counter,
    DefaultDict,
    Dict,
    Iterable,
    List,
    Optional,
    Sequence,
    Tuple,
    Union,
)

import sympy

import torch
import torch._logging
from torch.utils._ordered_set import OrderedSet
from torch.utils._sympy.functions import FloorDiv, Identity, ModularIndexing
from torch.utils._sympy.symbol import free_symbol_is_type, symbol_is_type, SymT

from ..._dynamo.utils import counters
from .. import config, ir, scheduler
from ..codecache import code_hash
from ..dependencies import Dep, MemoryDep, StarDep, WeakDep
from ..ir import IRNode, TritonTemplateBuffer
from ..optimize_indexing import indexing_dtype_strength_reduction
from ..runtime.hints import ReductionHint
from ..runtime.runtime_utils import green_text, yellow_text
from ..scheduler import BaseSchedulerNode, BaseScheduling, WhyNoFuse
from ..utils import (
    get_dtype_size,
    IndentedBuffer,
    Placeholder,
    sympy_index_symbol,
    sympy_product,
    sympy_subs,
    unique,
)
from ..virtualized import ops, OpsWrapper, V
from .common import CSEVariable, index_prevent_reordering, Kernel, PythonPrinter
from .multi_kernel import MultiKernel


log = logging.getLogger(__name__)
perf_hint_log = torch._logging.getArtifactLogger(__name__, "perf_hints")
schedule_log = torch._logging.getArtifactLogger(__name__, "schedule")
fusion_log = torch._logging.getArtifactLogger(__name__, "fusion")


pexpr = PythonPrinter().doprint


@dataclasses.dataclass
class IterationRanges:
    """
    Each range tree represents multiple sets of iteration indexing
    in a single tiled dimension in the output kernel.

    If you have two loops ranges one (4, 3, 2) and another (4, 6),
    then the range tree will be:
            4 (i0)
        3 (i1)  6 (i3)
        2 (i2)
    Where i0 is shared between both loops, but then the split into
    different indexing vars.  All loop ranges must iterate over
    the same number of elements.
    """

    def __init__(
        self,
        name: str,
        var_list: List[sympy.Symbol],
        var_ranges: Dict[sympy.Symbol, sympy.Expr],
        numel: sympy.Expr,
        prefix: str,
        *,
        kernel: SIMDKernel,
        divisor=sympy.Integer(1),
        length=sympy.Integer(1),
        root: IterationRangesRoot,
    ) -> None:
        super().__init__()
        self.name = name
        self.var_list = var_list
        self.var_ranges = var_ranges
        self.numel = numel
        self.prefix = prefix
        self.divisor = divisor
        self.length = length
        self.kernel = kernel
        self.root = root

    def symbol(self):
        return sympy_index_symbol(self.name)


class IterationRangesRoot(IterationRanges):
    def __init__(
        self,
        name: str,
        numel: sympy.Expr,
        # TODO: this is probably SymTy.INDEX and SymTy.RINDEX
        prefix: str,
        index: int,
        kernel: SIMDKernel,
        pid_cache=None,
        *,
        is_loop: bool,
        tensor_dim: Optional[int],
        grid_dim: Optional[int],
        has_zdim: bool,
    ) -> None:
        if pid_cache is None:
            pid_cache = {}
        super().__init__(
            name=name,
            var_list=[],
            var_ranges={},
            numel=numel,
            prefix=prefix,
            kernel=kernel,
            root=self,
        )
        self.index = index
        # Store all the nodes in one flat list
        self.nodes: Dict[sympy.Expr, IterationRangesEntry] = {}
        # This is for re-ordering program ID in triton mm template
        # pid_cache["tl.program_id(0)"] = pid_m
        self.pid_cache: Dict[str, str] = pid_cache

        # True if the dimension is implemented as a single program looping over
        # the full dimension (currently only used for non-persistent reduction)
        assert not is_loop or (prefix == "r" and grid_dim is None)
        self.is_loop = is_loop
        # Index of corresponding dimension on triton tensors
        self.tensor_dim = tensor_dim
        # Index of corresponding dimension in the triton grid
        self.grid_dim = grid_dim
        self.has_zdim = has_zdim

    def __repr__(self) -> str:
        return f"IterationRangesRoot({self.name!r}, {self.numel}, ...)"

    def cache_clear(self):
        for node in self.nodes.values():
            node.cache_clear()

    def index_sym(self):
        return sympy_index_symbol(f"{self.prefix}index")

    def lookup(self, divisor, length):
        """
        Lookup a given RangeTreeEntry, creating it if needed
        """
        if V.graph.sizevars.statically_known_equals(divisor * length, self.numel):
            expr = FloorDiv(self.index_sym(), divisor)
        else:
            expr = ModularIndexing(self.index_sym(), divisor, length)

        if expr not in self.nodes:
            node = IterationRangesEntry(
                f"{self.prefix}{next(V.kernel.iter_vars_count)}",
                divisor,
                length,
                expr,
                self,
            )
            V.kernel.range_tree_nodes[node.symbol()] = node
            self.var_list.append(node.symbol())
            self.var_ranges[node.symbol()] = length
            self.nodes[expr] = node
        return self.nodes[expr]

    def construct_entries(self, lengths: List[sympy.Expr]):
        divisor = sympy.Integer(1)
        itervars = []
        for length in reversed(lengths):
            itervars.append(self.lookup(divisor, length))
            divisor = divisor * length
        return list(reversed(itervars))

    def construct(self, lengths: List[sympy.Expr]):
        return [e.symbol() for e in self.construct_entries(lengths)]

    def vars_and_sizes(self, index: sympy.Expr):
        """Figure out vars from this tree used in index"""
        nodes = [V.kernel.range_tree_nodes.get(s) for s in index.free_symbols]
        nodes = [n for n in nodes if n and n.prefix == self.prefix]
        nodes.sort(
            key=lambda x: V.graph.sizevars.size_hint(
                x.divisor, fallback=config.unbacked_symint_fallback
            )
        )
        divisor = sympy.Integer(1)
        index_vars = []
        sizes = []

        def add(node):
            nonlocal divisor
            index_vars.append(node.symbol())
            sizes.append(node.length)
            divisor = divisor * node.length

        for node in nodes:
            if not V.graph.sizevars.statically_known_equals(node.divisor, divisor):
                # fill in unused index var
                add(self.lookup(divisor, FloorDiv(node.divisor, divisor)))
                divisor = node.divisor
            add(node)
        if not V.graph.sizevars.statically_known_equals(self.numel, divisor):
            # fill in unused index var
            add(self.lookup(divisor, FloorDiv(self.numel, divisor)))

        return list(reversed(index_vars)), list(reversed(sizes))


class IterationRangesEntry(IterationRanges):
    def __init__(
        self,
        name: str,
        divisor: sympy.Expr,
        length: sympy.Expr,
        expr: sympy.Expr,
        parent: IterationRanges,
    ) -> None:
        super().__init__(
            name=name,
            numel=parent.numel / length,
            var_list=parent.var_list,
            var_ranges=parent.var_ranges,
            prefix=parent.prefix,
            divisor=divisor,
            length=length,
            kernel=parent.kernel,
            root=parent.root,
        )
        self.parent = parent
        self.codegen = functools.lru_cache(None)(self._codegen)
        self.expr = expr

    def __repr__(self) -> str:
        return f"IterationRangesEntry({self.name}, {self.divisor}, {self.length}, {self.expr}, {self.var_ranges})"

    def set_name(self, name):
        self.codegen = lambda: name  # type: ignore[assignment]
        self.codegen.cache_clear = lambda: None  # type: ignore[method-assign]
        self.name = name

    def cache_clear(self):
        self.codegen.cache_clear()

    def _codegen(self):
        V.kernel.codegen_iteration_ranges_entry(self)
        return self.name

    def precomputed_args(self):
        # for dynamic shapes, find parts of indexing expressions that have to be precomputed
        precomputed_args: List[sympy.Expr] = []
        if isinstance(self.expr, sympy.Symbol):
            return precomputed_args
        assert isinstance(self.expr, (FloorDiv, ModularIndexing)), type(self.expr)
        for arg in self.expr.args[1:]:
            if not isinstance(arg, (sympy.Integer, sympy.Symbol)):
                symbols = arg.free_symbols
                if len(symbols) > 0 and all(
                    symbol_is_type(s, SymT.SIZE) for s in symbols
                ):
                    precomputed_args.append(arg)
        return precomputed_args

    def __hash__(self):
        return hash(self.name)

    def __eq__(self, other):
        return self.name == other.name


def constant_repr(value):
    if value == float("inf"):
        return 'float("inf")'
    elif value == float("-inf"):
        return 'float("-inf")'
    elif math.isnan(value):
        return 'float("nan")'
    return repr(value)


class SIMDKernel(Kernel):
    """
    Common base class for Triton/Halide codegen which both use flattened indexing rather than loop nests.
    """

    sexpr = pexpr
    kexpr: Callable[[sympy.Expr], str]
    allow_block_ptr = False

    def __init__(
        self,
        *groups,
        index_dtype: str,
        mutations: Optional[OrderedSet[str]] = None,
        pid_cache=None,
        reduction_hint=ReductionHint.DEFAULT,
        override_persistent_reduction=None,
    ) -> None:
        if pid_cache is None:
            pid_cache = {}
        super().__init__()
        self.body = IndentedBuffer()
        self.indexing_code = IndentedBuffer()
        self.numels = [V.graph.sizevars.simplify(s) for s in groups]
        self.mutations: OrderedSet[str] = (
            mutations if mutations is not None else OrderedSet()
        )
        self.range_trees: List[IterationRangesRoot] = []
        self.range_tree_nodes: Dict[sympy.Symbol, IterationRangesEntry] = {}
        self.iter_vars_count = itertools.count()
        self.inside_reduction = self.numels[-1] != 1
        self.reduction_hint = reduction_hint
        self.index_dtype: str = index_dtype
        self.last_usage: OrderedSet[str] = OrderedSet()
        self.buf_accesses: DefaultDict[str, List[Dep]] = collections.defaultdict(list)
        self.persistent_reduction: bool = (
            override_persistent_reduction
            if override_persistent_reduction is not None
            else self.should_use_persistent_reduction()
        )
        self.no_x_dim = self.want_no_x_dim()
        self.code_hash: Union[str, None] = None

        # define this in a closure to make cache local to object
        @functools.lru_cache(None)
        def simplify_indexing(index: sympy.Expr):
            index = V.graph.sizevars.simplify_with_ranges(index, self.var_ranges())
            for tree in self.range_trees:
                index = self.combine_contiguous_dims(index, tree)

            return self.combine_modular_indexing_pairs(index)

        self.simplify_indexing = simplify_indexing
        self.initialize_range_tree(pid_cache)

    def want_no_x_dim(self):
        return False

    def initialize_range_tree(self, pid_cache):
        no_r_dim = not self.inside_reduction or self.numels[-1] == 1

        prefixes = "zyxr"
        active_prefixes = prefixes[-len(self.numels) :]

        grid_dims = "xyz"
        if self.no_x_dim:
            tensor_dims = "r"
        elif no_r_dim:
            tensor_dims = "xyz"
        else:
            tensor_dims = "xyzr"

        tensor_dims = "".join(p for p in tensor_dims if p in active_prefixes)

        for i, prefix in enumerate(active_prefixes):
            is_reduction = prefix == "r"
            tensor_dim = tensor_dims.find(prefix) if prefix in tensor_dims else None
            grid_dim = None if is_reduction else grid_dims.find(prefix)
            index = i if grid_dim is None else grid_dim
            self.range_trees.append(
                IterationRangesRoot(
                    f"{prefix}index",
                    self.numels[i],
                    prefix,
                    index,
                    self,
                    pid_cache=pid_cache,
                    is_loop=is_reduction and not self.persistent_reduction,
                    tensor_dim=tensor_dim,
                    grid_dim=grid_dim,
                    has_zdim="z" in active_prefixes,
                )
            )

    def finalize_indexing(self, indices: Sequence[sympy.Expr]):
        """
        Hook called right before codegen with every index that will be
        used in the fused kernel.
        """

    def store_reduction(self, name: str, index: sympy.Expr, value: CSEVariable):
        prior = self.inside_reduction
        self.inside_reduction = False
        try:
            return self.store(name, index, value)
        finally:
            self.inside_reduction = prior

    def should_use_persistent_reduction(self) -> bool:
        return False  # defined in subclass

    def var_ranges(self):
        return dict(
            itertools.chain.from_iterable(
                tree.var_ranges.items() for tree in self.range_trees
            )
        )

    def triton_tensor_ndim(self):
        return sum(int(tree.tensor_dim is not None) for tree in self.range_trees)

    def indexing_size_str(self, i):
        sizes = ["None"] * self.triton_tensor_ndim()
        sizes[i] = ":"
        return f"[{', '.join(sizes)}]"

    def dense_size_list(self) -> List[str]:
        sizes = ["1"] * self.triton_tensor_ndim()
        for tree in self.range_trees:
            if tree.tensor_dim is None:
                continue

            if tree.prefix != "r" or self.inside_reduction:
                sizes[tree.tensor_dim] = f"{tree.prefix.upper()}BLOCK"
        return sizes

    def dense_size_str(self):
        sizes = self.dense_size_list()
        return f"[{', '.join(sizes)}]"

    def combine_modular_indexing_pairs(self, index):
        if not isinstance(index, ModularIndexing):
            return index
        x = index.args[0]
        if (tree_node := self.range_tree_nodes.get(x)) is None:
            return index
        new_index = sympy_subs(index, {x: tree_node.expr})
        new_index = V.graph.sizevars.combine_modular_indexing_pairs(new_index)
        # the index now contains xindex/etc, which is nonstandard, fix it up
        return sympy_subs(
            new_index,
            {
                tree_node.root.index_sym(): tree_node.root.lookup(
                    sympy.Integer(1), tree_node.root.numel
                ).symbol()
            },
        )

    def combine_contiguous_dims(self, index: sympy.Expr, tree: IterationRangesRoot):
        if expand_res := V.graph.sizevars.expand_floor_div(index):
            new_index, denominator = expand_res  # type: ignore[misc]
            return FloorDiv(self._combine_contiguous_dims(new_index, tree), denominator)
        else:
            return self._combine_contiguous_dims(index, tree)

    def _combine_contiguous_dims(self, index: sympy.Expr, tree: IterationRangesRoot):
        """
        More aggressive simplification to merge contiguous dims
        """
        if isinstance(index, (sympy.Integer, sympy.Symbol)):
            return index
        index_vars, sizes = tree.vars_and_sizes(index)
        if len(sizes) <= 1:
            return index
        new_sizes, reindex, prune = V.graph.sizevars._simplify_loops(
            index_vars, sizes, index_prevent_reordering([index], index_vars, sizes)
        )
        if new_sizes == sizes:
            return index
        new_index_vars = tree.construct(new_sizes)
        new_index = sympy_subs(index, dict(zip(index_vars, reindex(new_index_vars))))
        return new_index

    def set_last_usage(self, nodes):
        if not self.inside_reduction or self.persistent_reduction:
            return
        self.last_usage = OrderedSet(
            itertools.chain.from_iterable(
                n.last_usage for n in nodes if n is not EnableReduction
            )
        )

    def disable_reduction(self):
        should_flush = self.range_trees[-1].is_loop

        @contextlib.contextmanager
        def ctx():
            if self.numels[-1] == 1:
                assert not self.inside_reduction
                yield
                return
            if should_flush:
                # calling codegen_body() will flush all the pending buffers
                # and write out a reduction loop
                self.codegen_body()
            self.inside_reduction = False
            try:
                yield
                if should_flush:
                    # flush out any code before opening the next loop
                    self.codegen_body()
            finally:
                self.inside_reduction = True

        return ctx()

    def set_ranges(self, *lengths):
        assert len(lengths) == len(self.range_trees)
        return [
            ranges.construct(length)
            for length, ranges in zip(lengths, self.range_trees)
        ]

    @staticmethod
    def _split_iteration_ranges(
        groups: Iterable[sympy.Expr], lengths: Sequence[Sequence[sympy.Expr]]
    ):
        sv = V.graph.sizevars
        new_ranges: List[List[sympy.Expr]] = [[] for _ in groups]
        remaining = [sv.simplify(g) for g in groups]
        var_count = itertools.count()

        def add_range(i, expr):
            expr = sv.simplify(expr)
            if not sv.statically_known_multiple_of(remaining[i], expr):
                raise CantSplit
            # guard on the last item out
            remaining[i] = FloorDiv(remaining[i], expr)
            new_ranges[i].append(expr)
            return next(var_count)

        def make_combined(size, idx1, idx2):
            def getter(flat_vars):
                return size * flat_vars[idx1] + flat_vars[idx2]

            return getter

        return_getters_groups = []
        current_group = 0
        for length_group in lengths:
            return_getters = []
            for size in length_group:
                if sv.statically_known_equals(size, 1):  # type: ignore[arg-type]
                    return_getters.append(lambda _: sympy.Integer(0))
                    continue

                while current_group < len(remaining) and sv.statically_known_equals(
                    remaining[current_group], 1  # type: ignore[arg-type]
                ):
                    # scroll to next group with remaining elements
                    current_group += 1

                if current_group + 1 < len(remaining) and sv.statically_known_gt(
                    size, remaining[current_group]
                ):
                    # need to break size in two
                    if not sv.statically_known_multiple_of(
                        size, remaining[current_group]
                    ):
                        raise CantSplit
                    size1 = remaining[current_group]
                    size2 = FloorDiv(size, remaining[current_group])
                    return_getters.append(
                        make_combined(
                            size2,
                            add_range(current_group, size1),
                            add_range(current_group + 1, size2),
                        )
                    )
                else:
                    return_getters.append(
                        operator.itemgetter(add_range(current_group, size))
                    )
            return_getters_groups.append(return_getters)

        assert all(
            V.graph.sizevars.size_hint(s) == 1 for s in remaining
        ), f"failed to set ranges {remaining} {lengths}"

        return new_ranges, return_getters_groups

    @classmethod
    def is_compatible(
        cls, groups: Iterable[sympy.Expr], lengths: Sequence[Sequence[sympy.Expr]]
    ):
        try:
            cls._split_iteration_ranges(groups, lengths)
            return True
        except CantSplit:
            return False

    def split_and_set_ranges(self, lengths: List[List[sympy.Expr]]):
        """
        We may want to fuse `for i0 in s0*s1` into a tiled kernel with groups (s0, s1).

        To do this we need to split up the iteration space of i0 into something like:
            for i1 in s0:
              for i2 in s1:
                i0 = i1*s1 + i2
                ....

        This function matches and resplits lengths to the groups of
        this kernel to enable tiled + non-tiled fusions.
        """
        groups = [rt.numel for rt in self.range_trees]
        if not self.inside_reduction:
            groups[-1] = sympy.Integer(1)

        if len(lengths) == len(self.range_trees) and all(
            V.graph.sizevars.simplify(sympy_product(x) - g) == 0
            for x, g in zip(lengths, groups)
        ):
            return self.set_ranges(*lengths)

        new_ranges, return_getters_groups = self._split_iteration_ranges(
            groups, lengths
        )
        itervars = list(itertools.chain.from_iterable(self.set_ranges(*new_ranges)))
        return [[fn(itervars) for fn in fns] for fns in return_getters_groups]

    def is_indirect_indexing(self, index: sympy.Expr):
        # tmpX  means indirect indexing
        return free_symbol_is_type(index, SymT.TMP)

    def is_broadcasted(self, index: sympy.Expr):
        # Note. This may not be correct when there is indirect indexing
        if self.is_indirect_indexing(index):
            return False

        index_numels = [1] * len(self.numels)
        for symbol in index.free_symbols:
            if symbol not in self.range_tree_nodes:
                # Non-iterated variables, e.g. strides
                continue
            entry = self.range_tree_nodes[symbol]  # type: ignore[index]
            assert isinstance(entry.parent, IterationRangesRoot)
            index_numels[entry.parent.index] *= entry.length

        # If the index variables only iterate over a subset of the kernel
        # numels, then it must be broadcasted.
        simplify = V.graph.sizevars.simplify
        return any(
            simplify(idx_range) != simplify(iter_range)  # type: ignore[arg-type]
            for idx_range, iter_range in zip(index_numels, self.numels)
        )

    def index_to_str(self, index: sympy.Expr) -> str:
        """
        Convert an index expr to a string that can be used in output code.
        e.g. a sympy expression "s2" may actually appear as "ks1" in the generated kernel.

        Index expressions often need to be passed in as arguments to the triton kernel.
        Rename_indexing and codegen_indexing keep track of the needed indices and add
        new parameters to the function signature.
        """
        if isinstance(index, list):
            return f"[{', '.join(map(self.index_to_str, index))}]"
        return self.kexpr(self.rename_indexing(index))  # type: ignore[call-arg]

    def prepare_indexing(
        self,
        index: sympy.Expr,
    ):
        index = self.simplify_indexing(index)
        index = sympy_subs(index, V.graph.sizevars.precomputed_replacements)
        # if simple replacements didn't get rid of floor/ceil, try full subs
        if len(index.atoms(sympy.floor)) or len(index.atoms(sympy.ceiling)):
            index = index.subs(V.graph.sizevars.precomputed_replacements)
        # last resort, if no range vars are in the expr, hoist it
        # TODO instead of trying to blindly find complicated exprs, we should hoist the
        # inputs/outputs sizes and strides, but at the time indexing is generated
        # kernel inputs and outputs are not set yet, we'd need a deeper refactor
        # to do it this way

        if len(index.atoms(sympy.ceiling)):
            for a in index.atoms(sympy.ceiling):
                # for nested exprs, atoms yields top level first (?)
                # so if everything goes fine, lower level replacements will come up empty
                symbols = a.free_symbols
                if len(symbols) > 0 and all(
                    symbol_is_type(s, (SymT.SIZE, SymT.PRECOMPUTED_SIZE))
                    for s in symbols
                ):
                    replacements = {a: V.graph.sizevars.lookup_precomputed_size(a)}
                    index = sympy_subs(index, replacements)

        simp_index = self.simplify_indexing(index)

        # Now that we are done simplifying we can unwrap Identity so that downstream handling
        # for its contained expression will work. previously, tl.full wrapping of sympy.Integer
        # would not occur
        simp_index = (
            simp_index if not isinstance(simp_index, Identity) else simp_index.args[0]
        )

        return self.codegen_indexing(simp_index)

    def active_range_trees(self, reorder=False):
        trees = [
            t for t in self.range_trees if t.prefix != "r" or self.inside_reduction
        ]
        if reorder and len(trees) > 1:
            count = sum(t.prefix in "xyz" for t in trees)
            assert "".join(t.prefix for t in trees[:count]) == "zyx"[-count:], [
                t.prefix for t in trees[:count]
            ]
            trees[:count] = reversed(trees[:count])
        return trees

    def codegen_indexing(self, expr: sympy.Expr):
        expr = V.graph.sizevars.simplify_with_ranges(expr, self.var_ranges())
        for sym in sorted(expr.free_symbols, key=str):
            if sym in self.range_tree_nodes:
                # if indexing expression is complicated, we precompute it on the host side
                # and send the result as a kernel argument
                replacements = {}
                for ps in self.range_tree_nodes[sym].precomputed_args():  # type: ignore[index]
                    replacements[ps] = V.graph.sizevars.lookup_precomputed_size(ps)
                if len(replacements) > 0:
                    self.range_tree_nodes[sym].expr = sympy_subs(  # type: ignore[index]
                        self.range_tree_nodes[sym].expr, replacements  # type: ignore[index]
                    )
                self.range_tree_nodes[sym].codegen()  # type: ignore[index]
        return expr

    def codegen_nan_check(self) -> None:
        raise NotImplementedError("NYI: codegen_nan_check")

    def call_kernel(self, name: str, node: Optional[IRNode] = None) -> None:
        raise NotImplementedError("NYI: call_kernel")

    @contextlib.contextmanager
    def mask_loads(self, mask, value):
        """Context manager to add an additional mask to tl.load/store"""
        prior = self._load_mask
        prior_val = self._load_other
        if prior:
            mask = ops.logical_and(mask, prior)

        mask = OpsWrapper._unwrap(mask)
        self._load_mask = mask
        self._load_other = value
        try:
            # TODO(jansel): do we need a reshape here?
            yield mask
        finally:
            self._load_mask = prior
            self._load_other = prior_val

    def get_strides_of_load(self, index: sympy.Expr):
        """
        This gets the stride of the index for each of the tiling variables
        (technically, it does it at index 0)

        For example, if
        xindex = x0 + 512*x1 + 1024*r0
        x0 = (xindex//512)
        x1 = (xindex % 512)
        r0 = rindex // 1024

        this function would return
        {xindex: 512, rindex: 1024}
        """
        index_to_tile_indexes = {k: v.expr for k, v in self.range_tree_nodes.items()}
        index_in_tile_vars = sympy_subs(index, index_to_tile_indexes)  # type: ignore[arg-type]
        strides = {}
        for range_tree in self.range_trees:
            s = sympy_index_symbol(range_tree.name)
            strides[s] = sympy_subs(index_in_tile_vars, {s: 1}) - sympy_subs(
                index_in_tile_vars, {s: 0}
            )
        return strides

    @staticmethod
    def _map_tuple_or_scalar(fn, value):
        if isinstance(value, tuple):
            return tuple(map(fn, value))
        return fn(value)

    def estimate_kernel_num_bytes(self):
        """
        Try the best to estimate the total size (in bytes) of the
        kernel's inputs and outputs, which is used for estimating the memory
        throughput of this kernel. This information is used for checking how
        far we are from the peak memory bandwidth. It's important that
        we want to avoid overestimating the sizes of the inputs and outputs,
        because it can wrongfully give us a very large memory traffic value,
        which may be even larger than the theoretical bandwidth and thus
        become very misleading. This is particularly problematic for cases
        where we slice some inputs. In those cases, we should only count
        the size of the "slices" instead of the original inputs, because
        only the slices contribute to the real memory traffic.
        """
        nbytes = []
        ninplace_args = len(unique(self.args.inplace_buffers.values()))
        _, call_args, _, _ = self.args.python_argdefs()

        # For pointwise and reduction kernels, this is the upper-bound numels
        # for the output buffer.
        # FIXME: This is not exactly right for cases like below:
        #    def foo(tensor0, tensor1):
        #        x0 = narrow(tensor0)
        #        return cat(x0, tensor1)
        # For this example, we will end up overestimate the size for the
        # slice s0. Potentially, we could have precise inputs information
        # if we maintained the original inputs of the Pointwise kernel created
        # for the "cat". However, I think it might be a bit overwhelming that
        # we add such complexity only for handling some particular cases for
        # benchmarking.
        out_numel = V.graph.sizevars.size_hint(sympy_product(self.numels))
        for i, arg in enumerate(call_args):
            # "buf" may be narrowed. In this case, the number of memory accesses
            # should be estimated based on the reinterpreted layout.
            # On the other hand, buf may be broadcasted. In this case,
            # counting the size of the underline storage would give us
            # a better estimation in terms of memory accesses.
            if arg not in self.buf_accesses:
                nbytes.append(0)
                continue
            arg_numel = V.graph.get_numel(arg)
            buf_size = V.graph.sizevars.size_hint(arg_numel)
            if buf_size > out_numel:
                # This arg points to a buf that has been sliced.
                # We need to count each individual slice to have
                # a better estimation.
                indices: OrderedSet[Any] = OrderedSet()
                no_index_dep_count = 0
                for dep in self.buf_accesses[arg]:
                    if isinstance(dep, (StarDep, WeakDep)):
                        indices.add(f"no_index_dep_{no_index_dep_count}")
                        no_index_dep_count += 1
                    else:
                        indices.add(dep.index)
                numel = len(indices) * out_numel
            else:
                numel = buf_size
            dtype = V.graph.get_dtype(arg)
            dtype_size = get_dtype_size(dtype)
            nbytes.append(numel * dtype_size * (1 + int(i < ninplace_args)))
        return sum(nbytes)

    def warn_mix_layout(self, kernel_name):
        """
        Print message if the kernel have mixed layout inputs.
        Only care about 4D tensor for now.
        """
        if (
            len(self.args.input_buffers) == 1
            and len(self.args.output_buffers) == 1
            and len(self.args.inplace_buffers) == 0
        ):
            # even if input buffer and output buffer have different layout,
            # this can be a layout conversion kernel. No need to warn for
            # the mix layouts.
            return

        argdefs, call_args, signature, _ = self.args.python_argdefs()
        uniform_stride_order = None
        for arg_name in call_args:
            buf = V.graph.try_get_buffer(arg_name)
            if buf and len(buf.layout.size) == 4:
                # ignore the tensor if only 1 dimension is non-zero
                if len([x for x in buf.layout.size if x == 1]) == 3:
                    continue
                stride_order = ir.get_stride_order(buf.layout.stride)
                if uniform_stride_order is None:
                    uniform_stride_order = stride_order
                elif uniform_stride_order != stride_order:
                    msg = yellow_text(
                        f"Expected stride order {uniform_stride_order}, but found stride order"
                        + f" {stride_order} for kernel {kernel_name}"
                    )
                    log.warning(msg)

                    stride_order_list = [
                        ir.get_stride_order(V.graph.get_buffer(name).layout.stride)
                        if V.graph.try_get_buffer(name)
                        else None
                        for name in call_args
                    ]
                    size_list = [
                        V.graph.get_buffer(name).layout.size
                        if V.graph.try_get_buffer(name)
                        else None
                        for name in call_args
                    ]
                    source_list = [
                        "GraphInput"
                        if name in V.graph.graph_inputs
                        else "IntermediateBuffer"
                        if name in V.graph.name_to_buffer
                        else None
                        for name in call_args
                    ]

                    msg = yellow_text(
                        f"  param names {argdefs}\n  buf names {call_args}\n  strides {stride_order_list}"
                        + f"\n  sizes {size_list}\n  sources {source_list}\n"
                    )
                    log.warning(msg)
                    return
        msg = green_text(
            f"All the inputs for the triton kernel {kernel_name} have uniform layout"
        )
        log.warning(msg)

    def welford_reduce_fallback(self, dtype, value):
        sum_ = ops.reduction(dtype, dtype, "sum", value)
        self.inside_reduction = False
        rnumel = ops.index_expr(self.numels[-1], dtype)
        mean = ops.truediv(sum_, rnumel)

        self.inside_reduction = True
        dx = ops.sub(value, mean)
        dx2 = ops.mul(dx, dx)
        m2 = ops.reduction(dtype, dtype, "sum", dx2)
        return OpsWrapper._unwrap((mean, m2, rnumel))

    def codegen_kernel(self):
        raise NotImplementedError

    def codegen_body(self):
        pass

    def codegen_iteration_ranges_entry(self, entry: IterationRangesEntry):
        pass


class SIMDScheduling(BaseScheduling):
    kernel_type = SIMDKernel  # override in subclass
    int32_type = "torch.int32"
    int64_type = "torch.int64"

    def __init__(self, scheduler) -> None:
        super().__init__()
        self.scheduler = scheduler

    def group_fn(self, sizes):
        return tuple(V.graph.sizevars.simplify(sympy_product(s)) for s in sizes)

    def can_fuse(self, node1, node2):
        """
        Hook called by Scheduler to determine if the Triton backend
        can fuse node1 and node2.  These nodes might already be
        FusedSchedulerNodes.
        """
        if isinstance(node1, scheduler.ForeachKernelSchedulerNode) or isinstance(
            node2, scheduler.ForeachKernelSchedulerNode
        ):
            return scheduler.ForeachKernelSchedulerNode.can_fuse(node1, node2)

        _, (numel1, rnumel1) = node1.group
        _, (numel2, rnumel2) = node2.group
        why = WhyNoFuse(node1, node2)

        if node1.is_split_scan() and not node2.is_split_scan():
            if node2.is_reduction():
                why("Split scan cannot fuse with reductions")
        elif node2.is_split_scan() and not node1.is_split_scan():
            if node1.is_reduction():
                why("Split scan cannot fuse with reductions")

        if node1.is_reduction() and node2.is_reduction():
            reduction_can_fuse = numel1 == numel2 and rnumel1 == rnumel2
            if not reduction_can_fuse:
                why(
                    "numel/rnumel mismatch (reduce) (%s, %s), (%s, %s)",
                    numel1,
                    numel2,
                    rnumel1,
                    rnumel2,
                )
            return reduction_can_fuse

        if not node1.is_reduction() and not node2.is_reduction():
            if not (numel1 == numel2 and rnumel1 == rnumel2):
                why(
                    "numel/rnumel mismatch (non-reduce) (%s, %s), (%s, %s)",
                    numel1,
                    numel2,
                    rnumel1,
                    rnumel2,
                )
                return False

            if node1.is_template():
                # Only allow fusion for TritonTemplates for now.
                # Fusion for CUDATemplates are not supported.
                is_triton_template = isinstance(node1.node, TritonTemplateBuffer)
                if not is_triton_template:
                    why("node1 is not TritonTemplateBuffer")
                return is_triton_template

            # check for a bad combined tiling
            tiling1 = self.select_tiling(node1.get_nodes(), numel1, rnumel1)
            tiling2 = self.select_tiling(node2.get_nodes(), numel1, rnumel1)
            tiling3 = self.select_tiling(
                node1.get_nodes() + node2.get_nodes(), numel1, rnumel1
            )
            if config.triton.tiling_prevents_pointwise_fusion:
                cond = True
                if len(tiling1) > 2:
                    if len(tiling2) > 2:
                        cond = tiling1 == tiling2 == tiling3
                    else:
                        cond = tiling1 == tiling3
                elif len(tiling2) > 2:
                    cond = tiling2 == tiling3
                if not cond:
                    why(
                        "tiling mismatch (%s, %s, %s)",
                        tiling1,
                        tiling2,
                        tiling3,
                    )
                    return False

            return True

        if not node1.is_reduction() and node2.is_reduction():
            assert rnumel1 == 1 and rnumel2 != 1
            if numel1 == numel2 * rnumel2:
                if not all(
                    SIMDKernel.is_compatible((numel2, rnumel2), n.get_ranges())
                    for n in node1.get_nodes()
                ):
                    why("nodes numel/rnumel incompatibility")
                    return False
                if (
                    config.triton.tiling_prevents_reduction_fusion
                    and not node1.is_template()
                ):
                    is_reduction_tiling_valid = self.select_tiling(
                        node1.get_nodes(), numel1
                    ) in (
                        (numel1, 1),
                        (numel2, rnumel2, 1),
                    )
                    if not is_reduction_tiling_valid:
                        why("invalid tiling for reduction")
                    return is_reduction_tiling_valid
                return True

            if numel1 != numel2:
                why("nodes numel incompatibility")
            return numel1 == numel2

        assert node1.is_reduction() and not node2.is_reduction()
        # swap args to hit the case above
        return self.can_fuse_horizontal(node2, node1)

    can_fuse_vertical = can_fuse
    can_fuse_horizontal = can_fuse

    def generate_node_schedule(self, nodes, numel, rnumel):
        node_schedule: List[Any] = []
        done: OrderedSet[scheduler.BaseSchedulerNode] = OrderedSet()
        # Writes with a reduced shape, meaning they are only present once the
        # reduction loop has ended
<<<<<<< HEAD
        current_loop_reduced_writes: OrderedSet[str] = OrderedSet()
        current_loop_buffer_usage: OrderedSet[str] = OrderedSet()
=======
        not_ready_yet_nodes: OrderedSet[str] = OrderedSet()
>>>>>>> 38599926

        def fits_in_main_body(n):
            _, (node_numel, node_rnumel) = n.group
            return (node_numel == numel and node_rnumel == rnumel) or (
                node_numel == numel * rnumel and node_rnumel == 1
            )

        def fits_outside_reduction(n):
            _, (node_numel, node_rnumel) = n.group
            return node_numel == numel and node_rnumel == 1 and rnumel != 1

        def expect_improved_memory_usage(n):
            for read in n.read_writes.reads:
                if read.name in current_loop_buffer_usage:
                    return True
            return False

        def schedule_node_in_loop(n):
            done.add(n)
            node_schedule.append(n)
            current_loop_buffer_usage.update([x.name for x in n.read_writes.reads])

            # A scan is modelled as a reduction in the scheduler but has a
            # full sized output that can be used inside the loop body
            if (
                n.is_reduction()
                and isinstance(n, scheduler.SchedulerNode)
                and isinstance(n.node, ir.ComputedBuffer)
                and not isinstance(n.node.data, ir.Scan)
            ):
<<<<<<< HEAD
                current_loop_reduced_writes.add(n.get_name())
            else:
                # this node is available within the loop
                current_loop_buffer_usage.add(n.get_name())
=======
                not_ready_yet_nodes.add(n.get_name())
>>>>>>> 38599926

        @contextlib.contextmanager
        def end_current_reduction_loop():
            if node_schedule and node_schedule[-1] is EnableReduction:
                node_schedule.pop()
            else:
                # flush out any other runnable nodes to reduce number of loops
                not_ready_yet_nodes.add(node.get_name())
                for other_node in nodes[index + 1 :]:
                    if (
                        other_node not in done
                        and fits_in_main_body(other_node)
<<<<<<< HEAD
                        and not (current_loop_reduced_writes & other_node.ancestors)
                        and expect_improved_memory_usage(other_node)
=======
                        and not (not_ready_yet_nodes & other_node.ancestors)
>>>>>>> 38599926
                    ):
                        schedule_node_in_loop(other_node)
                    else:
                        not_ready_yet_nodes.add(other_node.get_name())
                node_schedule.append(DisableReduction)
            yield
            node_schedule.append(EnableReduction)
<<<<<<< HEAD
            current_loop_reduced_writes.clear()
            current_loop_buffer_usage.clear()
=======
            not_ready_yet_nodes.clear()
>>>>>>> 38599926

        def requires_closing_previous_reduction(node, node_schedule):
            if rnumel == 1:
                return False
            if not not_ready_yet_nodes & node.ancestors:
                return False
            assert node_schedule and not isinstance(
                node_schedule[-1], (EnableReduction, DisableReduction)
            )
            return bool(not_ready_yet_nodes)

        for index, node in enumerate(nodes):
            if node in done:
                continue
            done.add(node)

            if fits_in_main_body(node):
                if requires_closing_previous_reduction(node, node_schedule) or (
                    current_loop_buffer_usage and not expect_improved_memory_usage(node)
                ):
                    with end_current_reduction_loop():
                        pass  # need to start a new reduction loop

                schedule_node_in_loop(node)
            elif fits_outside_reduction(node):
                with end_current_reduction_loop():
                    node_schedule.append(node)
            else:
                raise NotImplementedError(
                    f"unexpected group: ({numel}, {rnumel}) != {node.group[1]}"
                )

        return node_schedule

    def codegen_node(
        self, node: Union[scheduler.FusedSchedulerNode, scheduler.SchedulerNode]
    ):
        """
        Given a set of pre-fused nodes, generate a Triton kernel.
        """

        nodes: List[scheduler.SchedulerNode] = node.get_nodes()  # type: ignore[assignment]

        _, (numel, rnumel) = max(nodes, key=lambda x: int(x.is_reduction())).group

        node_schedule = self.generate_node_schedule(nodes, numel, rnumel)
        buf_accesses = collections.defaultdict(list)
        for node in nodes:
            for access in node.read_writes.reads | node.read_writes.writes:
                buf_accesses[access.name].append(access)

        schedule_log.debug("Schedule:\n %s", node_schedule)

        return self.codegen_node_schedule(node_schedule, buf_accesses, numel, rnumel)

    @staticmethod
    def reduction_hint(node):
        assert node.is_reduction()
        if all(
            dep.is_contiguous()
            for dep in itertools.chain(node.read_writes.reads, node.read_writes.writes)
        ):
            return ReductionHint.INNER
        else:
            return node.node.data.reduction_hint

    @staticmethod
    def can_use_32bit_indexing(
        numel: sympy.Expr, buffers: Iterable[Union[ir.Buffer, ir.TensorBox]]
    ) -> bool:
        int_max = torch.iinfo(torch.int32).max
        size_hint = V.graph.sizevars.size_hint
        has_hint = V.graph.sizevars.shape_env.has_hint

        def within_32bit(e):
            # Allow for unhinted e as long as we can still statically prove
            # (e.g., via ValueRanges) that it is still in bounds
            if V.graph.sizevars.is_expr_static_and_true(e <= int_max):
                return True
            # Otherwise, the hint MUST exist and be in range
            return has_hint(e) and size_hint(e) <= int_max

        if not within_32bit(numel):
            return False

        # Any use of a MultiOutputLayout will create a buffer with a
        # Layout whose sizes are accounted for
        buf_sizes = [
            buf.get_layout().storage_size()
            for buf in buffers
            if not isinstance(buf.get_layout(), ir.MultiOutputLayout)
        ]

        if not all(within_32bit(size) for size in buf_sizes):
            return False

        # Only install guards for 32-bit indexing as there is no correctness
        # issue with using 64-bit for everything
        V.graph.sizevars.guard_leq(numel, int_max)  # type: ignore[arg-type]
        for size in buf_sizes:
            V.graph.sizevars.guard_leq(size, int_max)  # type: ignore[arg-type]
        return True

    @classmethod
    def select_index_dtype(cls, node_schedule, numel, reduction_numel):
        # Gather all used buffer names
        buffer_names: OrderedSet[str] = OrderedSet()
        for node in node_schedule:
            if not isinstance(node, scheduler.BaseSchedulerNode):
                continue

            buffer_names.update(node.get_buffer_names())
            buffer_names.update(node.used_buffer_names())

        # Get buffers objects

        def _get_buffer(name: str) -> Union[ir.Buffer, ir.TensorBox]:
            buf = V.graph.get_buffer(name)
            if buf is None:
                raise RuntimeError(f"Failed to find buffer matching name {name}")
            return buf

        buffers = [V.graph.get_buffer(name) for name in buffer_names]

        # In theory we can separately check xnumel and rnumel are <= int_max
        # but some indexers do use the full linear index so we need to be
        # conservative here.
        total_numel = numel * reduction_numel

        if SIMDScheduling.can_use_32bit_indexing(total_numel, buffers):
            return cls.int32_type
        return cls.int64_type

    def has_non_contiguous_pw_in_reduction_kernel(self, node_schedule, numel, rnumel):
        pointwise_nodes = list(
            filter(
                lambda n: n not in (EnableReduction, DisableReduction)
                and not n.is_reduction()
                and n.group[1][0] == numel * rnumel,
                node_schedule,
            )
        )
        for node in pointwise_nodes:
            # An index can be an integer when loading a random seed.
            if not all(
                not isinstance(dep, MemoryDep)
                or dep.is_contiguous()
                or isinstance(dep.index, (sympy.Integer, int))
                or dep.stride1_for_last_dim()
                for dep in itertools.chain(
                    node.read_writes.reads, node.read_writes.writes
                )
            ):
                return True
        return False

    def get_kernel_args(self, node_schedule, numel, reduction_numel):
        reductions = list(
            filter(
                lambda n: n not in (EnableReduction, DisableReduction)
                and n.is_reduction(),
                node_schedule,
            )
        )
        if len(reductions) > 0:
            hints = [self.reduction_hint(n) for n in reductions]
            if hints.count(hints[0]) == len(hints):
                reduction_hint_val = hints[0]
            else:
                reduction_hint_val = ReductionHint.DEFAULT

            if (
                reduction_hint_val == ReductionHint.INNER
                and self.has_non_contiguous_pw_in_reduction_kernel(
                    node_schedule, numel, reduction_numel
                )
            ):
                reduction_hint_val = ReductionHint.DEFAULT
        else:
            reduction_hint_val = ReductionHint.DEFAULT

        mutations: OrderedSet[str] = OrderedSet()
        for node in node_schedule:
            if node in (DisableReduction, EnableReduction):
                continue

            for buf in node.get_outputs():
                mutations.update(buf.get_mutations())

        index_dtype = self.select_index_dtype(node_schedule, numel, reduction_numel)

        return reduction_hint_val, mutations, index_dtype

    def codegen_node_schedule(
        self, node_schedule, buf_accesses, numel, reduction_numel
    ):
        from torch._inductor.codegen.triton_split_scan import TritonSplitScanKernel

        tiled_groups = self.select_tiling(node_schedule, numel, reduction_numel)
        (
            reduction_hint_val,
            mutations,
            index_dtype,
        ) = self.get_kernel_args(node_schedule, numel, reduction_numel)

        is_split_scan = any(
            isinstance(node, BaseSchedulerNode) and node.is_split_scan()
            for node in node_schedule
        )
        kernel_type: type = self.kernel_type
        if is_split_scan and issubclass(TritonSplitScanKernel, kernel_type):
            kernel_type = TritonSplitScanKernel

        kernel_args = tiled_groups
        kernel_kwargs = dict(
            reduction_hint=reduction_hint_val,
            mutations=mutations,
            index_dtype=index_dtype,
        )

        def _node_has_sort(node):
            if node in (EnableReduction, DisableReduction):
                return False

            sort_nodes = node._body.root_block.graph.find_nodes(
                op="call_method", target="sort"
            )
            return bool(sort_nodes)

        # ops.sort only works with persistent reduction, and is not bandwidth bound anyway
        # so taking the hit of non-coalesced loads is okay
        has_sort = any(_node_has_sort(node) for node in node_schedule)
        if has_sort:
            kernel_kwargs["override_persistent_reduction"] = True

        kernel = kernel_type(
            *kernel_args,
            **kernel_kwargs,
        )
        kernel.buf_accesses = buf_accesses

        kernel2: Optional[SIMDKernel] = None
        if kernel.persistent_reduction and config.triton.multi_kernel and not has_sort:
            kernel2 = self.kernel_type(
                *kernel_args,
                **kernel_kwargs,
                override_persistent_reduction=False,
            )
            self.codegen_node_schedule_with_kernel(node_schedule, kernel2)
            with V.set_kernel_handler(kernel2):
                src_code2 = kernel2.codegen_kernel()
            kernel_name2 = self.define_kernel(src_code2, node_schedule, kernel)
            kernel2.kernel_name = kernel_name2
            kernel2.code_hash = code_hash(src_code2)

            # Keep buffers needed by the non-persistent reduction so both
            # kernels have the same arguments
            kernel.must_keep_buffers = set(kernel2.must_keep_buffers)

        self.codegen_node_schedule_with_kernel(node_schedule, kernel)

        with V.set_kernel_handler(kernel):
            src_code = kernel.codegen_kernel()

        kernel_name = self.define_kernel(src_code, node_schedule, kernel)
        log.debug("Generating kernel code with kernel_name: %s", kernel_name)
        kernel.kernel_name = kernel_name
        kernel.code_hash = code_hash(src_code)

        final_kernel = MultiKernel([kernel, kernel2]) if kernel2 is not None else kernel

        with V.set_kernel_handler(final_kernel):
            for node in node_schedule:
                if node not in (EnableReduction, DisableReduction):
                    node.mark_run()

        self.codegen_comment(node_schedule)

        # debug printing values of intermediate tensors
        # Note: MultiKernel debug printing is not supported for now
        enable_debug_printer = (
            config.aot_inductor.debug_intermediate_value_printer
            and not isinstance(final_kernel, MultiKernel)
        )
        _, call_args, arg_signatures, _ = (
            final_kernel.args.python_argdefs()
            if not isinstance(final_kernel, MultiKernel)
            else [None, [], None, None]
        )
        debug_printer_manager = V.graph.wrapper_code.debug_printer
        debug_printer_manager.enable_debug_printer = enable_debug_printer
        debug_printer_manager.set_printer_args(
            call_args, kernel_name, arg_signatures, final_kernel
        )
        with debug_printer_manager:
            final_kernel.call_kernel(final_kernel.kernel_name)

        if config.nan_asserts:
            final_kernel.codegen_nan_check()
        if config.warn_mix_layout:
            final_kernel.warn_mix_layout(kernel_name)

        V.graph.removed_buffers |= final_kernel.removed_buffers
        V.graph.inplaced_to_remove |= final_kernel.inplaced_to_remove

        if (
            V.graph.wrapper_code.supports_intermediate_hooks
            and config.generate_intermediate_hooks
        ):
            # Not every node in the schedule will actually be live on output;
            # we can't check dead buffers.
            live_outs = kernel.args.live_output_buffers()
            for node in node_schedule:
                if not isinstance(node, scheduler.BaseSchedulerNode):
                    continue
                name = node.get_name()
                if name not in live_outs:
                    continue
                assert node.node is not None
                origin_node = node.node.get_origin_node()
                if origin_node is not None:
                    counters["inductor"]["intermediate_hooks"] += 1
                    V.graph.wrapper_code.writeline(
                        f"run_intermediate_hooks({origin_node.name!r}, {name})"
                    )

        self.scheduler.free_buffers()

    def codegen_node_schedule_with_kernel(self, node_schedule, kernel):
        def current_reduction_nodes(nodes):
            return itertools.takewhile(lambda n: n is not DisableReduction, nodes)

        with kernel:
            stack = contextlib.ExitStack()
            kernel.set_last_usage(current_reduction_nodes(node_schedule))
            all_indexing = {}

            # First pass to collect indexing and decide inplace updates
            for node in node_schedule:
                if node is DisableReduction:
                    stack.enter_context(kernel.disable_reduction())
                elif node is EnableReduction:
                    stack.close()
                else:
                    node.decide_inplace_update()
                    index_vars = kernel.split_and_set_ranges(node.get_ranges())
                    all_indexing.update(
                        dict.fromkeys(
                            node._body.indexing_from_args(index_vars).values()
                        )
                    )

            kernel.finalize_indexing(all_indexing.keys())

            # Second pass to do codegen
            for i, node in enumerate(node_schedule):
                if node is DisableReduction:
                    stack.enter_context(kernel.disable_reduction())
                elif node is EnableReduction:
                    stack.close()
                    kernel.set_last_usage(current_reduction_nodes(node_schedule[i:]))
                else:
                    # TODO - use split ranges ?
                    indexing_dtype_strength_reduction(node._body)
                    index_vars = kernel.split_and_set_ranges(node.get_ranges())
                    node.codegen(index_vars)

    def codegen_template(
        self, template_node, epilogue_nodes, only_gen_src_code=False
    ) -> Optional[str]:
        """
        Codegen a triton template

        If `only_gen_src_code` the src code will be returned instead of codegen'd into the wrapper
        """
        _, (numel, rnumel) = template_node.group
        assert rnumel == 1
        kernel, render = template_node.node.make_kernel_render(template_node.node)
        with kernel:
            if not only_gen_src_code:
                for node in [template_node, *epilogue_nodes]:
                    node.mark_run()
            partial_code = render()
            with kernel.set_subgraph_body("<STORE_OUTPUT>"):
                for node in epilogue_nodes:
                    node.codegen(kernel.split_and_set_ranges(node.get_ranges()))

        if not isinstance(partial_code, str):
            partial_code.finalize_hook("<DEF_KERNEL>")
            partial_code.finalize_hook("<ARGDEFS>", strict=False)
        # finalize must be called after adding epilogue above
        with V.set_kernel_handler(kernel):
            # TODO: Maybe unify CUDATemplateKernel to also use PartialRender for flexible epilogue fusion.
            with kernel.set_subgraph_body("<STORE_OUTPUT>"):
                if isinstance(partial_code, str):
                    src_code = partial_code
                else:
                    partial_code.finalize_hook("<STORE_OUTPUT>")
                    src_code = partial_code.code
            node_schedule = [template_node, *epilogue_nodes]

            if config.benchmark_kernel:
                num_gb = kernel.estimate_kernel_num_bytes() / 1e9
                grid_args = V.graph.sizevars.size_hints(kernel.call_sizes)
                assert kernel.meta is not None, "meta is None"
                grid = kernel.grid_fn(*grid_args, kernel.meta)
                src_code = (
                    f"{kernel.imports_for_benchmark_kernel()}\n"
                    f"{src_code}\n"
                    f"{kernel.codegen_kernel_benchmark(num_gb, grid).getvalue()}"
                )

            if only_gen_src_code:
                return src_code

            kernel_name = self.define_kernel(src_code, node_schedule, kernel)

        self.codegen_comment(node_schedule)

        # debug printing values of intermediate tensors
        _, call_args, arg_signatures, _ = kernel.args.python_argdefs()
        debug_printer_manager = V.graph.wrapper_code.debug_printer
        debug_printer_manager.set_printer_args(
            call_args, kernel_name, arg_signatures, kernel
        )
        with debug_printer_manager:
            kernel.call_kernel(kernel_name, template_node.node)

        V.graph.removed_buffers |= kernel.removed_buffers
        V.graph.inplaced_to_remove |= kernel.inplaced_to_remove
        self.scheduler.free_buffers()
        return None

    def codegen_sync(self):
        V.graph.wrapper_code.writeline(V.graph.device_ops.synchronize())

    def generate_combo_kernel_code(
        self,
        subkernel_nodes: List[BaseSchedulerNode],
        custom_part_algorithm: bool,
        enable_autotune: bool,
        mixed_sizes: bool,
        only_gen_src_code: bool = False,
    ) -> List[Tuple[str, Any, Any]]:
        from .triton_combo_kernel import ComboKernel

        fused_node_lists = [node.get_nodes() for node in subkernel_nodes]
        subkernel_map, node_schedule_map = {}, {}
        for pn, nodes in zip(subkernel_nodes, fused_node_lists):
            _, (numel, rnumel) = max(nodes, key=lambda x: int(x.is_reduction())).group
            node_schedule = self.generate_node_schedule(nodes, numel, rnumel)
            tiled_groups = self.select_tiling(node_schedule, numel, rnumel)
            node_schedule_map[pn] = node_schedule, tiled_groups, numel, rnumel
            (
                reduction_hint_val,
                mutations,
                index_dtype,
            ) = self.get_kernel_args(node_schedule, numel, rnumel)
            subkernel_map[pn] = ComboKernel.create_triton_kernel(
                *tiled_groups,
                reduction_hint=reduction_hint_val,
                mutations=mutations,
                index_dtype=index_dtype,
                optimize_mask=not mixed_sizes,
            )

        partitions = ComboKernel.horizontal_partition(
            nodes=subkernel_nodes,
            triton_scheduling=self,
            custom_algorithm=custom_part_algorithm,
            kernel_map=subkernel_map,
            node_info_map=node_schedule_map,
        )
        log.debug(
            "ComboKernels: %d nodes partitioned into %s groups",
            len(subkernel_nodes),
            [len(p) for p in partitions],
        )
        kernel_code_list = []
        for node_group in partitions:
            fused_node_lists = [node.get_nodes() for node in node_group]
            kernel = ComboKernel(
                enable_autotune=enable_autotune,
                mixed_sizes=mixed_sizes,
            )

            for pn, nodes in zip(node_group, fused_node_lists):
                if only_gen_src_code:
                    # empty last_usage. May cause more aggressive 'evict_last'. Should be fine.
                    for n in nodes:
                        n.last_usage = OrderedSet()
                self.codegen_node_schedule_with_kernel(
                    node_schedule_map[pn][0],
                    kernel.create_sub_kernel(subkernel_map[pn]),
                )
                subkernel = subkernel_map[pn]
                node_schedule = node_schedule_map[pn][0]
                if not only_gen_src_code:
                    with V.set_kernel_handler(subkernel):  # type: ignore[call-arg]
                        for node in node_schedule:
                            if node not in (EnableReduction, DisableReduction):
                                node.mark_run()
                V.graph.removed_buffers |= subkernel.removed_buffers
                V.graph.inplaced_to_remove |= subkernel.inplaced_to_remove

            src_code = kernel.codegen_kernel()
            kernel_code_list.append((src_code, kernel, node_group))
        return kernel_code_list

    def codegen_combo_kernel(self, combo_kernel_node):
        subkernel_nodes = combo_kernel_node.get_subkernel_nodes()
        custom_part_algorithm = combo_kernel_node.use_custom_partition_algo
        enable_autotune = combo_kernel_node.enable_autotune
        mixed_sizes = config.combo_kernel_allow_mixed_sizes > 1 or (
            config.combo_kernel_allow_mixed_sizes == 1 and custom_part_algorithm
        )

        kernel_code_list = self.generate_combo_kernel_code(
            subkernel_nodes, custom_part_algorithm, enable_autotune, mixed_sizes
        )

        for src_code, kernel, _ in kernel_code_list:
            kernel_name = self.define_kernel(src_code, [combo_kernel_node], kernel)
            self.codegen_comment([combo_kernel_node])
            log.debug("ComboKernels: generated kernel %s.", kernel_name)
            kernel.call_kernel(V.graph.wrapper_code, kernel_name)

        self.scheduler.free_buffers()

    @staticmethod
    @functools.lru_cache(32)
    def candidate_tilings(node):
        ranges, reduction_ranges = node.get_ranges()
        if len(ranges) <= 1:
            return ()

        rw = node.pointwise_read_writes()
        assert len(rw.range_vars) == len(ranges)

        # isinstance(dep, MemoryDep): this filters out StarDeps. StarDeps refer to reads
        # that need to access the entire tensor; they don't contribute read indexing
        # information (and practically, they don't have dep.index so they can't be used
        # for stride_hints below
        dep_sources = [rw.reads, rw.writes]
        assert all(
            isinstance(dep, (MemoryDep, StarDep))
            for dep in itertools.chain.from_iterable(dep_sources)
        )
        deps = [
            dep
            for dep in itertools.chain.from_iterable(dep_sources)
            if dep.name not in V.graph.removed_buffers and isinstance(dep, MemoryDep)
        ]
        write_names = {dep.name for dep in rw.writes}

        tilings: List[CandidateTiling] = []

        for dep in deps:
            strides = V.graph.sizevars.stride_hints(dep.index, rw.range_vars)
            assert len(strides) == len(ranges)
            try:
                split = strides.index(1) + 1
                if split == len(ranges):
                    continue
                if all(s == 0 for s in strides[split:]):
                    # if this is a broadcasted tensor and all dimensions after split are broadcast,
                    # this is not a real split
                    continue

            except ValueError:
                continue
            tiled_groups = (
                V.graph.sizevars.simplify(sympy_product(ranges[:split])),
                V.graph.sizevars.simplify(sympy_product(ranges[split:])),
            )
            # score by number of elements
            score = V.graph.sizevars.size_hint(
                sympy_product(
                    size for size, stride in zip(ranges, strides) if stride != 0
                )
            )
            if dep.name in write_names:
                # ngimel said contiguous writes is more important than reads
                score *= 2
            if CandidateTiling.is_good_size(tiled_groups[0]):
                score *= 2
            if CandidateTiling.is_good_size(tiled_groups[1]):
                score *= 2

            if (
                V.graph.sizevars.size_hint(
                    score - sympy_product(itertools.chain(ranges, reduction_ranges))
                )
                >= 0
            ):
                tilings.append(CandidateTiling(tiled_groups, score, dep.name))
        return tilings

    @classmethod
    def select_tiling(cls, node_schedule, numel, reduction_numel=sympy.Integer(1)):
        """
        Heuristics to decide how to tile kernels.
        Currently, we tile based on stride-1 dimensions.

        Returns:
            `(tile1, tile2, reduction_numel)` s.t. `tile1 * tile2 == numel`

        """
        if reduction_numel != 1 or config.triton.max_tiles <= 1:
            # TODO(jansel): should we tile reductions?
            # do perf hint here if stride-1 dim is not being reduced
            if perf_hint_log.level <= logging.WARNING:
                for node in EnableReduction.filter(node_schedule):
                    if len(cls.candidate_tilings(node)) > 0:
                        perf_hint_log.info("reduction over non-contiguous dims")
                        break
            return (numel, reduction_numel)

        seen_names: OrderedSet[str] = OrderedSet()
        candidate_tiles: Counter[Any] = collections.Counter()
        for node in EnableReduction.filter(node_schedule):
            for tiling in cls.candidate_tilings(node):
                if tiling.name in seen_names:
                    continue
                seen_names.add(tiling.name)
                candidate_tiles[tiling.tiling] += tiling.score

        ranked_tilings = [tiling for tiling, score in candidate_tiles.most_common()]

        if config.triton.max_tiles >= 3:
            # Consider adding a third dimension of tiling, but only
            # when a1 is a multiple of b1; otherwise, you have a lot
            # of stragglers which is annoying to generate code for.
            #
            # NB: More than three max tiles is not enabled by default.

            # Add one 3D tiling choice
            for i in range(1, len(ranked_tilings)):
                a0, a1 = ranked_tilings[0]
                b0, b1 = ranked_tilings[i]
                if V.graph.sizevars.size_hint(a1 - b1) == 0:
                    continue
                if V.graph.sizevars.size_hint(a1 - b1) < 0:
                    # swap so a0 is bigger
                    a0, a1 = ranked_tilings[i]
                    b0, b1 = ranked_tilings[0]
                assert V.graph.sizevars.size_hint(a1 - b1) > 0
                if V.graph.sizevars.statically_known_multiple_of(a1, b1):
                    tiling = (a0, FloorDiv(a1, b1), b1)
                    ranked_tilings = [tiling] + ranked_tilings
                    break  # only 1 choice for now

        if len(ranked_tilings) > 1:
            perf_hint_log.info("possibly bad tiling: %s", ranked_tilings)

        # Optionally, prefer tiling into as many dimensions as possible.
        if config.triton.prefer_nd_tiling:
            # Get candidate tilings from the node ranges.
            node_ranges = [
                node.get_ranges()[0]
                for node in EnableReduction.filter(node_schedule)
                if isinstance(node, scheduler.SchedulerNode)
            ]
            new_tilings: OrderedSet[Tuple[sympy.Expr]] = OrderedSet()
            for node_range in node_ranges:
                # Collapse leading dims, to fit in the maximum dimensionality.
                num_leading_dims = max(0, len(node_range) - config.triton.max_tiles)
                first_trailing_dim = num_leading_dims + 1
                collapsed_leading_dim = sympy_product(node_range[:first_trailing_dim])
                tiling = [collapsed_leading_dim] + list(node_range[first_trailing_dim:])
                new_tilings.add(tuple(tiling))

            # Rank tilings by the number of dimensions. E.g., prefer 2D to 1D.
            # Since this is a stable sort, ties are broken by schedule order.
            ranked_new_tilings = sorted(new_tilings, key=len, reverse=True)
            ranked_tilings = ranked_new_tilings + ranked_tilings

        for tiled_groups in ranked_tilings:
            new_groups = (*tiled_groups, reduction_numel)
            if all(
                SIMDKernel.is_compatible(new_groups, node.get_ranges())
                for node in node_schedule
                if isinstance(node, scheduler.SchedulerNode)
            ):
                return new_groups

        return (numel, reduction_numel)

    def flush(self):
        pass

    def ready_to_flush(self) -> bool:
        return False

    def generate_kernel_code_from_nodes(self, nodes, benchmark_kernel=False):
        @dataclasses.dataclass
        class LastUsageHolder:
            n: Any
            last_usage: Any

            def __del__(self) -> None:
                self.n.last_usage = self.last_usage

        last_usage_holders = [LastUsageHolder(n, n.last_usage) for n in nodes]

        # empty last_usage. May cause more aggressive 'evict_last'. Should be fine.
        for n in nodes:
            n.last_usage = OrderedSet()

        if not nodes[0].is_template():
            _, (numel, rnumel) = max(nodes, key=lambda x: int(x.is_reduction())).group
            node_schedule = self.generate_node_schedule(nodes, numel, rnumel)

            tiled_groups = self.select_tiling(node_schedule, numel, rnumel)
            reduction_hint_val, mutations, index_dtype = self.get_kernel_args(
                node_schedule, numel, rnumel
            )

            kernel = self.kernel_type(
                *tiled_groups,
                reduction_hint=reduction_hint_val,
                mutations=mutations,
                index_dtype=index_dtype,
            )

            self.codegen_node_schedule_with_kernel(node_schedule, kernel)
            with config.patch(
                "benchmark_kernel", benchmark_kernel
            ), V.set_kernel_handler(kernel):
                src_code = kernel.codegen_kernel()
        else:
            template_node = nodes[0]
            epilogue_nodes = nodes[1:]

            with config.patch("benchmark_kernel", benchmark_kernel):
                src_code = self.codegen_template(
                    template_node, epilogue_nodes, only_gen_src_code=True
                )

        src_code = src_code.replace(str(Placeholder.KERNEL_NAME), "triton_")
        return src_code

    def codegen_comment(self, node_schedule):
        pass

    def define_kernel(self, src_code, node_schedule, kernel):
        raise NotImplementedError


@dataclasses.dataclass
class CandidateTiling:
    tiling: Tuple[sympy.Expr, sympy.Expr]
    score: int  # higher is better
    name: Optional[str] = None

    @staticmethod
    def is_good_size(s):
        """Somewhat arbitrary heuristic used to boost scores for some sizes"""
        s = V.graph.sizevars.size_hint(s)
        return s >= 32 and (s % 32 == 0)


class DisableReduction:
    """
    Marker to invoke `kernel.disable_reduction()`.  This closes a
    reduction loop and allows for pointwise ops to occur on the output
    of a reduction.
    """


class EnableReduction:
    """
    Marker to end a DisableReduction block.
    """

    @staticmethod
    def filter(node_schedule):
        """
        Get the nodes from node_schedule skipping those in a
        DisableReduction block.
        """
        disabled = False
        for node in node_schedule:
            if node in (EnableReduction, DisableReduction):
                # Don't tile stuff outside the main reduction loop
                disabled = node is DisableReduction
            elif disabled:
                pass
            else:
                yield node


class CantSplit(Exception):
    pass<|MERGE_RESOLUTION|>--- conflicted
+++ resolved
@@ -1067,12 +1067,8 @@
         done: OrderedSet[scheduler.BaseSchedulerNode] = OrderedSet()
         # Writes with a reduced shape, meaning they are only present once the
         # reduction loop has ended
-<<<<<<< HEAD
-        current_loop_reduced_writes: OrderedSet[str] = OrderedSet()
+        not_ready_yet_nodes: OrderedSet[str] = OrderedSet()
         current_loop_buffer_usage: OrderedSet[str] = OrderedSet()
-=======
-        not_ready_yet_nodes: OrderedSet[str] = OrderedSet()
->>>>>>> 38599926
 
         def fits_in_main_body(n):
             _, (node_numel, node_rnumel) = n.group
@@ -1103,14 +1099,10 @@
                 and isinstance(n.node, ir.ComputedBuffer)
                 and not isinstance(n.node.data, ir.Scan)
             ):
-<<<<<<< HEAD
-                current_loop_reduced_writes.add(n.get_name())
+                not_ready_yet_nodes.add(n.get_name())
             else:
                 # this node is available within the loop
                 current_loop_buffer_usage.add(n.get_name())
-=======
-                not_ready_yet_nodes.add(n.get_name())
->>>>>>> 38599926
 
         @contextlib.contextmanager
         def end_current_reduction_loop():
@@ -1123,12 +1115,8 @@
                     if (
                         other_node not in done
                         and fits_in_main_body(other_node)
-<<<<<<< HEAD
-                        and not (current_loop_reduced_writes & other_node.ancestors)
+                        and not (not_ready_yet_nodes & other_node.ancestors)
                         and expect_improved_memory_usage(other_node)
-=======
-                        and not (not_ready_yet_nodes & other_node.ancestors)
->>>>>>> 38599926
                     ):
                         schedule_node_in_loop(other_node)
                     else:
@@ -1136,12 +1124,8 @@
                 node_schedule.append(DisableReduction)
             yield
             node_schedule.append(EnableReduction)
-<<<<<<< HEAD
-            current_loop_reduced_writes.clear()
+            not_ready_yet_nodes.clear()
             current_loop_buffer_usage.clear()
-=======
-            not_ready_yet_nodes.clear()
->>>>>>> 38599926
 
         def requires_closing_previous_reduction(node, node_schedule):
             if rnumel == 1:
