# mypy: allow-untyped-defs
import torch

from ..aoti_hipify_utils import maybe_hipify_code_wrapper
from ..common import DeviceOpOverrides, register_device_op_overrides


class CUDADeviceOpOverrides(DeviceOpOverrides):
    def import_get_raw_stream_as(self, name):
        return f"from torch._C import _cuda_getCurrentRawStream as {name}"

    def set_device(self, device_idx):
        return f"torch.cuda.set_device({device_idx})"

    def synchronize(self):
        return "torch.cuda.synchronize()"

    def device_guard(self, device_idx):
        return f"torch.cuda._DeviceGuard({device_idx})"

    def cpp_device_guard(self):
        return "at::cuda::CUDAGuard"

    def cpp_aoti_device_guard(self):
        return "AOTICudaGuard"

    def cpp_stream_guard(self):
        return "at::cuda::CUDAStreamGuard"

    def cpp_aoti_stream_guard(self):
        return "AOTICudaStreamGuard"

    def cpp_getStreamFromExternal(self):
        return "at::cuda::getStreamFromExternal"

<<<<<<< HEAD
    def kernel_header(self):
        source_codes = """
        #include <c10/cuda/CUDAGuard.h>
        #include <c10/cuda/CUDAStream.h>
        #include <ATen/cuda/EmptyTensor.h>
        """
        return maybe_hipify_code_wrapper(source_codes)

    def kernel_driver(self):
        source_codes = """
            #define CUDA_DRIVER_CHECK(EXPR)                    \\
            do {                                               \\
                CUresult code = EXPR;                          \\
                const char *msg;                               \\
                cuGetErrorString(code, &msg);                  \\
                if (code != CUDA_SUCCESS) {                    \\
                    throw std::runtime_error(                  \\
                        std::string("CUDA driver error: ") +   \\
                        std::string(msg));                     \\
                }                                              \\
            } while (0);

            namespace {

            struct Grid {
                Grid(uint32_t x, uint32_t y, uint32_t z)
                  : grid_x(x), grid_y(y), grid_z(z) {}
                uint32_t grid_x;
                uint32_t grid_y;
                uint32_t grid_z;

                bool is_non_zero() {
                    return grid_x > 0 && grid_y > 0 && grid_z > 0;
                }
            };

            }  // anonymous namespace

            static inline CUfunction loadKernel(
                    std::string filePath,
                    const std::string &funcName,
                    uint32_t sharedMemBytes,
                    const std::optional<std::string> &cubinDir = std::nullopt) {
                if (cubinDir) {
                    std::filesystem::path p1{*cubinDir};
                    std::filesystem::path p2{filePath};
                    filePath = (p1 / p2.filename()).string();
                }

                CUmodule mod;
                CUfunction func;
                CUDA_DRIVER_CHECK(cuModuleLoad(&mod, filePath.c_str()));
                CUDA_DRIVER_CHECK(cuModuleGetFunction(&func, mod, funcName.c_str()));
                if (sharedMemBytes > 0) {
                    CUDA_DRIVER_CHECK(cuFuncSetAttribute(
                        func,
                        CU_FUNC_ATTRIBUTE_MAX_DYNAMIC_SHARED_SIZE_BYTES,
                        sharedMemBytes
                    ))
                }
                return func;
            }

            static inline void launchKernel(
                    CUfunction func,
                    uint32_t gridX,
                    uint32_t gridY,
                    uint32_t gridZ,
                    uint32_t numWarps,
                    uint32_t sharedMemBytes,
                    void* args[],
                    cudaStream_t stream) {
                CUDA_DRIVER_CHECK(cuLaunchKernel(
                    func, gridX, gridY, gridZ, 32*numWarps, 1, 1, sharedMemBytes, stream, args, nullptr
                ));
            }
        """
        if torch.version.hip is not None:
            # Adjusting the warp size to GPU supported wavefront size on AMD GPU
            prop = torch.cuda.get_device_properties(torch.cuda.current_device())
            source_codes = source_codes.replace(
                "32*numWarps", str(prop.warp_size) + "*numWarps"
            )
        return maybe_hipify_code_wrapper(source_codes)

    def abi_compatible_header(self):
        return "#include <torch/csrc/inductor/aoti_runtime/utils_cuda.h>"

    def cpp_stream_type(self):
        return maybe_hipify_code_wrapper("cudaStream_t")

    def aoti_get_stream(self):
        return "aoti_torch_get_current_cuda_stream"

    def cpp_kernel_type(self):
        return maybe_hipify_code_wrapper("CUfunction")

    def cpp_device_ptr(self):
        return maybe_hipify_code_wrapper("CUdeviceptr")

=======
>>>>>>> ca16956b

register_device_op_overrides("cuda", CUDADeviceOpOverrides())<|MERGE_RESOLUTION|>--- conflicted
+++ resolved
@@ -1,7 +1,6 @@
 # mypy: allow-untyped-defs
 import torch
 
-from ..aoti_hipify_utils import maybe_hipify_code_wrapper
 from ..common import DeviceOpOverrides, register_device_op_overrides
 
 
@@ -33,14 +32,13 @@
     def cpp_getStreamFromExternal(self):
         return "at::cuda::getStreamFromExternal"
 
-<<<<<<< HEAD
     def kernel_header(self):
         source_codes = """
         #include <c10/cuda/CUDAGuard.h>
         #include <c10/cuda/CUDAStream.h>
         #include <ATen/cuda/EmptyTensor.h>
         """
-        return maybe_hipify_code_wrapper(source_codes)
+        return source_codes
 
     def kernel_driver(self):
         source_codes = """
@@ -117,24 +115,22 @@
             source_codes = source_codes.replace(
                 "32*numWarps", str(prop.warp_size) + "*numWarps"
             )
-        return maybe_hipify_code_wrapper(source_codes)
+        return source_codes
 
     def abi_compatible_header(self):
         return "#include <torch/csrc/inductor/aoti_runtime/utils_cuda.h>"
 
     def cpp_stream_type(self):
-        return maybe_hipify_code_wrapper("cudaStream_t")
+        return "cudaStream_t"
 
     def aoti_get_stream(self):
         return "aoti_torch_get_current_cuda_stream"
 
     def cpp_kernel_type(self):
-        return maybe_hipify_code_wrapper("CUfunction")
+        return "CUfunction"
 
     def cpp_device_ptr(self):
-        return maybe_hipify_code_wrapper("CUdeviceptr")
+        return "CUdeviceptr"
 
-=======
->>>>>>> ca16956b
 
 register_device_op_overrides("cuda", CUDADeviceOpOverrides())