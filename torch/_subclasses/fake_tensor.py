import contextlib
import functools
import logging
import os
import traceback
import weakref
from collections import defaultdict
from dataclasses import dataclass
from typing import (
    Any,
    cast,
    Dict,
    List,
    Optional,
    Tuple,
    Type,
    TYPE_CHECKING,
    TypeVar,
    Union,
)
from weakref import ReferenceType

import torch
import torch._custom_op
import torch._logging
from torch._C._functorch import is_functorch_wrapped_tensor

from torch._guards import Source
from torch._ops import OpOverload
from torch._prims_common import suggest_memory_format
from torch._subclasses.meta_utils import (
    assert_eq,
    assert_metadata_eq,
    is_sparse_any,
    is_sparse_compressed,
    MetaConverter,
)
from torch._utils import render_call
from torch.fx.operator_schemas import normalize_function
from torch.multiprocessing.reductions import StorageWeakRef
from torch.overrides import TorchFunctionMode
from torch.utils._mode_utils import no_dispatch
from torch.utils._python_dispatch import (
    is_traceable_wrapper_subclass,
    TorchDispatchMode,
)
from torch.utils._pytree import PyTree, tree_map
from torch.utils._stats import count
from torch.utils._traceback import CapturedTraceback

if TYPE_CHECKING:
    from torch.fx.experimental.symbolic_shapes import ShapeEnv


class _Unassigned:
    pass


_UNASSIGNED = _Unassigned()

DimList = List

log = logging.getLogger(__name__)

# TODO: Hack to unblock https://github.com/pytorch/pytorch/pull/108186
# Proper fix tracked by https://github.com/pytorch/pytorch/issues/120105
try:
    not_implemented_log = torch._logging.getArtifactLogger(__name__, "not_implemented")
except ValueError as e:
    if "'not_implemented' not registered" in str(e):
        import logging as not_implemented_log
    else:
        raise e

pytree = torch.utils._pytree

T = TypeVar("T")
TensorWeakRef = Any

aten = torch._ops.ops.aten

CONSTANT_NUMEL_LIMIT = 1

RECURSION_COUNT = 0


# Small helper that increments recursion count, and
# resets it when the object goes out of scope.  Useful
# if you don't want to increase indentation which is
# what a context manager would do.
class IncrementRecursionCount:
    def __init__(self):
        global RECURSION_COUNT
        RECURSION_COUNT += 1

    def __del__(self):
        global RECURSION_COUNT
        RECURSION_COUNT -= 1


@dataclass
class UnsupportedFakeTensorException(RuntimeError):
    reason: str


@dataclass
class DynamicOutputShapeException(RuntimeError):
    func: OpOverload


@dataclass
class DataDependentOutputException(RuntimeError):
    func: OpOverload


@dataclass
class UnsupportedOperatorException(RuntimeError):
    func: OpOverload


def ordered_set(*items):
    return dict.fromkeys(items, True)


@contextlib.contextmanager
def unset_fake_temporarily():
    old = torch._C._unset_dispatch_mode(torch._C._TorchDispatchModeKey.FAKE)
    try:
        yield old
    finally:
        if old is not None:
            torch._C._set_dispatch_mode(old)


def is_fake(x):
    if isinstance(x, FakeTensor):
        return True
    if is_traceable_wrapper_subclass(x):
        attrs, _ = type(x).__tensor_flatten__(x)
        flattened_tensors = [getattr(x, attr) for attr in attrs]
        # need to recurse because we could have nested subclasses
        all_fake = all(is_fake(x) for x in flattened_tensors)
        any_fake = any(is_fake(x) for x in flattened_tensors)
        assert all_fake == any_fake, "got mixed fake and real tensors!"
        return all_fake
    elif isinstance(x, torch.Tensor) and torch._is_functional_tensor(x):
        reapply_views = torch._C._functionalization_reapply_views_tls()
        unwrapped = torch._C._functorch._unwrap_functional_tensor(x, reapply_views)
        return is_fake(unwrapped)
    elif isinstance(x, torch.Tensor) and is_functorch_wrapped_tensor(x):
        unwrapped = torch._C._functorch.get_unwrapped(x)
        return is_fake(unwrapped)
    return False


def maybe_get_fake_mode(t):
    if isinstance(t, FakeTensor):
        return t.fake_mode
    if is_traceable_wrapper_subclass(t):
        inner_tensor_names, _ = t.__tensor_flatten__()
        modes = [
            maybe_get_fake_mode(getattr(t, t_name)) for t_name in inner_tensor_names
        ]
        m = modes[0]
        assert all(m is x for x in modes)
        return m
    elif isinstance(t, torch.Tensor) and torch._is_functional_tensor(t):
        reapply_views = torch._C._functionalization_reapply_views_tls()
        unwrapped = torch._C._functorch._unwrap_functional_tensor(t, reapply_views)
        return maybe_get_fake_mode(unwrapped)
    elif isinstance(t, torch.Tensor) and is_functorch_wrapped_tensor(t):
        unwrapped = torch._C._functorch.get_unwrapped(t)
        return maybe_get_fake_mode(unwrapped)
    return None


@functools.lru_cache(None)
def get_schema_info(func):
    return torch._C._SchemaInfo(func._schema)  # type: ignore[attr-defined]


# many of the decompositions registered to torch/_prims do not at the moment model
# aliasing or strides, so as an incremental step, just enable the decompositions in
# torch/_decomp/decompositions.py.
# decomps are used for aot autograd tracing so we would like to unify on their
# implementation and add additional testing to them
@functools.lru_cache(None)
def torch_decomp_decompositions(func):
    from torch._decomp import decomposition_table

    decompositions = torch._decomp.decompositions
    # Note that the function in the decomposition table might be
    # different from the one in the module because of the difference
    # in out handling in aten API and torch public API
    return decomposition_table[func].__module__.startswith(
        "torch._decomp"
    ) and decomposition_table[func].__name__ in dir(decompositions)


def tree_flatten_only(ty: Type[T], tree: PyTree):
    flat_vals = pytree.tree_leaves(tree)
    return [elem for elem in flat_vals if isinstance(elem, ty)]


# Similar to `MetaConverter`, this is a class for converting
# multiple tensors into fake tensors which share the same view/storage
# structure. Like `MetaConverter`, it uses `WeakIdRef` to
# hold a weak reference for all memoized tensors.
class FakeTensorConverter:
    @property
    def tensor_memo(self):
        return self.meta_converter.tensor_memo

    meta_converter: MetaConverter
    constant_storage_mapping: Dict[StorageWeakRef, List[ReferenceType]]

    def __init__(self):
        self.meta_converter = MetaConverter()

        # map from to storage to corresponding constant tensors
        self.constant_storage_mapping = {}

    def add_constant_storage_mapping(self, fake_tensor):
        # when you have a constant, aliased tensor:
        # const_tensor.add_(torch.rand([1]))
        # all aliases of it must become no longer const
        assert isinstance(fake_tensor, FakeTensor) and fake_tensor.constant is not None
        weak_st = StorageWeakRef(fake_tensor.constant._typed_storage())

        # we need a map from a weak storage to all of its corresponding
        # constant tensors. python doesn't have the weak value equivalent
        # of defaultdict(list), so we are using a WeakValueDictionary as one
        if weak_st not in self.constant_storage_mapping:
            self.constant_storage_mapping[weak_st] = []
        self.constant_storage_mapping[weak_st].append(weakref.ref(fake_tensor))

    def invalidate_constant_aliases(self, tensor):
        assert not isinstance(tensor, FakeTensor)

        weak_st = StorageWeakRef(tensor._typed_storage())
        if weak_st not in self.constant_storage_mapping:
            return

        for weak_tensor_ref in self.constant_storage_mapping[weak_st]:
            ten = weak_tensor_ref()
            if ten is not None:
                ten._fix_weakref()
                ten.constant = None

        del self.constant_storage_mapping[weak_st]

    def _get_memo(self, t):
        tid = self.meta_converter.describer.lookup_tensor.get(t)
        if tid is None:
            return None
        return self.tensor_memo.get(tid)

    def set_tensor_memo(self, t, v):
        tid = self.meta_converter.describer.get_tensor_id(t)
        self.meta_converter.tensor_memo[tid] = v

    # You can have a real tensor that you need to convert into a fake tensor.
    # If you have a meta tensor already, call from_meta_and_device.
    #
    # You're allowed to pass a meta tensor to be turned into a fake
    # tensor; although an odd thing to do, this can occur if you're doing
    # cross ref testing and the inner test is already operating on meta tensors.
    def from_real_tensor(
        self,
        fake_mode,
        t,
        make_constant=False,
        shape_env=None,
        *,
        source=None,
        symbolic_context=None,
    ):
        # see note [Tensor Fakification and Symbol Caching]
        if not symbolic_context and not source and shape_env:
            if tracing_context := torch._guards.TracingContext.try_get():
                if t in tracing_context.tensor_to_context:
                    symbolic_context = tracing_context.tensor_to_context[t]
                    source = symbolic_context.tensor_source

        maybe_memo = self._get_memo(t)
        if maybe_memo is not None:
            return maybe_memo
        existing_device = t.device
        # not yet supported in metatensors
        if t.is_quantized:
            raise UnsupportedFakeTensorException("quantized nyi in meta tensors")
        if type(t) is torch.nn.Parameter:
            assert not make_constant

        def mk_fake_tensor(make_meta_t):
            # NB: don't use in_kernel_invocation_manager. to
            # ensure FakeTensor can internally do constant computation
            # as necessary.  Invocation manager is "more correct" as
            # it works for more operators in make_meta_t, but
            # invariant is that make_meta_t only calls factories
            # for which it is not strictly necessary to use the
            # invocation manager (I think!)
            with no_dispatch():
                return FakeTensor(
                    fake_mode,
                    make_meta_t(),
                    existing_device,
                    constant=t if make_constant else None,
                )

        out = self.meta_converter(
            t,
            shape_env=shape_env,
            callback=mk_fake_tensor,
            source=source,
            symbolic_context=symbolic_context,
        )
        if out is NotImplemented:
            raise UnsupportedFakeTensorException("meta converter nyi")
        if make_constant:
            self.add_constant_storage_mapping(out)
        # NB: meta_converter set the memo
        return out

    # If you specify the device, it MUST be a meta tensor.
    def from_meta_and_device(self, fake_mode, t, device):
        assert (
            t.device.type == "meta"
        ), f"tensor's device must be `meta`, got {t.device.type} instead"
        # This is a bit abusive (this is not the "real" tensor) but whatever,
        # the meta tensor should be fresh so there's no way to get it wrong
        maybe_memo = self._get_memo(t)
        if maybe_memo is not None:
            return maybe_memo
        out = FakeTensor(fake_mode, t, device)
        self.set_tensor_memo(t, out)
        return out


@functools.lru_cache(None)
def init_cuda_context():
    # Backward will error with cuda Fake Tensors if no cuda tensors have been initialized first
    if torch.cuda.is_available():
        torch.empty(1, device="cuda") if torch.version.hip is None else torch.zeros(
            1, device="cuda"
        )


@contextlib.contextmanager
def in_kernel_invocation_manager(fake_mode):
    # See: note [Fake Tensor Dispatch Keys]
    prev_in_kernel = fake_mode.in_kernel_invocation
    meta_in_tls = torch._C._meta_in_tls_dispatch_include()
    assert meta_in_tls == prev_in_kernel, f"{meta_in_tls}, {prev_in_kernel}"

    with torch._C._DisableTorchDispatch():
        fake_mode.in_kernel_invocation = True
        # Unfortunately _set_meta_in_tls_dispatch_include(False) can leave
        # `Dense` turned on (because it's implied by `Meta`)
        with torch._C._PreserveDispatchKeyGuard():
            torch._C._set_meta_in_tls_dispatch_include(True)
            try:
                yield
            finally:
                fake_mode.in_kernel_invocation = prev_in_kernel
                # torch._C._set_meta_in_tls_dispatch_include(prev_in_kernel)


# Return if the function allows Python numbers to bind to Tensors
def should_allow_numbers_as_tensors(func: OpOverload):
    return torch._C._should_allow_numbers_as_tensors(
        func.name().split("::")[-1].split(".")[0]
    )


class FakeTensorConfig:
    debug = os.environ.get("TORCH_FAKE_TENSOR_DEBUG", "0") == "1"


class FakeTensor(torch.Tensor):
    """
    Meta tensors give you the ability to run PyTorch code without having to
    actually do computation through tensors allocated on a `meta` device.
    Because the device is `meta`, meta tensors do not model device propagation.
    FakeTensor extends MetaTensors to also carry an additional `fake_device`
    which tracks devices that would have been used.
    """

    fake_device: torch.device
    fake_mode: "FakeTensorMode"
    constant: Optional[torch.Tensor]

    # This memorizes the unbacked SymInt representing the number of nonzero
    # elements in this tensor.  This is helpful if you do something like
    # x[mask] and y[mask]; mask.nonzero() gets repeatedly called and should
    # give a consistent unbacked SymInt.  It needs to be invalidated in the
    # same way constant is.
    # TODO: Generalize this as needed, e.g., into a trie of memos
    _nonzero_memo: Optional[torch.SymInt]
    _nonzero_memo_vc: Optional[int]

    # Indicates to our torch_dispatch dispatching infra that
    # this is an "infra" mode with lower dispatching precedence.
    _mode_key = torch._C._TorchDispatchModeKey.FAKE

    @property
    def nonzero_memo(self):
        if self._nonzero_memo is None:
            return None
        # Version counter based tracking isn't 100% sound but it's close
        # enough
        if self._nonzero_memo_vc != self._version:
            self._nonzero_memo = None
            return None
        return self._nonzero_memo

    @property
    def device(self):
        if self.fake_mode.in_kernel_invocation:
            return torch.device("meta")
        else:
            return self.fake_device

    # Note: [Fake Tensor Dispatch Keys]
    # In order to model the behavior of device-specific autocast
    # and autograd logic, we update the dispatch keys of FakeTensors
    # to reflect their fake device. This includes the BackendComponent
    # (DispatchKey::Meta -> DispatchKey::CUDA), and also the BackendComponent
    # related Autocast and Autograd keys. __torch__dispatch__ sits below
    # Autocast and Autograd, and is only invoked when we are at the
    # kernel for the BackendComponent. Then, we add Meta to the
    # thread-local dispatch include set to hit the meta kernel
    # instead of the kernel of the BackendComponent for the fake device.
    # The `device_for_backend_keys` does that below
    # NOTE: this probably will not do the right thing for backends
    # that have dispatch keys which are higher than the "meta" key:
    # https://github.com/pytorch/pytorch/blob/main/c10/core/DispatchKey.h#L189

    # We don't support named tensors; graph break
    @property
    def names(self):
        raise UnsupportedFakeTensorException(
            "torch.compile doesn't support named tensors"
        )

    @staticmethod
    def __new__(cls, fake_mode, elem, device, constant=None):
        self = torch.Tensor._make_subclass(
            cls,
            elem,
            elem.requires_grad,
            dispatch_device=True,
            device_for_backend_keys=device,
        )
        if not fake_mode._allow_unsafe_data_ptr_access:
            torch._C._set_throw_on_mutable_data_ptr(self)
        else:
            torch._C._set_warn_deprecated_on_mutable_data_ptr(self)

        assert elem.device.type == "meta", elem.device.type
        device = device if isinstance(device, torch.device) else torch.device(device)
        # NB: it is fine, if a little confusing, for device to be meta
        # (we are faking a meta tensor in that case).  However, it often
        # indicates some sort of confusion (e.g., you accidentally passed
        # in a meta tensor when you should have passed in the real tensor).
        # So by default we disallow meta, and if you are working in a situation
        # where it is helpful (e.g., crossref testing) you can turn it back
        # on
        if not fake_mode.allow_meta:
            assert device.type != "meta"
        # normalize device.
        if device.type == "cuda":
            init_cuda_context()

        if (
            device.type
            in ["cuda", "hpu", "xpu", torch._C._get_privateuse1_backend_name()]
            and device.index is None
        ):
            if getattr(torch, device.type).is_initialized():
                device = torch.device(
                    f"{device.type}:{getattr(torch, device.type).current_device()}"
                )
            else:
                device = torch.device(f"{device.type}:0")
        self.fake_device = device  # type: ignore[attr-defined]
        self.fake_mode = fake_mode  # type: ignore[attr-defined]
        self.constant = constant  # type: ignore[attr-defined]
        self._nonzero_memo = None  # type: ignore[attr-defined]
        self._nonzero_memo_vc = None  # type: ignore[attr-defined]
        if FakeTensorConfig.debug:
            self._debug_trace = CapturedTraceback.extract()  # type: ignore[attr-defined]
        return self

    # In some circumstances, a conventional torch.Tensor constructor
    # will get rewritten to call into FakeTensor.  We must provide an
    # __init__ method that can accept the Python interpreters initialization
    # in such a situation; we must also be able to handle direct fake
    # tensor construction via FakeTensor().
    #
    # In particular, the __init__ call will look funny in the following case:
    #
    #   with FakeTensorMode():
    #       x = torch.Tensor([1, 2, 3])
    #
    # this desugars into:
    #
    #   with FakeTensorMode():
    #       x = torch.Tensor.__new__([1, 2, 3])
    #       # NB: x is a fake tensor, because of the mode!
    #       x.__init__([1, 2, 3])  # not the normal fake tensor args!
    #
    def __init__(self, *args, **kwargs):
        super().__init__()

    @staticmethod
    def from_tensor(t, fake_mode):
        return fake_mode.from_tensor(t)

    @classmethod
    @count
    def __torch_dispatch__(cls, func, types, args=(), kwargs=None):
        # need to handle here to avoid infinite recursion
        # see [in_kernel_invocation]
        if func == torch.ops.prim.device.default:
            assert len(args) == 1 and isinstance(args[0], FakeTensor)
            if args[0].fake_mode.in_kernel_invocation:
                return torch.device("meta")
            else:
                return args[0].fake_device

        # Because fake mode can return NotImplemented (if it sees a subclass
        # it doesn't know how to deal with), this test here is important
        # because the next dispatch after a fake mode will attempt to use
        # subclasses of tensors to dispatch, and any FakeTensor arguments
        # will be considered eligible.
        unrecognized_types = [
            t for t in types if not issubclass(t, FakeTensor) and t is not torch.Tensor
        ]
        if unrecognized_types:
            not_implemented_log.debug(
                "FakeTensor unrecognized subclass(es): %s", unrecognized_types
            )
            return NotImplemented

        fake_mode = None
        for arg in pytree.arg_tree_leaves(*args, **kwargs):
            if isinstance(arg, FakeTensor):
                fake_mode = arg.fake_mode
                break

        assert fake_mode is not None

        # If the fake mode is already active, don't try to reapply it!
        # NotImplemented is the right thing to return here, because the
        # typical situation this can occur is if ProxyTensorMode returned a
        # NotImplemented because of a not implemented subclass; we may have
        # unluckily attempted to hit FakeTensor's dispatch first,
        # NotImplemented lets us keep chaining until we find the actual
        # subclass
        maybe_cur_fake_mode = torch._C._get_dispatch_mode(
            torch._C._TorchDispatchModeKey.FAKE
        )
        if maybe_cur_fake_mode:
            not_implemented_log.debug(
                "FakeTensor mode already active: %s in %s",
                fake_mode,
                maybe_cur_fake_mode,
            )
            return NotImplemented

        with fake_mode:  # type: ignore[attr-defined]
            return func(*args, **kwargs)

    @staticmethod
    def _find_common_device(func, flat_args) -> Tuple[torch.device, bool]:
        # Returns: (common_device, has_scalar_only_inputs)

        # cpu - zero-dim tensors can be called in cuda kernels,
        # so overwrite the common_device if it the only existing
        # device comes from a cpu zero-dim tensor
        common_device = None
        has_scalar_only_inputs = False
        is_cpu_zero_dim = None

        def cpu_zero_dim(t):
            return t.device.type == "cpu" and t.dim() == 0

        def merge_devices(t):
            nonlocal common_device
            nonlocal is_cpu_zero_dim
            if not isinstance(t, FakeTensor):
                return

            if common_device is None:
                common_device = t.device
                is_cpu_zero_dim = cpu_zero_dim(t)
                return

            t_is_cpu_zero_dim = cpu_zero_dim(t)
            if t.device == common_device:
                if is_cpu_zero_dim:
                    is_cpu_zero_dim = t_is_cpu_zero_dim
                return

            # mismatching devices !
            # if current tensor is cpu 0 dim, defer to existing device
            if t_is_cpu_zero_dim:
                return

            # current device is from cpu 0 dim tensor, overwrite
            if is_cpu_zero_dim:
                common_device = t.device
                is_cpu_zero_dim = t_is_cpu_zero_dim
                return

            # mismatching devices of non-zero dim tensors, throw
            # This might be valid behavior and need to be explicitly modeled, e.g. reshape_as
            raise RuntimeError(
                f"Unhandled FakeTensor Device Propagation for {func}, found two different devices {common_device}, {t.device}"
            )

        for arg in flat_args:
            merge_devices(arg)

        # some functions that allow Python numbers to bind to Tensors
        # if we have failed to find a device, and we're running one of these operators,
        # we must have scalar only inputs
        if should_allow_numbers_as_tensors(func) and common_device is None:
            # ops with scalar only inputs always have result on cpu
            has_scalar_only_inputs = True
            common_device = torch.device("cpu")

        assert common_device is not None, f"Could not find common device for {func}"

        return common_device, has_scalar_only_inputs

    # We must handle tolist in a special way for FakeTensors here in the case
    # where tolist is called from torch dispatch for tensor subclasses.
    # Ordinarily, if a program calls .tolist compiling still works because there is
    # special handling in dynamo, but for tensor subclasses if .tolist is called
    # inside torch dispatch, the .tolist call may be directly on a FakeTensor.
    # This would result in an error since wrapper subclasses don't have storage.
    # To avoid this, we handle the FakeTensor case by (1) specializing on the size
    # of the tensor to create the output Python list, and (2) creating unbacked
    # symints for each element of the list.
    def tolist(self):
        assert self.dim() == 1, "NYI for higher dims"
        shape_env = self.fake_mode.shape_env
        out = []
        # Specialize on the length of the list
        for _ in range(self.shape[0]):
            s = shape_env.create_unbacked_symint()
            # max value?
            torch._constrain_as_size(s, min=2)
            out.append(s)
        return out


@dataclass(frozen=True)
class TensorMetadata:
    """
    The Tensor metadata relevant to hashing FakeTensors when caching.
    """

    dtype: torch.dtype
    shape: torch.Size
    stride: Tuple[Any, ...]
    device: torch.device
    layout: torch.layout
    memory_format: Optional[torch.memory_format]
    storage_offset: int
    requires_grad: bool
    is_quantized: bool
    is_conj: bool
    is_neg: bool
    is_inference: bool
    is_sparse: bool  # read: is sparse COO
    is_coalesced: Optional[bool]
    dense_dim: Optional[int]
    sparse_dim: Optional[int]


def extract_tensor_metadata(t: torch.Tensor) -> "TensorMetadata":
    """
    Extract the TensorMetadata of a tensor.
    """
    memory_format: Optional[torch.memory_format] = suggest_memory_format(t)
    if is_sparse_any(t) or not t.is_contiguous(memory_format=memory_format):
        memory_format = None

    return TensorMetadata(
        dtype=t.dtype,
        shape=t.shape,
        stride=t.stride() if t.layout == torch.strided else (),
        device=t.device,
        layout=t.layout,
        memory_format=memory_format,
        storage_offset=t.storage_offset(),
        requires_grad=t.requires_grad,
        is_quantized=t.is_quantized,
        is_conj=t.is_conj(),
        is_neg=t.is_neg(),
        is_inference=t.is_inference(),
        is_sparse=t.is_sparse,
        is_coalesced=t.is_coalesced() if t.is_sparse else None,
        dense_dim=t.dense_dim() if t.is_sparse else None,
        sparse_dim=t.sparse_dim() if t.is_sparse else None,
    )


class _DispatchCacheKey(list):
    """
    Key for the FakeTensor dispatch cache. Inspired by (copied from)
    _HashedSeq from the functools.lru_cache implementation.
    """

    __slots__ = "hashvalue"  # noqa: PLC0205

    def __init__(self, tup, hash=hash):
        self[:] = tup
        self.hashvalue = hash(tup)

    def __hash__(self):
        return self.hashvalue


@dataclass(frozen=True)
class _DispatchCacheEntry:
    """
    Entry type for the FakeTensor dispatch cache. Accounts for two possibilities:
    1) The op is inplace, and a hit means we need to alias the argument at a given
    index. 2) We need to synthesize a new FakeTensor given tensor metadata. For view
    ops, we further capture the index of the arg to alias.
    """

    inplace_idx: Optional[int] = None
    metadata: Optional[TensorMetadata] = None
    view_idx: Optional[int] = None


@dataclass(frozen=True)
class _BypassDispatchCache(Exception):
    """
    Signals cases that should skip FakeTensor caching.
    """

    reason: str


@dataclass(frozen=True)
class DispatchCacheInfo:
    """
    Information about the state of the FakeTensor dispatch cache.
    """

    hits: int
    misses: int
    bypasses: Dict[str, int]
    size: int


# We keep one instantiation of `fake_tensor_converter` active
# for the duration of `with FakeTensorMode()`.
# This allows accurate storage aliasing across invocation of
# different operators. While this will keep all freshly allocated
# tensors alive during `FakeTensorMode`, there will no be no
# new allocations of Tensors which have non-meta storage so
# memory should not significantly increase.

_UNHASHABLE = object()
_UNASSIGNED = object()


class FakeTensorMode(TorchDispatchMode):
    cache: Dict[_DispatchCacheKey, _DispatchCacheEntry | _BypassDispatchCache] = {}
    cache_hits: int = 0
    cache_misses: int = 0
    cache_bypasses: Dict[str, int] = defaultdict(int)

    def __init__(
        self,
        *,
        allow_fallback_kernels=True,
        allow_non_fake_inputs=False,
        shape_env=None,
        static_shapes=None,
    ):
        log.debug("create_mode 0x%x", id(self))
        self.allow_fallback_kernels = allow_fallback_kernels
        self.fake_tensor_converter = FakeTensorConverter()
        if static_shapes is not None:
            self.static_shapes = static_shapes
        else:
            self.static_shapes = shape_env is None

        import torch._dynamo.config
        import torch._functorch.config

        self._allow_unsafe_data_ptr_access = (
            torch._functorch.config.fake_tensor_allow_unsafe_data_ptr_access
        )
        self.allow_meta = torch._functorch.config.fake_tensor_allow_meta
        self.cache_enabled = torch._dynamo.config.fake_tensor_cache_enabled
        self.cache_crosscheck_enabled = (
            torch._dynamo.config.fake_tensor_cache_crosscheck_enabled
        )

        # A flag that controls, whether we want to invoke ops on mix of
        # real weights/global variables and fake inputs
        self.allow_non_fake_inputs = allow_non_fake_inputs

        # [in_kernel_invocation]
        # when FakeTensor is invoked in user code, .device should return
        # the fake_device of the tensor so that code such as as `if x.is_cuda`
        # or torch.zeros([10, 10], device=x.device) continues to execute as if
        # the FakeTensor were real. However, within kernel execution, we return
        # the `Meta` device because all computation within the kernels should
        # behave as if the Tensors are on meta devices. Kernels should allocate
        # new tensors on meta devices, and checks like `is_meta` should return true.
        # within python refs, we always return the real device by defining
        # the device property
        self.in_kernel_invocation = False

        # True if we enter'ed and actually enabled fake tensor mode,
        # false if it was a no-op.  Not thread safe but neither is
        # in_kernel_invocation
        # If another fake mode was already active when we enter, we also stash it here.
        # That way when we exit, we know to re-enable the previous fake mode.
        self.enter_stack: List[Tuple[bool, Optional[FakeTensorMode]]] = []

        self.shape_env: ShapeEnv = shape_env

        self._stack_trace = traceback.extract_stack()
        self._stack = None

        # Indicates to our torch_dispatch dispatching infra that
        # this is an "infra" mode with lower dispatching precedence.
        self._mode_key = torch._C._TorchDispatchModeKey.FAKE

    # Typically, there is only one fake tensor mode and you test for it by
    # doing an isinstance test.  However, in some situations, there might be
    # TWO fake tensor modes.  The canonical example of this is exporting
    # a fake model: there is an outer fake mode created by the user, and
    # an inner fake mode created by Dynamo.  The two phase process is required
    # because the outer fake mode typically won't have a ShapeEnv, even if
    # the user is interested in exporting with dynamic shapes (so the inner
    # fake mode will actually have a ShapeEnv and swap in symbolic sizes.)
    #
    # In this case, it's insufficient to test only one FakeTensor: you need
    # to distinguish between our fake tensor and other fake tensors.  That's
    # what this function does.
    def is_our_fake(self, t):
        return isinstance(t, FakeTensor) and t.fake_mode is self

    @property
    def stack(self):
        if self._stack is None:
            self._stack = "".join(traceback.format_list(self._stack_trace))
        return self._stack

    @count
    def __torch_dispatch__(self, func, types, args=(), kwargs=None):
        # FakeTensorMode should not be set when we're inside of it.
        assert (
            torch._C._get_dispatch_mode(torch._C._TorchDispatchModeKey.FAKE) is None
        ), func
        try:
            return self.dispatch(func, types, args, kwargs)
        except TypeError:
            log.exception("fake tensor raised TypeError")
            raise

    # No-op if FakeTensorMode is already in use
    def __enter__(self):
        maybe_prev_fake_mode = torch._C._unset_dispatch_mode(self._mode_key)
        if self is not maybe_prev_fake_mode:
            self.enter_stack.append((True, maybe_prev_fake_mode))
            return super().__enter__()
        else:
            # no-op (still need to re-set the fake mode though since we unset it)
            torch._C._set_dispatch_mode(self)
            self.enter_stack.append((False, None))
        return self

    def __exit__(self, a, b, c):
        live, maybe_prev_fake_mode = self.enter_stack.pop()
        if live:
            out = super().__exit__(a, b, c)
            # Re-enable the previous fake mode, if there was one.
            if maybe_prev_fake_mode is not None:
                torch._C._set_dispatch_mode(maybe_prev_fake_mode)

    @classmethod
    def cache_info(cls) -> DispatchCacheInfo:
        """
        Query the state of the dispatch cache.
        """
        return DispatchCacheInfo(
            FakeTensorMode.cache_hits,
            FakeTensorMode.cache_misses,
            dict(FakeTensorMode.cache_bypasses),
            len(FakeTensorMode.cache),
        )

    @classmethod
    def cache_clear(cls):
        """
        Clear the dispatch cache.
        """
        cls.cache_hits = 0
        cls.cache_misses = 0
        cls.cache_bypasses.clear()
        cls.cache.clear()

    def _cached_dispatch_impl(
        self,
        func: OpOverload,
        types: Tuple[Any, ...],
        args: Tuple[Any, ...],
        kwargs: Dict[str, Any],
    ):
        """
        Lookup a cache entry for the given arguments. If none exists, dispatch
        and cache the result (if the result is eligible for caching).
        """
<<<<<<< HEAD
        output = _UNASSIGNED
        key = self._cache_key(func, args, kwargs)
        entry = FakeTensorMode.cache.get(key, None)
        if isinstance(entry, _DispatchCacheEntry):
            output = self._output_from_cache_entry(entry, func, args)
            FakeTensorMode.cache_hits += 1
            if self.cache_crosscheck_enabled:
                # For debugging / testing: Validate that the output
                # synthesized from the cache matches the output created
                # by normal dispatch.
                self._crosscheck_cache_output(output, func, types, args, kwargs)
        elif isinstance(entry, _BypassDispatchCache):
            FakeTensorMode.cache_bypasses[entry.reason] += 1
        else:
            # `entry` Must be 'None' - we don't have an entry in the cache
            try:
                # Attempt to validate the
                # args. This will raise _BypassDispatchCache if there's an
                # invalid value in the args.
=======
        output: Union[FakeTensor, _Unassigned] = _UNASSIGNED
        try:
            key = self._cache_key(func, args, kwargs)
            entry = FakeTensorMode.cache.get(key, None)
            if entry is not None:
                output = self._output_from_cache_entry(entry, func, args)
                FakeTensorMode.cache_hits += 1
                if self.cache_crosscheck_enabled:
                    # For debugging / testing: Validate that the output synthesized
                    # from the cache matches the output created by normal dispatch.
                    self._crosscheck_cache_output(output, func, types, args, kwargs)
            else:
>>>>>>> 729937cf
                self._validate_cache_key(func, args, kwargs)
                output = self._dispatch_impl(func, types, args, kwargs)
                entry = self._make_cache_entry(key, func, args, kwargs, output)
            except _BypassDispatchCache as e:
                # We have a bad value in the args. Add they key to the cache so
                # we can early-out next time. Note that _make_cache_entry can
                # raise _BypassDispatchCache - so we can actually be here with a
                # valid 'output'. That's okay - we'll just use the output this
                # time and mark the cache as invalid and next time drop below to
                # recompute it.
                FakeTensorMode.cache_bypasses[e.reason] += 1
                FakeTensorMode.cache[key] = e
            else:
                FakeTensorMode.cache[key] = entry
                FakeTensorMode.cache_misses += 1

        if output is _UNASSIGNED:
            output = self._dispatch_impl(func, types, args, kwargs)

        return output

    def _cache_key(
        self,
        func: OpOverload,
        args: Tuple[Any, ...],
        kwargs: Dict[str, Any],
    ) -> _DispatchCacheKey:
        """
        Create a cache key given the dispatch args. Raises _BypassDispatchCache
        for any situation that precludes caching.
        """
        key_values = [
            func,
            # Capture the default_dtype mode since that can affect the output tensor,
            # e.g., when operating on constant float values.
            torch.get_default_dtype(),
            # Capture the current device to support, e.g., cache tensor creation,
            # where there isn't necessarily a tensor to take the device from.
            torch._C._get_default_device(),
            # We want to create tensors from cached metadata only when the inference
            # mode is the same.
            torch.is_inference_mode_enabled(),
            # Shape env settings could affect behavior. One example seen in the wild:
            # Disallowing dynamic shapes can introduce a DynamicOutputShapeException
            # where it wasn't seen on a previous instance of the same op.
            self.shape_env.settings if self.shape_env else None,
        ]
        # Translate any FakeTensor args to metadata.
        if args:
            self._prep_args_for_hash(key_values, args)
        if kwargs:
            self._prep_args_for_hash(key_values, kwargs)
        return _DispatchCacheKey(tuple(key_values))

    def _validate_cache_key(
        self,
        func: OpOverload,
        args: Tuple[Any, ...],
        kwargs: Dict[str, Any],
    ):
        """
        Validate that the cache key generated by _cache_key will be
        reasonable.
        """
        # Avoid caching for any ops that would require a more sophisticated
        # caching implementation, e.g., data dependent ops or ops that modify
        # the inputs.
        if torch.Tag.data_dependent_output in func.tags:
            raise _BypassDispatchCache("data dependent output")

        if torch.Tag.dynamic_output_shape in func.tags:
            raise _BypassDispatchCache("dynamic output shape")

        if torch.Tag.inplace_view in func.tags:
            raise _BypassDispatchCache("inplace view")

        if func == aten._unsafe_view.default:
            raise _BypassDispatchCache("unsafe view")

        if func in self.lift_fns:
            raise _BypassDispatchCache("lift")

        if not torch._library.utils.is_builtin(func):
            raise _BypassDispatchCache("non-builtin")

        # In order to handle storage aliasing, we need to establish the alias
        # for any view op on a cache hit. But CompositeImplicitAutograd ops may
        # or may not alias the input, so just punt on caching these.
        if func.is_view and torch._C._dispatch_has_kernel_for_dispatch_key(
            func.name(), torch._C.DispatchKey.CompositeImplicitAutograd
        ):
            raise _BypassDispatchCache("CompositeImplicitAutograd")

        self._verify_args_for_hash(args)
        self._verify_args_for_hash(kwargs)

    def _prep_args_for_hash(self, output: List[Any], args: Any):
        """
        Translate the provided args into a form suitable for caching at FakeTensor
        dispatch, i.e., convert unhashable types like lists & dicts into tuples and
        convert FakeTensors into metadata. Raises _BypassDispatchCache to signal
        unsupported cases that should bypass caching.
        """
        if isinstance(args, dict):
            self._prep_args_for_hash(output, args.keys())
            self._prep_args_for_hash(output, args.values())
            return

        for arg in args:
            if isinstance(arg, FakeTensor):
                if arg._has_symbolic_sizes_strides:
                    # This will get caught by _verify_args_for_hash later. We
                    # can't just ignore it because it's an unhashable value. Use
                    # a sentinel to indicate the unhashable value (so we don't
                    # collide with a "good" hash).
                    output.append(_UNHASHABLE)
                    continue
                if arg.fake_mode is not self:
                    output.append(_UNHASHABLE)
                    continue
                output.append(extract_tensor_metadata(arg))
            elif isinstance(arg, (torch.SymBool, torch.SymInt, torch.SymFloat)):
                # Caught by _verify_args_for_hash later.
                output.append(_UNHASHABLE)
            elif isinstance(arg, (list, tuple, dict)):
                self._prep_args_for_hash(output, arg)
            else:
                # It's important to capture the type of the arg since, e.g., 1 and 1.0
                # hash to the same value, but can produce different dtypes for the
                # output tensor.
                output.append(type(arg))
                output.append(arg)

    def _verify_args_for_hash(self, args: Any):
        """
        Translate the provided args into a form suitable for caching at FakeTensor
        dispatch, i.e., convert unhashable types like lists & dicts into tuples and
        convert FakeTensors into metadata. Raises _BypassDispatchCache to signal
        unsupported cases that should bypass caching.
        """
        if isinstance(args, dict):
            self._verify_args_for_hash(args.keys())
            self._verify_args_for_hash(args.values())
            return

<<<<<<< HEAD
=======
        result: List[Any] = []
>>>>>>> 729937cf
        for arg in args:
            if isinstance(arg, FakeTensor):
                if not self.is_our_fake(arg):
                    raise _BypassDispatchCache("not our fake")
                if arg._has_symbolic_sizes_strides:
                    raise _BypassDispatchCache("symbolic sizes")
                if arg.constant is not None:
                    raise _BypassDispatchCache("constant attribute")
                if arg.is_sparse:
                    raise _BypassDispatchCache("sparse tensor")
                if is_sparse_compressed(arg):
                    raise _BypassDispatchCache("sparse compressed tensor")
            elif isinstance(arg, torch.Tensor):
                raise _BypassDispatchCache("non-fake tensor")
            elif isinstance(arg, (torch.SymBool, torch.SymInt, torch.SymFloat)):
                raise _BypassDispatchCache("symbolic shape")
            elif isinstance(arg, (list, tuple, dict)):
                self._verify_args_for_hash(arg)

    def _make_cache_entry(
        self,
        key: _DispatchCacheKey,
        func: OpOverload,
        args: Tuple[Any, ...],
        kwargs: Dict[str, Any],
        output: FakeTensor,
    ) -> _DispatchCacheEntry:
        """
        Make a cache entry object for the given 'output' Tensor. Raises
        _BypassDispatchCache if the output tensor has characteristics that
        prevent caching it.
        """
        # Some ops return tuples of Tensors, but it's rare, so avoid
        # the complexity of caching other types.
        if not isinstance(output, FakeTensor):
            raise _BypassDispatchCache("non-FakeTensor output")

        # Avoid caching FakeTensors with constants attached since those
        # can be invalidated.
        if output.constant is not None:
            raise _BypassDispatchCache("constant attribute")

        # TODO: support caching sparse outputs?
        if output.is_sparse:
            raise _BypassDispatchCache("sparse output")

        if is_sparse_compressed(output):
            raise _BypassDispatchCache("sparse compressed output")

        # Can an in-place op really reference a kwarg? If so, then we need
        # to extend the implementation to handle it.
        for kval in kwargs.values():
            if id(kval) == id(output):
                raise _BypassDispatchCache("kwarg aliases output")

        # If this is an in-place op, the entry records which input arg is aliased.
        for idx in range(len(args)):
            if id(args[idx]) == id(output):
                return _DispatchCacheEntry(
                    inplace_idx=idx, metadata=None, view_idx=None
                )

        # Otherwise, create an entry that records the output tensor's metadata.
        view_idx = None
        if func.is_view:
            idxs = [i for i, t in enumerate(args) if isinstance(t, torch.Tensor)]
            assert len(idxs) == 1
            view_idx = idxs[0]

        metadata = extract_tensor_metadata(output)
        entry = _DispatchCacheEntry(
            inplace_idx=None, metadata=metadata, view_idx=view_idx
        )

        # N.B.: Some checks for bypassing the cache would be performed on the
        # output tensor synthesized from the cached metadata. As an optimization,
        # we can synthesize a tensor here and do the checks on that instance.
        # This approach keeps the (more frequent) cache-hit path as lightweight
        # as possible.
        synth_output = self._output_from_cache_entry(entry, func, args)

        # Make sure the dispatch_key_set from the synthesized output tensor will
        # be the same.
        synth_key_set = torch._C._dispatch_key_set(synth_output)
        key_set = torch._C._dispatch_key_set(output)
        if synth_key_set != key_set:
            raise _BypassDispatchCache("dispatch_key_set mismatch")

        return entry

    def _output_from_cache_entry(
        self, entry: _DispatchCacheEntry, func: OpOverload, args: Tuple[Any, ...]
    ) -> FakeTensor:
        """
        Create a new FakeTensor from the cache entry.
        """
        if entry.inplace_idx is not None:
            # This is an in-place op; return the aliased arg.
            return args[entry.inplace_idx]

        # Synthesize a new FakeTensor with the cached metadata.
        metadata = entry.metadata
        assert metadata and not metadata.is_sparse

        empty = torch.empty_strided(
            metadata.shape,
            metadata.stride,
            dtype=metadata.dtype,
            layout=metadata.layout,
            device="meta",
            requires_grad=metadata.requires_grad,
        )

        if metadata.is_conj:
            torch._C._set_conj(empty, True)
        if metadata.is_neg:
            torch._C._set_neg(empty, True)

        if func.is_view:
            # For view ops, the storage should be the same as the tensor input.
            storage = args[cast(int, entry.view_idx)].untyped_storage()
            with in_kernel_invocation_manager(self):
                empty.set_(
                    storage, metadata.storage_offset, metadata.shape, metadata.stride
                )
        elif metadata.storage_offset != 0:
            storage = empty.untyped_storage()
            with in_kernel_invocation_manager(self):
                empty.set_(
                    storage, metadata.storage_offset, metadata.shape, metadata.stride
                )

        return FakeTensor(self, empty, metadata.device)

    def _crosscheck_cache_output(
        self,
        output: FakeTensor,
        func: OpOverload,
        types: Tuple[Any, ...],
        args: Tuple[Any, ...],
        kwargs: Dict[str, Any],
    ):
        """
        Helper to validate that the output synthesized from the cache matches
        the output created by normal dispatch.
        """
        try:
            true_output = self._dispatch_impl(func, types, args, kwargs)
        except Exception as e:
            raise RuntimeError(
                f"FakeTensor cache crosscheck failure: func={func}, "
                f"args={args}, kwargs={kwargs}: Dispatch raised={e}"
            ) from e
        try:
            assert_metadata_eq(assert_eq, true_output, output)
        except Exception as e:
            raise RuntimeError(
                f"FakeTensor cache crosscheck failure: func={func}, "
                f"args={args}, kwargs={kwargs}"
            ) from e

    def dispatch(self, func, types, args=(), kwargs=None):
        kwargs = kwargs or {}
        with no_dispatch():
            log.debug("%s %s %s", func, args, kwargs)

        if func in _DISPATCH_META_HANDLERS:
            return _DISPATCH_META_HANDLERS[func](args)

        if log.getEffectiveLevel() <= logging.DEBUG:
            log.debug(
                "%sFakeTensorMode.__torch_dispatch__: %s", " " * RECURSION_COUNT, func
            )
            # NOTE: incr is intentionally unused for a RAII pattern
            incr = IncrementRecursionCount()

        # Some attribute queries that can be serviced directly
        # See Note [is_coalesced is dispatched]
        if func in _DISPATCH_HANDLE_DIRECTLY:
            # NB: no_dispatch is ok here too, this func is very simple
            with in_kernel_invocation_manager(self):
                return func(*args, **kwargs)

        if self.cache_enabled:
            return self._cached_dispatch_impl(func, types, args, kwargs)
        else:
            return self._dispatch_impl(func, types, args, kwargs)

    def _maybe_to_constant(self, t):
        if self.is_our_fake(t):
            return t.constant
        else:
            return t

    def _dispatch_impl(self, func, types, args, kwargs) -> FakeTensor:
        flat_args, args_spec = pytree.tree_flatten((args, kwargs))

        flat_arg_fake_tensors = [t for t in flat_args if self.is_our_fake(t)]
        has_symbolic_sizes = any(
            i._has_symbolic_sizes_strides for i in flat_arg_fake_tensors
        ) or any(isinstance(a, torch.SymInt) for a in flat_args)

        converter = self.fake_tensor_converter

        is_lift_func = func in self.lift_fns

        # To constant propagate through these functions:
        # 1, If this is a lift due to a torch.tensor call,
        #    the input tensor is guaranteed to be a
        #    constant, so we keep a copy of the original argument along so
        #    we can query it if we're asked to item() it at some later point.
        #    (Note that you can always call a lift fn manually, so we do
        #    have to check if there are any fake tensors!)
        # 2, Some functions that allow Python numbers to bind to Tensors, e.g, torch.div
        if (is_lift_func and not flat_arg_fake_tensors) or (
            should_allow_numbers_as_tensors(func)
            and not has_symbolic_sizes
            and not flat_arg_fake_tensors
        ):
            assert all(
                t.constant is not None for t in flat_arg_fake_tensors
            ), f"{func} should not have fake inputs without constants"
            const_flat_args = [self._maybe_to_constant(a) for a in flat_args]
            const_args, const_kwargs = pytree.tree_unflatten(const_flat_args, args_spec)
            out = func(*const_args, **const_kwargs)
            if type(out) is torch.Tensor and self.may_turn_const(out):
                # NB: not in_kernel_invocation_manager because we're doing real
                # compute here
                # NB: no_dispatch() here is VERY DANGEROUS (like, segfault
                # dangerous) if this is actually a wrapper subclass tensor,
                # therefore the exact type test above
                with no_dispatch():
                    out = out.clone()
                return converter.from_real_tensor(self, out, make_constant=True)

        # See [subclass inputs] below
        # NB: If you're seeing a mysterious infinite loop involving fake
        # tensor, it might be related to this line.  Though I'm not sure
        # how you'll know to read this comment, as this line won't show up
        # in the stack trace.
        has_unrecognized_types = _check_for_subclass(flat_args)
        if has_unrecognized_types:
            unrecognized_types = [
                type(x) for x in flat_args if _check_for_subclass_arg(x)
            ]
            not_implemented_log.debug(
                "FakeTensorMode unrecognized subclass(es): %s", unrecognized_types
            )
            return NotImplemented

        # if we are in the dispatch mode, we will enter this function even if the inputs
        # are not FakeTensors. For now, throw if any non-Fake Tensor inputs
        # and just support constructors.

        # this is generated from torch.tensor(), which does not use the
        # dispatcher, to allow wrapper subclasses to wrap the new tensor
        if is_lift_func:
            assert len(kwargs) == 0 and len(args) == 1, f"{args} {kwargs}"

            if type(args[0]) is torch.Tensor:
                return converter.from_real_tensor(self, args[0])

        # Recompute flat_arg_fake_tensors here again in case some of the inputs
        # were real tensors and fakified in validate_and_convert_non_fake_tensors
        (flat_args, flat_arg_fake_tensors) = self.validate_and_convert_non_fake_tensors(
            func, converter, flat_args, args_spec
        )
        del args, kwargs  # Invalidated

        # The current constant handling only support tracing systems
        # (aot autograd, torchdynamo) where each operation is run consecutively.
        # Because each operation is run in order, we can trace out and support
        # sequences like: x = torch.tensor(0.); y = x.add_(1)
        # Whenver a constant is written to but with inputs that cannot be evaluated
        # statically, such as random_(), we invalidate all constants that alias the input
        # We will rely on functionalization for use of fake tensors constants as persistent
        # objects on an FX Graph.

        # We dispatch size/stride/numel on the FakeTensor not its constant, so bail on inplace_view
        all_constant = all(e.constant is not None for e in flat_arg_fake_tensors)
        if (
            torch.Tag.nondeterministic_seeded not in func.tags
            and torch.Tag.inplace_view not in func.tags
            and all_constant
            and len(flat_arg_fake_tensors) != 0
            and not has_symbolic_sizes
        ):
            const_flat_args = [self._maybe_to_constant(a) for a in flat_args]
            const_args, const_kwargs = pytree.tree_unflatten(const_flat_args, args_spec)

            # NB: not in_kernel_invocation_manager(self) as we want to do REAL
            # compute
            with no_dispatch():
                out = func(*const_args, **const_kwargs)

            flat_out = pytree.tree_leaves(out)
            flat_out_tensors = [t for t in flat_out if isinstance(t, torch.Tensor)]
            all_constant = all(self.may_turn_const(t) for t in flat_out_tensors)

            if all_constant:
                return pytree.tree_map_only(
                    torch.Tensor,
                    lambda t: converter.from_real_tensor(self, t, make_constant=True),
                    out,
                )

            # we weren't able to turn outputs to constants,
            # so invalidate all constants that might be aliases of the outputs
            for ten in flat_out_tensors:
                converter.invalidate_constant_aliases(ten)

        # we are falling through to running non constant tensors, any input constant that
        # is written to must be invalidated
        args, kwargs = pytree.tree_unflatten(flat_args, args_spec)
        self.invalidate_written_to_constants(func, flat_arg_fake_tensors, args, kwargs)

        # Try for fastpath
        if has_symbolic_sizes:
            fast_impl = get_fast_op_impls().get(func)
            if fast_impl is not None:
                return fast_impl(self, *args, **kwargs)

        # If there's a Python meta, prefer that over the decomposition
        from torch._decomp import meta_table as meta_table

        if func not in meta_table and not self.cpp_meta_supports_symint(func):
            from torch._decomp import decomposition_table

            # Prefer Python decompositions over C++ ones
            if func in decomposition_table and (
                has_symbolic_sizes
                or (
                    # TODO: Remove these exclusions, so that we can remove
                    # this leg entirely
                    torch_decomp_decompositions(func)
                    and all(not e.is_sparse for e in flat_arg_fake_tensors)
                )
            ):
                with self:
                    return decomposition_table[func](*args, **kwargs)

            with self:
                # Decomposes CompositeImplicitAutograd ops
                r = func.decompose(*args, **kwargs)
                if r is not NotImplemented:
                    return r

        # prims already wrap FakeTensor inputs to FakeTensor outputs
        # and do device logic, we dont need do anything but run them
        # and ensure that Meta kernels are dispatched to (see)
        # Fake Tensor Dispatch Keys
        # TODO - we should be use the prim aten impl
        # TODO - fix prims complex ops
        if (
            "prims::" in func._schema.name
            and hasattr(func, "prim_meta_impl")
            and not stride_incorrect_op(func)
        ):
            with self:
                return func.prim_meta_impl(*args, **kwargs)

        # Users can register FakeTensor rules for custom operators
        # Call them if they exist.
        maybe_abstract_impl = torch._library.simple_registry.singleton.find(
            func.name()
        ).abstract_impl.kernel
        if maybe_abstract_impl:
            ctx = torch._library.abstract_impl.AbstractImplCtx(self, func)
            with torch._library.abstract_impl.set_ctx_getter(lambda: ctx), self:
                result = maybe_abstract_impl(*args, **kwargs)
                return result

        # special handling for funcs registered through `register_op_impl`,
        # e.g., manipulating args on constructor calls to construct meta tensors
        # and then afterwards wrapping them to a FakeTensor
        for run_impl_check, op_impl in op_implementations_checks:
            if run_impl_check(func):
                op_impl_out = op_impl(self, func, *args, **kwargs)
                if op_impl_out != NotImplemented:
                    return op_impl_out

        def maybe_run_unsafe_fallback(error=None):
            # We infer the meta of a custom ops that return None to just
            # return None. custom ops are not allowed to mutate metadata
            # of their inputs, so this is safe.
            if torch._library.utils.can_generate_trivial_fake_impl(func):
                return None
            # no meta kernel registered, fallback to kernel for the device
            if has_symbolic_sizes or not self.can_run_unsafe_fallback(func):
                raise UnsupportedOperatorException(func)
            if error is None:
                error = UnsupportedOperatorException(func)
            return run_fallback_kernel(self, func, flat_args, args_spec, error)

        # Optimization: If there is no Meta kernel, it takes a surprisingly long
        # amount of time to catch the NotImplementedError, so we check it here.
        if not has_meta(func):
            return maybe_run_unsafe_fallback()

        # run kernel registered to meta for func, which include
        # python meta registrations, prims, decomps, and c++ meta fns (structured kernels)
        # It's possible that the kernel will return NotImplementedError
        try:
            with in_kernel_invocation_manager(self):
                r = func(*args, **kwargs)
        except NotImplementedError as not_implemented_error:
            return maybe_run_unsafe_fallback(not_implemented_error)

        return self.wrap_meta_outputs_with_default_device_logic(
            r, func, flat_args, device=kwargs.get("device")
        )

    # WARNING: DO NOT add any additional namespaces/operators here if they refer to operators
    # outside of the pytorch/pytorch library! Any pre-existing things here
    # are either in the pytorch/pytorch library or have been grandfathered in.
    # The fallback does not always work and MAY CRASH and emit unreadable error messages
    # so it should not be allowed by default.
    _can_run_unsafe_fallback_allowed_namespaces = ordered_set(
        "debugprims",
        "prims",
        "aten",
        "xla",
        "vision",
        "torchtext",
        "torchaudio",
        "quantized",
    )

    def can_run_unsafe_fallback(self, func: OpOverload):
        if not self.allow_fallback_kernels:
            return False
        # It's OK to try the fallback for built-in ops (e.g. aten, prims)
        # because we control and test these but the fallback leads to unexpected behavior
        # in user-defined custom ops
        return (
            func.namespace in self._can_run_unsafe_fallback_allowed_namespaces
            or func.name() == "fbgemm::gmm"
        )

    def validate_and_convert_non_fake_tensors(
        self, func, converter, flat_args, args_spec
    ):
        """
        Checks if the list of tensors are fake tensors.
        If not, try to convert them to fake tensors.
        Returns the original args, kwargs, and a flattened list of (args, kwargs) that are fake tensors.
        """
        flat_arg_fake_tensors = []

        def validate(x):
            if not isinstance(x, torch.Tensor):
                return x

            nonlocal flat_arg_fake_tensors
            if not self.is_our_fake(x):
                if torch.Tag.inplace_view in func.tags:
                    args, kwargs = pytree.tree_unflatten(flat_args, args_spec)
                    raise Exception(
                        f"Can't call metadata mutating ops on non-Fake Tensor inputs. Found in {render_call(func, args, kwargs)}"
                    )
                if not self.allow_non_fake_inputs:
                    if isinstance(x, FakeTensor) and x.fake_mode is not self:
                        raise AssertionError("Mixing fake modes NYI")
                    args, kwargs = pytree.tree_unflatten(flat_args, args_spec)
                    raise Exception(
                        f"Please convert all Tensors to FakeTensors first or instantiate FakeTensorMode "
                        f"with 'allow_non_fake_inputs'. Found in {render_call(func, args, kwargs)}"
                    )

                x = converter.from_real_tensor(self, x)

            flat_arg_fake_tensors.append(x)
            return x

        validated_args = [validate(a) for a in flat_args]
        return validated_args, flat_arg_fake_tensors

    def wrap_meta_outputs_with_default_device_logic(self, r, func, flat_args, device):
        converter = self.fake_tensor_converter

        # Lazily initialized, in case there are no tensor returns
        common_device = None
        has_scalar_only_inputs = False

        def wrap(e):
            nonlocal common_device
            nonlocal has_scalar_only_inputs

            if not isinstance(e, torch.Tensor):
                return e

            if common_device is None:
                (
                    common_device,
                    has_scalar_only_inputs,
                ) = FakeTensor._find_common_device(func, flat_args)

            is_our_fake = self.is_our_fake(e)
            if is_our_fake:
                torch._check(
                    e.device == common_device,
                    lambda: f"FakeTensor is wrapped to wrong device, found {e.device}, expected {common_device}",
                )

            if not is_our_fake and converter is not None:
                if has_scalar_only_inputs:
                    # Under FakeTensorMode, op accepts scalar only inputs, such as aten.add/sub/mul/div,
                    # returns a real scalar tensor on CPU. See TensorMeta() in _prims/__init__.py for details.
                    # We thus directly convert real tensor to fake tensor.
                    return converter.from_real_tensor(self, e)
                else:
                    return converter.from_meta_and_device(
                        self, e, device or common_device
                    )

            return e

        return tree_map(wrap, r)

    _cpp_meta_supports_symint = ordered_set(
        aten.empty.memory_format,
        aten.empty_strided.default,
        aten.as_strided_scatter.default,
        aten.as_strided.default,
        aten.as_strided_.default,
        aten.zeros.default,
        aten.detach.default,
        aten.view_as_real.default,
        aten.view_as_complex.default,
        aten.set_.source_Storage_storage_offset,
        aten._sparse_coo_tensor_with_dims_and_tensors.default,
    )

    def cpp_meta_supports_symint(self, func):
        if torch.Tag.view_copy in func.tags:
            return True
        return func in self._cpp_meta_supports_symint

    lift_fns = ordered_set(aten.lift_fresh.default, aten.lift_fresh_copy.default)

    def may_turn_const(self, t):
        return (
            t.numel() <= CONSTANT_NUMEL_LIMIT
            and not t.is_sparse
            and not self.is_our_fake(t)
            and not t.device.type == "meta"
        )

    def invalidate_written_to_constants(
        self, func, flat_arg_fake_tensors, args, kwargs
    ):
        any_constant = any(e.constant is not None for e in flat_arg_fake_tensors)
        schema_info = get_schema_info(func)
        if any_constant and schema_info.is_mutable():
            _, new_kwargs = normalize_function(
                func, args=args, kwargs=kwargs, normalize_to_only_use_kwargs=True
            )
            for k, v in new_kwargs.items():
                k = k if (k != "input" or schema_info.has_argument(k)) else "self"
                if (
                    self.is_our_fake(v)
                    and schema_info.is_mutable(k)
                    and v.constant is not None
                ):
                    self.fake_tensor_converter.invalidate_constant_aliases(v.constant)

    def from_tensor(
        self,
        tensor,
        *,
        static_shapes=None,
        source: Optional[Source] = None,
        symbolic_context=None,
    ):
        shape_env: Optional[ShapeEnv] = self.shape_env
        if static_shapes is None:
            static_shapes = self.static_shapes
        if static_shapes:
            assert (
                symbolic_context is None
            ), "cannot set both static_shapes and symbolic_context"
            shape_env = None
        return self.fake_tensor_converter.from_real_tensor(
            self,
            tensor,
            shape_env=shape_env,
            source=source,
            symbolic_context=symbolic_context,
        )


# NB: returns fake tensors
def run_fallback_kernel(
    fake_mode, func, flat_args, args_spec, orig_not_implemented_exception
):
    # these should all be supported, just to be safe
    # avoid fallback for operators which inplace modify metadata
    # because the input fake tensors would be umodified
    if torch.Tag.inplace_view in func.tags:
        raise orig_not_implemented_exception

    inp_impls = {}

    # Don't use in_kernel_invocation_manager(fake_mode) as we want to do
    # REAL compute (not with meta device)
    with no_dispatch():

        def to_real_tensor(e):
            if fake_mode.is_our_fake(e):
                out = torch.zeros_like(e, device=e.fake_device)
                if e.is_sparse:
                    out._coalesced_(e.is_coalesced())
                inp_impls[id(out)] = e
                return out
            return e

        flat_args = [to_real_tensor(a) for a in flat_args]
        args, kwargs = pytree.tree_unflatten(flat_args, args_spec)

        r = func(*args, **kwargs)

    tensor_impls = set()
    storages = set()

    for e in flat_args:
        if isinstance(e, torch.Tensor):
            if not e.is_sparse:
                storages.add(e._typed_storage()._cdata)

    # TODO: also check metadata change on inputs
    # proper aliasing/metadata relationship between outputs and inputs will
    # not be set up, bc of conversion to device, unless we can reuse an
    # input impl

    def map_out(e):
        if id(e) not in inp_impls and (
            isinstance(e, torch.Tensor)
            and not e.is_sparse
            and e._typed_storage()._cdata in storages
        ):
            raise orig_not_implemented_exception

        if isinstance(e, torch.Tensor):
            if id(e) in inp_impls:
                return inp_impls[id(e)]
            else:
                return fake_mode.fake_tensor_converter.from_real_tensor(fake_mode, e)
        else:
            return e

    return pytree.tree_map(map_out, r)


# Just for use to allow copying a module to fake tensors,
# does not apply elsewhere
class FakeCopyMode(TorchFunctionMode):
    def __init__(self, fake_mode):
        self.fake_mode = fake_mode

    def __torch_function__(self, func, types, args=(), kwargs=None):
        kwargs = kwargs if kwargs else {}

        # clone will get called in Parameter deepcopy
        if func == torch._C.TensorBase.clone:
            return func(
                self.fake_mode.from_tensor(args[0], static_shapes=True), **kwargs
            )
        elif func == torch.Tensor.__deepcopy__:
            assert len(args) == 2 and len(kwargs) == 0
            tensor, memo = args

            if id(tensor) in memo:
                return memo[id(tensor)]

            out = self.fake_mode.from_tensor(tensor, static_shapes=True)
            memo[id(tensor)] = out
            return out
        else:
            with torch._C.DisableTorchFunctionSubclass():
                return func(*args, **kwargs)


def _device_handler(args):
    # NB: Don't use is_our_fake, just serve the fake information
    # as is.  Notice we don't use 'self'; we use args[0].fake_mode
    # because they may not be the same.  It would also be possible
    # to return NotImplemented here, in which case the FakeTensor
    # handler on args[0] would handle it, but we're being nice and
    # short-circuiting quickly.
    assert len(args) == 1 and isinstance(args[0], FakeTensor)
    if args[0].fake_mode.in_kernel_invocation:
        return torch.device("meta")
    else:
        return args[0].fake_device


# [subclass inputs]
# Suppose we enable fake tensor mode.  This means that fake tensor
# mode will run first.  But what if we do an operation that
# involves a tensor subclass that will desugar into normal tensor
# operations?  Without returning NotImplemented, fake tensor mode will run first,
# decide that a conversion was made (since there was a non fake
# tensor argument), and report an error that converting non
# fake tensor is not supported.  What we actually wanted to happen
# was to give the subclass a chance to figure out what it wants to
# before erroring out. Returning NotImplemented here allows this.
def _check_for_subclass(flat_args):
    return any(_check_for_subclass_arg(x) for x in flat_args)


def _check_for_subclass_arg(x):
    return (
        not isinstance(x, FakeTensor)
        and isinstance(x, torch.Tensor)
        and type(x) is not torch.Tensor
        and type(x) is not torch.nn.Parameter
    )


_DISPATCH_META_HANDLERS = {
    torch.ops.prim.device.default: _device_handler,
    torch.ops.aten.size.default: lambda args: tuple(int(s) for s in args[0].size()),
    torch.ops.aten.stride.default: lambda args: tuple(int(s) for s in args[0].stride()),
    torch.ops.aten.storage_offset.default: lambda args: int(args[0].storage_offset()),
}

_DISPATCH_HANDLE_DIRECTLY = ordered_set(
    torch.ops.aten.is_coalesced.default,
    torch.ops.aten.dense_dim.default,
    torch.ops.aten.sparse_dim.default,
)

from torch._subclasses.fake_impls import (  # noqa: F401
    _device_not_kwarg_ops,  # noqa: F401
    _is_tensor_constructor,  # noqa: F401
    _like_tensor_constructors,  # noqa: F401
    contains_tensor_types,  # noqa: F401
    get_fast_op_impls,
    has_meta,
    op_implementations_checks,
    stride_incorrect_op,
)<|MERGE_RESOLUTION|>--- conflicted
+++ resolved
@@ -56,7 +56,12 @@
     pass
 
 
+class _Unhashable:
+    pass
+
+
 _UNASSIGNED = _Unassigned()
+_UNHASHABLE = _Unhashable()
 
 DimList = List
 
@@ -768,9 +773,6 @@
 # new allocations of Tensors which have non-meta storage so
 # memory should not significantly increase.
 
-_UNHASHABLE = object()
-_UNASSIGNED = object()
-
 
 class FakeTensorMode(TorchDispatchMode):
     cache: Dict[_DispatchCacheKey, _DispatchCacheEntry | _BypassDispatchCache] = {}
@@ -924,8 +926,7 @@
         Lookup a cache entry for the given arguments. If none exists, dispatch
         and cache the result (if the result is eligible for caching).
         """
-<<<<<<< HEAD
-        output = _UNASSIGNED
+        output: Union[FakeTensor, _Unassigned] = _UNASSIGNED
         key = self._cache_key(func, args, kwargs)
         entry = FakeTensorMode.cache.get(key, None)
         if isinstance(entry, _DispatchCacheEntry):
@@ -944,20 +945,6 @@
                 # Attempt to validate the
                 # args. This will raise _BypassDispatchCache if there's an
                 # invalid value in the args.
-=======
-        output: Union[FakeTensor, _Unassigned] = _UNASSIGNED
-        try:
-            key = self._cache_key(func, args, kwargs)
-            entry = FakeTensorMode.cache.get(key, None)
-            if entry is not None:
-                output = self._output_from_cache_entry(entry, func, args)
-                FakeTensorMode.cache_hits += 1
-                if self.cache_crosscheck_enabled:
-                    # For debugging / testing: Validate that the output synthesized
-                    # from the cache matches the output created by normal dispatch.
-                    self._crosscheck_cache_output(output, func, types, args, kwargs)
-            else:
->>>>>>> 729937cf
                 self._validate_cache_key(func, args, kwargs)
                 output = self._dispatch_impl(func, types, args, kwargs)
                 entry = self._make_cache_entry(key, func, args, kwargs, output)
@@ -1103,10 +1090,6 @@
             self._verify_args_for_hash(args.values())
             return
 
-<<<<<<< HEAD
-=======
-        result: List[Any] = []
->>>>>>> 729937cf
         for arg in args:
             if isinstance(arg, FakeTensor):
                 if not self.is_our_fake(arg):
