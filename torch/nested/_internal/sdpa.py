--- conflicted
+++ resolved
@@ -618,11 +618,6 @@
     if not out.is_nested and out.size(-1) != og_size:
         out = out[..., 0:og_size]
     return out
-
-
-@torch._dynamo.allow_in_graph
-def _jagged_from_buffer(buffer, offsets):
-    return ViewNestedFromBuffer.apply(buffer, offsets)
 
 
 def jagged_scaled_dot_product_attention(
@@ -754,13 +749,9 @@
         )
 
         # Reshape output to convert nnz to batch_size and seq_len
-<<<<<<< HEAD
         from torch.nested._internal.nested_tensor import nested_view_from_values_offsets
 
         return nested_view_from_values_offsets(
-=======
-        return _jagged_from_buffer(
->>>>>>> 5de5f98afdb (Actually inline NT torch function during dynamo)
             attention.squeeze(0), output_nt_info["offsets"]
         ).transpose(1, 2)
     elif backend_choice == SDPBackend.MATH:
