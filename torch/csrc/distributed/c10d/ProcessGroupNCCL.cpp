--- conflicted
+++ resolved
@@ -2640,18 +2640,8 @@
     PostProcess post,
     OpType opType,
     const char* profilingTitle,
-<<<<<<< HEAD
-    bool avoidRecordStreams) {
-  // Apply NaN Check to all inputs.
-  if (enableNanCheck_) {
-    for (const auto& input : inputs) {
-      checkForNan(input);
-    }
-  }
-=======
     bool avoidRecordStreams,
     bool nanCheck) {
->>>>>>> 89c1dd21
   // Environment setting by the user may add onto collective call's option
   avoidRecordStreams |= avoidRecordStreams_;
   nanCheck &= enableNanCheck_;
@@ -2707,7 +2697,9 @@
   at::cuda::OptionalCUDAGuard gpuGuard(device);
 
   if (nanCheck) {
-    checkForNan(input, ncclStream);
+    for (const auto& input : inputs) {
+      checkForNan(input, ncclStream);
+    }
   }
 
   // Start event should only be recorded before the ncclGroupStart()
