--- conflicted
+++ resolved
@@ -1,13 +1,7 @@
 # mypy: allow-untyped-defs
 import contextlib
 import functools
-<<<<<<< HEAD
-import operator
-import re
-from typing import Dict, List, Optional, TYPE_CHECKING
-=======
-from typing import Dict, List, Optional, TYPE_CHECKING, Union
->>>>>>> 95ca4f61
+from typing import Any, Dict, List, Optional, TYPE_CHECKING, Union
 
 import torch
 from torch._dynamo.external_utils import (
@@ -78,11 +72,7 @@
         self.fx_tracer = PythonKeyTracer()
         self.proxy_mode = ProxyTorchDispatchMode(self.fx_tracer, "symbolic")
         self.hooks_proxy: Optional[Proxy] = None
-<<<<<<< HEAD
-        self.aot_autograd_backward_cls_name: Optional[str] = None
-=======
         self.graph_placeholders = ["inputs", "sizes", "scalars", "hooks"]
->>>>>>> 95ca4f61
 
     def wrap_fake(self, x, source):
         assert isinstance(x, torch.Tensor)
@@ -99,6 +89,8 @@
         scalars: List[Union[int, float]],
     ):
         counters["compiled_autograd"]["captures"] += 1
+        self.aot_graph_cls_name: Optional[str] = None
+        self.aot_graph_infos: Dict[str, Dict[str, Any]] = {}
         self.fx_tracer.root = torch.nn.Module()
         self.fx_tracer.graph = torch.fx.Graph(tracer_cls=PythonKeyTracer)
         self.fx_tracer.tensor_attrs = {}
@@ -310,7 +302,7 @@
             (self.fx_tracer.create_arg(self.to_proxy(outputs)),),
             {},
         )
-        self.rename_aot_autograd_primals()
+        self.rename_aot_dispatcher_nodes()
         self.reorder_accumulate_grad_nodes()
         runtime_inputs_to_move: List[int] = []
         if snapshot_cudagraph_enabled():
@@ -347,34 +339,52 @@
 
         return runtime_wrapper, self.compiler_fn(graph)
 
-    def rename_aot_autograd_primals(self):
+    def rename_aot_dispatcher_nodes(self):
         """
-        Annotates primals as they appear in the AOTAutograd backward graphs, prefixed by AOT id
+        Renames nodes as they appear in the AOTDispatcher backward graphs, prefixed by AOT id
+        e.g. AOTDispatcher backward graph X's `sin_Y` -> `aotX_sin_Y`
         """
-        if self.aot_autograd_backward_cls_name is None:
+        if self.aot_graph_cls_name is None:
             return
 
-        next_primal_id = {}
-        for node in self.fx_tracer.graph.find_nodes(
-            op="call_function", target=operator.getitem
-        ):
-            getitem_inputs = len(node.args) == 2 and node.args[0].name == "inputs"
-
-            if not getitem_inputs or not node.users:
-                continue
-
-            user = next(iter(node.users))
-
-            pattern = self.aot_autograd_backward_cls_name + r"(\d+)"
-            match = re.search(pattern, user.stack_trace)
-            if not match:
-                continue
-
-            aot_id: str = match.group(1)
-            if aot_id not in next_primal_id:
-                next_primal_id[aot_id] = 1
-            node.name = f"aot{aot_id}_primals_{next_primal_id[aot_id]}"
-            next_primal_id[aot_id] += 1
+        for aot_id, info in self.aot_graph_infos.items():
+            aot_graph = info["aot_graph"].graph
+            node_start_idx = info["node_start_idx"]
+
+            # match both graphs by finding first non-placeholder
+            aot_it = iter(aot_graph.nodes)
+            aot_node = next(aot_it)
+            assert aot_node is not None
+            while aot_node.op != "call_function":
+                aot_node = next(aot_it)
+
+            def seek(it, idx):
+                for _ in range(idx):
+                    next(it)
+                return it
+
+            ca_it = seek(iter(self.fx_tracer.graph.nodes), node_start_idx)
+            ca_node = next(ca_it)
+            if "aten::clone" != aot_node.target.name():
+                # aot backward inserts clones to make contiguous sometimes
+                while ca_node and "aten::clone" in ca_node.target.name():
+                    ca_node = next(ca_it)
+
+            assert ca_node is not None
+
+            def is_similar(a: torch.fx.node.Node, b: torch.fx.node.Node):
+                return a.op == b.op and a.target == b.target and a.type == b.type
+
+            while aot_node and ca_node and is_similar(aot_node, ca_node):
+                ca_node.name = f"aot{aot_id}_{aot_node.name}"
+
+                aot_inputs = aot_node.all_input_nodes
+                ca_inputs = ca_node.all_input_nodes
+                for i, inp in enumerate(aot_inputs):
+                    ca_inputs[i].name = f"aot{aot_id}_{inp.name}"
+
+                aot_node = aot_node.next
+                ca_node = ca_node.next
 
     def reorder_accumulate_grad_nodes(self):
         """
@@ -423,8 +433,12 @@
             maybe_aot_id = getattr(
                 pyobj._forward_cls, "_aot_id", ""  # type: ignore[attr-defined]
             )  # iff it is from AOTAutograd's CompiledFunction
-            if maybe_aot_id is not None:
-                self.aot_autograd_backward_cls_name = node_name
+            if maybe_aot_id != "":
+                self.aot_graph_cls_name = node_name
+                self.aot_graph_infos[maybe_aot_id] = {
+                    "aot_graph": pyobj._forward_cls._lazy_backward_info.bw_module,  # type: ignore[attr-defined]
+                    "node_start_idx": len(self.fx_tracer.graph.nodes),
+                }
         new_code = f"{node_name}{maybe_aot_id} (NodeCall {node_index})"
 
         raw_stack_trace = CapturedTraceback.extract().format()[-1]
