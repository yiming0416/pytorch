# mypy: ignore-errors

import collections
import contextlib
import enum
import functools
import inspect
import itertools
import random
import sys
import threading
import types
import warnings
from typing import Dict, Generic, List, TYPE_CHECKING

import torch._dynamo.config
import torch.nn
from torch._guards import TracingContext

from .. import polyfill, variables
from ..bytecode_transformation import create_call_function
from ..create_parameter_op import do_not_convert_to_tracable_parameter
from ..exc import ObservedException, raise_observed_exception, unimplemented
from ..guards import GuardBuilder, install_guard
from ..source import (
    AttrSource,
    GetItemSource,
    ODictGetItemSource,
    RandomValueSource,
    UnspecializedParamBufferSource,
    WeakRefCallSource,
)
from ..utils import (
    build_checkpoint_variable,
    check_constant_args,
    get_custom_getattr,
    has_torch_function,
    is_namedtuple_cls,
    is_utils_checkpoint,
    is_wrapper_or_member_descriptor,
    istype,
    namedtuple_fields,
    object_has_getattribute,
    proxy_args_kwargs,
    tensortype_to_dtype,
    unpatched_nn_module_getattr,
)
from .base import MutableLocal, VariableTracker
from .dicts import DefaultDictVariable


try:
    import numpy as np
except ModuleNotFoundError:
    np = None

try:
    from torch.utils._cxx_pytree import PyTreeSpec
except ImportError:
    PyTreeSpec = type(None)


if TYPE_CHECKING:
    from torch._dynamo.symbolic_convert import InstructionTranslator


def is_standard_setattr(val):
    return val in (object.__setattr__,)


def is_forbidden_context_manager(ctx):
    f_ctxs = []

    try:
        from _pytest.python_api import RaisesContext
        from _pytest.recwarn import WarningsChecker

        f_ctxs.append(RaisesContext)
        f_ctxs.append(WarningsChecker)
    except ImportError:
        pass

    try:
        from torch.testing._internal.jit_utils import (
            _AssertRaisesRegexWithHighlightContext,
        )

        f_ctxs.append(_AssertRaisesRegexWithHighlightContext)
    except ImportError:
        pass

    return ctx in f_ctxs


class UserDefinedVariable(VariableTracker):
    pass


class UserDefinedClassVariable(UserDefinedVariable):
    def __init__(self, value, **kwargs) -> None:
        super().__init__(**kwargs)
        self.value = value

    def as_python_constant(self):
        return self.value

    def python_type(self):
        return type(self.value)

    def as_proxy(self):
        return self.value

    def __str__(self) -> str:
        return f"UserDefinedClassVariable({self.value})"

    @staticmethod
    @functools.lru_cache(None)
    def _constant_fold_classes():
        return {
            torch.device,
            torch.finfo,
            torch.iinfo,
            torch.Size,
        }

    @staticmethod
    @functools.lru_cache(None)
    def _in_graph_classes():
        _in_graph_class_list = {
            torch.Tensor,
            torch.cuda.Stream,
            torch.cuda.Event,
        }
        if hasattr(torch, "hpu"):
            _in_graph_class_list.update(
                {
                    torch.hpu.Stream,
                    torch.hpu.Event,
                }
            )

        return set(tensortype_to_dtype.keys()) | _in_graph_class_list

    def can_constant_fold_through(self):
        return self.value in self._constant_fold_classes()

    def has_key_in_generic_dict(self, tx: "InstructionTranslator", key):
        if tx.output.side_effects.has_pending_mutation_of_attr(self, key):
            mutated_attr = tx.output.side_effects.load_attr(self, key, deleted_ok=True)
            return not isinstance(mutated_attr, variables.DeletedVariable)

        return key in self.value.__dict__

    def var_getattr(self, tx: "InstructionTranslator", name: str) -> "VariableTracker":
        from . import ConstantVariable, EnumVariable
        from .builder import SourcelessBuilder, VariableBuilder

        source = AttrSource(self.source, name) if self.source is not None else None

        if name == "__name__":
            return ConstantVariable.create(self.value.__name__)
        elif name == "__qualname__":
            return ConstantVariable.create(self.value.__qualname__)
        elif name == "__dict__":
            options = {"source": source}
            return variables.GetAttrVariable(self, name, **options)

        try:
            obj = inspect.getattr_static(self.value, name)
        except AttributeError:
            obj = None

        if isinstance(obj, staticmethod):
            func = obj.__get__(self.value)
            if source is not None:
                return VariableBuilder(tx, source)(func)
            else:
                return SourcelessBuilder.create(tx, func)
        elif isinstance(obj, classmethod):
            return variables.UserMethodVariable(obj.__func__, self, source=source)
        elif source:
            # __mro__ is a member in < 3.12, an attribute in >= 3.12
            if inspect.ismemberdescriptor(obj) or (
                sys.version_info >= (3, 12) and name == "__mro__"
            ):
                return VariableBuilder(tx, source)(obj.__get__(self.value))

        # Special handling of collections.OrderedDict.fromkeys()
        # Wrap it as GetAttrVariable(collections.OrderedDict, "fromkeys") to make it consistent with
        # collections.defaultdict, and both will be handled at UserDefinedClassVariable.call_method().
        # Otherwise, it would be wrapped as UserDefinedObjectVariable(collections.OrderedDict.fromkeys),
        # and we need duplicate code to handle both cases.
        if self.value is collections.OrderedDict and name == "fromkeys":
            return super().var_getattr(tx, name)

        if ConstantVariable.is_literal(obj):
            return ConstantVariable.create(obj)
        elif isinstance(obj, enum.Enum):
            return EnumVariable(obj)
        elif name in getattr(self.value, "__dict__", {}) or (
            self.value.__module__.startswith("torch.")
            or self.value.__module__ == "torch"
        ):
            if source:
                return VariableBuilder(tx, source)(obj)

        return super().var_getattr(tx, name)

    def _call_cross_entropy_loss(self, tx: "InstructionTranslator", args, kwargs):
        """
        functional: input, target, weight=None, size_average=None, ignore_index=- 100, reduce=None, reduction='mean',
        label_smoothing=0.0

        non functional ctor: weight=None, size_average=None, ignore_index=- 100, reduce=None, reduction='mean',
        label_smoothing=0.0

        non functional loss call: input, target, optional_output
        """
        from . import ConstantVariable

        def normalize_args(
            weight=ConstantVariable.create(None),
            size_average=ConstantVariable.create(None),
            ignore_index=ConstantVariable.create(-100),
            reduce=ConstantVariable.create(None),
            reduction=ConstantVariable.create("mean"),
            label_smoothing=ConstantVariable.create(0.0),
        ):
            return (
                weight,
                size_average,
                ignore_index,
                reduce,
                reduction,
                label_smoothing,
            )

        (
            weight,
            size_average,
            ignore_index,
            reduce_arg,
            reduction,
            label_smoothing,
        ) = normalize_args(*args, **kwargs)

        def fake_cross_entropy_loss(input, target):
            from .builder import wrap_fx_proxy

            return wrap_fx_proxy(
                tx=tx,
                proxy=tx.output.create_proxy(
                    "call_function",
                    torch.nn.functional.cross_entropy,
                    *proxy_args_kwargs(
                        [
                            input,
                            target,
                            weight,
                            size_average,
                            ignore_index,
                            reduce_arg,
                            reduction,
                            label_smoothing,
                        ],
                        {},
                    ),
                ),
            )

        return variables.LambdaVariable(fake_cross_entropy_loss)

    def call_method(
        self,
        tx,
        name,
        args: "List[VariableTracker]",
        kwargs: "Dict[str, VariableTracker]",
    ) -> "VariableTracker":
        if (
            name == "__subclasses__"
            and len(args) == 0
            and not kwargs
            and "__subclasses__" not in self.value.__dict__
        ):
            options = {"mutable_local": MutableLocal()}
            subs_as_vars: List[VariableTracker] = []
            for sub in self.value.__subclasses__():
                source = AttrSource(tx.import_source(sub.__module__), sub.__name__)
                subs_as_vars.append(
                    variables.UserDefinedClassVariable(sub, source=source)
                )

            return variables.ListVariable(subs_as_vars, **options)
        elif (
            self.value in {collections.OrderedDict, collections.defaultdict}
            and name == "fromkeys"
        ):
            from .builtin import BuiltinVariable

            return BuiltinVariable.call_custom_dict_fromkeys(
                tx, self.value, *args, **kwargs
            )
        elif name == "__eq__" and len(args) == 1 and hasattr(args[0], "value"):
            return variables.ConstantVariable(self.value == args[0].value)
        elif name == "__ne__" and len(args) == 1 and hasattr(args[0], "value"):
            return variables.ConstantVariable(self.value != args[0].value)

        return super().call_method(tx, name, args, kwargs)

    def call_function(
        self,
        tx: "InstructionTranslator",
        args: "List[VariableTracker]",
        kwargs: "Dict[str, VariableTracker]",
    ) -> "VariableTracker":
        from ..side_effects import SideEffects
        from .builder import SourcelessBuilder, wrap_fx_proxy
        from .builtin import BuiltinVariable

        constant_args = check_constant_args(args, kwargs)

        if self.can_constant_fold_through() and constant_args:
            # constant fold
            return variables.ConstantVariable.create(
                self.as_python_constant()(
                    *[x.as_python_constant() for x in args],
                    **{k: v.as_python_constant() for k, v in kwargs.items()},
                ),
            )
        elif self.value is torch.nn.CrossEntropyLoss:
            return self._call_cross_entropy_loss(tx, args, kwargs)
        elif self.value is contextlib.nullcontext:
            # import here to avoid circular dependency
            from .ctx_manager import NullContextVariable

            return NullContextVariable()
        elif self.value is collections.OrderedDict:
            return BuiltinVariable.call_custom_dict(
                tx, collections.OrderedDict, *args, **kwargs
            )
        elif (
            self.value is collections.defaultdict
            and len(args) <= 1
            and DefaultDictVariable.is_supported_arg(args[0])
        ):
            return DefaultDictVariable(
                {},
                collections.defaultdict,
                args[0],
                mutable_local=MutableLocal(),
            )
        elif self.value is collections.deque and not kwargs:
            if len(args) == 0:
                items = []
            elif len(args) == 1 and args[0].has_unpack_var_sequence(tx):
                items = args[0].unpack_var_sequence(tx)
            else:
                unimplemented("deque() with more than 1 arg not supported")
            return variables.lists.DequeVariable(items, mutable_local=MutableLocal())
        elif self.value is functools.partial:
            if not args:
                unimplemented("functools.partial malformed")
            # The first arg, a callable (the ctor below will assert on types)
            fn = args[0]
            rest_args = args[1:]
            # guards for the produced FunctoolsPartialVariable are installed in FunctoolsPartialVariable ctor from the
            # args and keywords
            return variables.functions.FunctoolsPartialVariable(
                fn, args=rest_args, keywords=kwargs
            )
        elif self.value is warnings.catch_warnings and not args:
            return variables.CatchWarningsCtxManagerVariable.create(tx, kwargs)
        elif (
            issubclass(type(self.value), type)
            and hasattr(
                self.value, "__enter__"
            )  # TODO(voz): These can invoke user code!
            and hasattr(
                self.value, "__exit__"
            )  # TODO(voz): These can invoke user code!
            and self.value.__new__ == object.__new__
            and SideEffects.cls_supports_mutation_side_effects(self.value)
            and self.source is not None
            and not is_forbidden_context_manager(self.value)
        ):
            # import here to avoid an unfortunate circular dependency.
            from .ctx_manager import GenericContextWrappingVariable

            cm_obj = tx.output.side_effects.track_object_new(
                self.source, self.value, GenericContextWrappingVariable, {}
            )
            cm_obj.call_method(tx, "__init__", args, kwargs)
            return cm_obj

        elif is_namedtuple_cls(self.value):
            fields = namedtuple_fields(self.value)
            # check if this a quasi-namedtuple or a real one
            if self.value.__module__ == "torch.return_types":
                # create pseudo-defaults from values of the quasi-namedtuple
                field_defaults = dict(zip(fields, args[0].items))
            else:
                field_defaults = self.value._field_defaults

            items = list(args)
            items.extend([None] * (len(fields) - len(items)))

            var_tracker_kwargs = {}
            for field_name, var_tracker in zip(fields, items):
                if var_tracker is None:
                    if field_name in kwargs:
                        field_var = kwargs[field_name]
                    else:
                        assert field_name in field_defaults
                        field_var = SourcelessBuilder.create(
                            tx, field_defaults[field_name]
                        )
                    var_tracker_kwargs[field_name] = field_var

            for name, value in var_tracker_kwargs.items():
                assert name in fields
                items[fields.index(name)] = value

            assert all(x is not None for x in items)
            return variables.NamedTupleVariable(items, self.value)
        elif (
            self.is_standard_new()
            and SideEffects.cls_supports_mutation_side_effects(self.value)
            and self.source
        ):
            var = tx.output.side_effects.track_object_new(
                self.source,
                self.value,
                variables.UnspecializedNNModuleVariable
                if issubclass(self.value, torch.nn.Module)
                else UserDefinedObjectVariable,
                {},
            )
            with do_not_convert_to_tracable_parameter():
                var.call_method(tx, "__init__", args, kwargs)
                return var
        elif variables.CustomizedDictVariable.is_matching_cls(self.value):
            options = {"mutable_local": MutableLocal()}
            return variables.CustomizedDictVariable.create(
                self.value, args, kwargs, options
            )
        elif (
            variables.RestrictedListSubclassVariable.is_matching_cls(self.value)
            and self.source
        ):
            return variables.RestrictedListSubclassVariable(
                variables.BuiltinVariable(list).call_function(tx, args, kwargs).items,
                user_cls=self.value,
                user_cls_source=self.source,
                mutable_local=MutableLocal(),
            )
        elif self.value in self._in_graph_classes():
            # torch.LongTensor cannot accept a list of FakeTensors.
            # So we stack the list of FakeTensors instead.
            if (
                np
                and self.value in tensortype_to_dtype
                and len(args) == 1
                and isinstance(args[0], variables.ListVariable)
                and len(args[0].items) > 1
                and all(isinstance(x, variables.TensorVariable) for x in args[0].items)
            ):
                # Stack FakeTensor
                stacked = wrap_fx_proxy(
                    tx=tx,
                    proxy=tx.output.create_proxy(
                        "call_function",
                        torch.stack,
                        *proxy_args_kwargs(args, kwargs),
                    ),
                )
                args = [stacked]

            tensor_variable = wrap_fx_proxy(
                tx=tx,
                proxy=tx.output.create_proxy(
                    "call_function",
                    self.value,
                    *proxy_args_kwargs(args, kwargs),
                ),
            )

            return tensor_variable
        elif issubclass(self.value, enum.Enum) and len(args) == 1 and not kwargs:
            options = {"mutable_local": MutableLocal()}
            return variables.EnumVariable.create(self.value, args[0], options)
        elif self.value is random.Random:
            if len(args) == 1 and isinstance(args[0], variables.ConstantVariable):
                seed = args[0].value
            else:
                seed = None
            random_object = random.Random(seed)
            return RandomVariable(random_object)

        return super().call_function(tx, args, kwargs)

    def is_standard_new(self):
        """Check for __new__ being overridden"""
        new_fn = inspect.getattr_static(self.value, "__new__", None)
        if isinstance(new_fn, staticmethod):
            new_fn = new_fn.__func__
        return new_fn in (object.__new__, Generic.__new__)

    def call_hasattr(self, tx: "InstructionTranslator", name: str) -> "VariableTracker":
        if self.source:
            source = AttrSource(self.source, name)
            install_guard(source.make_guard(GuardBuilder.HASATTR))
            return variables.ConstantVariable(hasattr(self.value, name))
        return super().call_hasattr(tx, name)

    def const_getattr(self, tx: "InstructionTranslator", name):
        if name == "__name__":
            return self.value.__name__
        return super().const_getattr(tx, name)


class NO_SUCH_SUBOBJ:
    pass


class UserDefinedObjectVariable(UserDefinedVariable):
    """
    Mostly objects of defined type.  Catch-all for something where we only know the type.
    """

    _nonvar_fields = {"value", "value_type", *UserDefinedVariable._nonvar_fields}

    def __init__(self, value, value_type=None, **kwargs) -> None:
        super().__init__(**kwargs)
        self.value = value
        self.value_type = value_type or type(value)
        assert type(value) is self.value_type

    def __str__(self) -> str:
        inner = self.value_type.__name__
        if inner in [
            "builtin_function_or_method",
            "getset_descriptor",
            "method_descriptor",
            "method",
        ]:
            inner = str(getattr(self.value, "__name__", None))
        return f"{self.__class__.__name__}({inner})"

    def __repr__(self) -> str:
        return f"{self.__class__.__name__}({self.value_type.__name__})"

    def python_type(self):
        return self.value_type

    def guard_as_python_constant(self):
        if self.source:
            install_guard(self.source.make_guard(GuardBuilder.ID_MATCH))
            return self.value
        return super().guard_as_python_constant()

    def torch_function_check(self):
        assert has_torch_function(
            self
        ), f"calling torch function on object without __torch_function__ {self}"

    def get_torch_fn(self, tx):
        self.torch_function_check()
        from .torch_function import build_torch_function_fn

        return build_torch_function_fn(tx, self.value, self.source)

    def call_torch_function(self, tx: "InstructionTranslator", fn, types, args, kwargs):
        self.torch_function_check()

        from .torch_function import _get_subclass_type_var, call_torch_function

        return call_torch_function(
            tx,
            _get_subclass_type_var(tx, self),
            self.get_torch_fn(tx),
            fn,
            types,
            args,
            kwargs,
        )

    @staticmethod
    @functools.lru_cache(None)
    def _supported_random_functions():
        fns = {
            random.random,
            random.randint,
            random.randrange,
            random.uniform,
        }
        return fns

    def _maybe_get_baseclass_method(self, name):
        if name not in getattr(self.value, "__dict__", {}):
            try:
                return inspect.getattr_static(type(self.value), name)
            except AttributeError:
                pass
        return None

    def call_method(
        self,
        tx,
        name,
        args: "List[VariableTracker]",
        kwargs: "Dict[str, VariableTracker]",
    ) -> "VariableTracker":
        from . import (
            BuiltinVariable,
            ConstantVariable,
            TupleVariable,
            UserMethodVariable,
        )

        method = self._maybe_get_baseclass_method(name)
        if method is not None:
            if method is object.__init__:
                return ConstantVariable.create(None)

            if is_standard_setattr(method):
                return self.method_setattr_standard(tx, *args, **kwargs)

            # [NOTE] OrderedDict, dict subtypes must always have source
            # We cannot instantiate such subtypes in-graph due to builtin __new__
            if method is collections.OrderedDict.keys:
                # subclass of OrderedDict
                assert not (args or kwargs)
                assert self.source  # OrderedDict, dict subtypes must always have source
                keys = list(self.value.keys())
                assert all(map(ConstantVariable.is_literal, keys))
                install_guard(self.source.make_guard(GuardBuilder.DICT_CONST_KEYS))
                tx.output.guard_on_key_order.add(self.source.name())
                return TupleVariable([ConstantVariable.create(k) for k in keys])

            if (
                method in (collections.OrderedDict.__contains__, dict.__contains__)
                and len(args) == 1
                and isinstance(args[0], (ConstantVariable, BuiltinVariable))
                and inspect.getattr_static(type(self.value), "keys")
                in (collections.OrderedDict.keys, dict.keys)
            ):
                assert not kwargs
                assert self.source  # OrderedDict, dict subtypes must always have source

                # TODO(anijain2305) - Why do we need to guard on all keys?
                install_guard(self.source.make_guard(GuardBuilder.DICT_CONST_KEYS))
                return ConstantVariable.create(
                    args[0].as_python_constant() in self.value
                )

            if method is collections.OrderedDict.items and isinstance(
                self.value, collections.OrderedDict
            ):
                assert self.source  # OrderedDict, dict subtypes must always have source
                assert not (args or kwargs)
                items = []
                keys = self.call_method(tx, "keys", [], {})
                for key in keys.unpack_var_sequence(tx):
                    items.append(
                        TupleVariable(
                            [key, self.odict_getitem(tx, key)],
                        )
                    )
                tx.output.guard_on_key_order.add(self.source.name())
                return TupleVariable(items)

            if method is collections.OrderedDict.__getitem__ and len(args) == 1:
                assert not kwargs
                assert self.source  # OrderedDict, dict subtypes must always have source
                return self.odict_getitem(tx, args[0])

            if (
                method in (object.__ne__, object.__eq__)
                and len(args) == 1
                and not kwargs
                and hasattr(args[0], "value")
            ):
                return ConstantVariable(
                    (self.value is args[0].value) is (method is object.__eq__)
                )

            # check for methods implemented in C++
            if isinstance(method, types.FunctionType):
                source = (
                    None
                    if self.source is None
                    else AttrSource(AttrSource(self.source, "__class__"), name)
                )
                # TODO(jansel): add a guard to check for monkey patching?
                from ..mutation_guard import unpatched_nn_module_init

                if method is torch.nn.Module.__init__:
                    method = unpatched_nn_module_init
                return UserMethodVariable(method, self, source=source).call_function(
                    tx, args, kwargs
                )

            if method is list.__len__ and self.source and not (args or kwargs):
                install_guard(self.source.make_guard(GuardBuilder.SEQUENCE_LENGTH))
                return ConstantVariable(len(self.value))

        return super().call_method(tx, name, args, kwargs)

    def method_setattr_standard(self, tx: "InstructionTranslator", name, value):
        try:
            name = name.as_python_constant()
        except NotImplementedError:
            unimplemented(f"non-const setattr name: {name}")
        if not tx.output.side_effects.is_attribute_mutation(self):
            unimplemented(f"setattr({self}, {name}, ...)")

        tx.output.side_effects.store_attr(self, name, value)
        return variables.ConstantVariable(None)

    def needs_slow_setattr(self):
        return not is_standard_setattr(
            inspect.getattr_static(self.value, "__setattr__", None)
        )

    def unpack_var_sequence(self, tx):
        if (
            self.source
            and self._maybe_get_baseclass_method("__iter__") is list.__iter__
            and self._maybe_get_baseclass_method("__len__") is list.__len__
            and self._maybe_get_baseclass_method("__getitem__") is list.__getitem__
        ):
            install_guard(self.source.make_guard(GuardBuilder.SEQUENCE_LENGTH))
            return [
                variables.LazyVariableTracker.create(
                    self.value[k],
                    source=GetItemSource(self.source, k),
                )
                for k in range(len(self.value))
            ]
        return super().unpack_var_sequence(tx)

    def next_variable(self, tx):
        return self.call_method(tx, "__next__", [], {})

    def is_supported_random(self):
        try:
            return self.value in self._supported_random_functions()
        except TypeError:
            # TypeError: unhashable type
            return False

    def call_function(
        self,
        tx: "InstructionTranslator",
        args: "List[VariableTracker]",
        kwargs: "Dict[str, VariableTracker]",
    ) -> "VariableTracker":
        from .. import trace_rules
        from .builder import VariableBuilder

        if (
            self.is_supported_random()
            and all(k.is_python_constant() for k in args)
            and all(v.is_python_constant() for v in kwargs.values())
        ):
            args = [x.as_python_constant() for x in args]
            kwargs = {k: v.as_python_constant() for k, v in kwargs.items()}
            random_call_index = len(tx.output.random_calls)
            example_value = self.value(*args, **kwargs)
            source = RandomValueSource(random_call_index)
            tx.output.random_calls.append((self.value, args, kwargs))
            # TODO: arguably, this should route to wrap_symint/wrap_symfloat
            # (currently hypothetical), but I'm not going to poke my hand in
            # this nest for now
            return VariableBuilder(tx, source).wrap_unspecialized_primitive(
                example_value
            )
        elif istype(self.value, types.MethodType):
            func = self.value.__func__
            obj = self.value.__self__
            if (
                func is torch.utils._contextlib._DecoratorContextManager.clone
                and variables.TorchCtxManagerClassVariable.is_matching_cls(
                    obj.__class__
                )
                and not (args or kwargs)
            ):
                return variables.TorchCtxManagerClassVariable(
                    obj.__class__
                ).call_function(tx, args, kwargs)

            if (
                func is torch.autograd.grad_mode.inference_mode.clone
                and obj.__class__ is torch.autograd.grad_mode.inference_mode
            ):
                # simulate the inference_mode.clone implementation
                var = variables.ConstantVariable(obj.mode)
                return variables.TorchCtxManagerClassVariable(
                    obj.__class__
                ).call_function(tx, [var], kwargs)

            if self.source is None:
                unimplemented(
                    "Sourceless UserDefinedObjectVariable method not supported"
                )
            func_src = AttrSource(self.source, "__func__")
            func_var = VariableBuilder(tx, func_src)(func)
            obj_src = AttrSource(self.source, "__self__")
            obj_var = VariableBuilder(tx, obj_src)(obj)
            return func_var.call_function(tx, [obj_var] + args, kwargs)
        elif (
            istype(self.value, functools.partial)
            and trace_rules.lookup(self.value.func)
            == variables.TorchInGraphFunctionVariable
            and all(
                variables.ConstantVariable.is_literal(v)
                for v in itertools.chain(self.value.args, self.value.keywords.values())
            )
        ):
            if self.source:
                install_guard(
                    AttrSource(self.source, "func").make_guard(GuardBuilder.ID_MATCH),
                    AttrSource(self.source, "args").make_guard(
                        GuardBuilder.CONSTANT_MATCH
                    ),
                    AttrSource(self.source, "keywords").make_guard(
                        GuardBuilder.CONSTANT_MATCH
                    ),
                )

            partial_args = [
                variables.ConstantVariable.create(v) for v in self.value.args
            ]
            partial_args.extend(args)
            partial_kwargs = {
                k: variables.ConstantVariable.create(v)
                for k, v in self.value.keywords.items()
            }
            partial_kwargs.update(kwargs)
            if is_utils_checkpoint(self.value.func):
                return build_checkpoint_variable().call_function(
                    tx, partial_args, partial_kwargs
                )
            return variables.TorchInGraphFunctionVariable(
                self.value.func
            ).call_function(tx, partial_args, partial_kwargs)
        elif callable(self.value):
            if self.source:
                install_guard(self.source.make_guard(GuardBuilder.FUNCTION_MATCH))
            return self.call_method(tx, "__call__", args, kwargs)

        return super().call_function(tx, args, kwargs)

    def _check_for_getattribute(self):
        if object_has_getattribute(self.value):
            unimplemented("UserDefinedObjectVariable with custom __getattribute__")

    def _check_for_getattr(self):
        return get_custom_getattr(self.value)

    def _getattr_static(self, name):
        if (
            isinstance(self.value, PyTreeSpec)
            or "__slots__" in self.value.__class__.__dict__
            or type(self.value) == threading.local
        ):
            try:
                cls_var = inspect.getattr_static(
                    self.value.__class__, name, NO_SUCH_SUBOBJ
                )
                if cls_var is not NO_SUCH_SUBOBJ and name not in self.value.__dict__:
                    # maybe user-defined @property that we need to inline
                    return cls_var
            except AttributeError:
                pass  # __slots__
            subobj = getattr(self.value, name)
        else:
            subobj = inspect.getattr_static(self.value, name)
        return subobj

    def has_key_in_generic_dict(self, tx: "InstructionTranslator", key):
        self._check_for_getattribute()
        if tx.output.side_effects.has_pending_mutation_of_attr(self, key):
            mutated_attr = tx.output.side_effects.load_attr(self, key, deleted_ok=True)
            return not isinstance(mutated_attr, variables.DeletedVariable)

        return key in self.value.__dict__

    def is_supported_nn_module_method(self, method):
        return torch._dynamo.config.inline_inbuilt_nn_modules and method in (
            torch.nn.Module.parameters,
        )

    def var_getattr(self, tx: "InstructionTranslator", name):
        from .. import trace_rules
        from . import ConstantVariable

        value = self.value
        source = AttrSource(self.source, name) if self.source else None
        self._check_for_getattribute()

        if tx.output.side_effects.has_pending_mutation_of_attr(self, name):
            return tx.output.side_effects.load_attr(self, name)

        if name == "__dict__":
            options = {"source": source}
            return variables.GetAttrVariable(self, name, **options)

        # TODO(anijain2305) - Investigate if we need specialization for more
        # dunder attrs. inspect.getattr_static does not return correct value for
        # them.
        if name == "__class__":
            options = {"source": source}
            return UserDefinedClassVariable(type(self.value), **options)

        try:
            subobj = self._getattr_static(name)
        except AttributeError:
            subobj = NO_SUCH_SUBOBJ
            getattr_fn = self._check_for_getattr()
            if isinstance(getattr_fn, types.FunctionType):
                # Dynamo is going to trace the __getattr__ function with
                # args=name. Set the source accordingly.
                if getattr_fn is unpatched_nn_module_getattr and isinstance(
                    self, variables.UnspecializedNNModuleVariable
                ):
                    # Manually trace out the nn module __getattr__ to avoid large compilation latency.
                    out = self.manually_trace_nn_module_getattr(tx, name)
                else:
                    new_source = None
                    if self.source:
                        new_source = AttrSource(self.source, "__getattr__")
                    out = variables.UserMethodVariable(
                        getattr_fn, self, source=new_source
                    ).call_function(tx, [ConstantVariable.create(name)], {})

                if self.source and getattr_fn is torch.nn.Module.__getattr__:
                    if isinstance(
                        out,
                        (
                            variables.UnspecializedNNModuleVariable,
                            variables.NNModuleVariable,
                        ),
                    ):
                        # nn_module_stack source is BC surface area. Ensure that
                        # mod._modules["linear"] is reflected as mod.linear for
                        # nn_module_stack.
                        out.set_nn_module_stack_source(
                            AttrSource(self.get_nn_module_stack_source(), name)
                        )
                return out

            elif getattr_fn is not None:
                unimplemented("UserDefined with non-function __getattr__")

        if isinstance(subobj, property):
            if self.source:
                # Read the class attribute to reach the property
                source = AttrSource(AttrSource(self.source, "__class__"), name)
                # Get the getter function
                source = AttrSource(source, "fget")
            return variables.UserMethodVariable(
                subobj.fget, self, source=source
            ).call_function(tx, [], {})
        elif isinstance(subobj, staticmethod):
            func = subobj.__get__(self.value)
            if source is not None:
                return trace_rules.lookup(func).create_with_source(func, source=source)
            else:
                return trace_rules.lookup(func)(func)
        elif isinstance(subobj, classmethod):
            return variables.UserMethodVariable(
                subobj.__func__, self.var_getattr(tx, "__class__"), source=source
            )
        elif inspect.ismethoddescriptor(subobj) and not is_wrapper_or_member_descriptor(
            subobj.__get__
        ):
            # Attribute has a __get__ method. Create a user defined object vt
            # for the subobj, and then trace the __get__ method.
            descriptor_var = UserDefinedObjectVariable(subobj, source=source)

            get_source = self.source
            if self.source:
                get_source = AttrSource(self.source, "__get__")

            # The arguments of the __get__ function are (self, instance, owner)
            # self - descriptor_var
            # instance - instance of the class, represented by self here
            # owner - class object
            owner_var = UserDefinedClassVariable(type(self.value))
            return variables.UserMethodVariable(
                subobj.__get__.__func__, descriptor_var, source=get_source
            ).call_function(tx, [descriptor_var, self, owner_var], {})
        elif isinstance(subobj, types.FunctionType) or (
            isinstance(subobj, types.MethodType)
            and isinstance(self.value, torch.nn.Module)
        ):
            if self.is_supported_nn_module_method(subobj):
                return variables.GetAttrVariable(self, name, source=source)

            # Since we get subobj via self._getattr_static, which may not trigger dynamic lookup.
            # Static lookup can't tell us it's a method or function correctly,
            # so we trigger dynamic lookup here to get the correct type.
            dynamic_subobj = getattr(self.value, name)

            while dynamic_subobj is subobj and hasattr(subobj, "_torchdynamo_inline"):
                subobj = subobj._torchdynamo_inline
                dynamic_subobj = subobj
                source = AttrSource(source, "_torchdynamo_inline") if source else None

            if isinstance(subobj, types.MethodType):
                if dynamic_subobj.__self__ is not self.value:
                    unimplemented("__self__ mismatch for bound method")
                func = subobj.__func__
            else:
                assert isinstance(subobj, types.FunctionType)
                func = subobj

            if inspect.ismethod(dynamic_subobj):
                return variables.UserMethodVariable(func, self, source=source)
            elif inspect.isfunction(dynamic_subobj):
                if is_utils_checkpoint(func):
                    return build_checkpoint_variable(source=source)
                elif source is not None:
                    return trace_rules.lookup(func).create_with_source(
                        func, source=source
                    )
                else:
                    return trace_rules.lookup(func)(func)

        if (
            source
            and isinstance(self, variables.UnspecializedNNModuleVariable)
            # export has some awkwardness around specialized and unspecialized modules. Skip wrapping source for export
            # usecase for now.
            and not tx.output.export
        ):
            # Recalculate source for params/buffers
            if name in ("_buffers", "_parameters"):
                source = UnspecializedParamBufferSource(self.source, name)
            source = self._wrap_source(source)

        if subobj is not NO_SUCH_SUBOBJ:
            if is_wrapper_or_member_descriptor(subobj):
                options = {"source": source}
                return variables.GetAttrVariable(self, name, **options)
            if source:
                return variables.LazyVariableTracker.create(subobj, source)
            else:
                from .builder import SourcelessBuilder

                return SourcelessBuilder.create(tx, subobj)

        # Earlier we were returning GetAttrVariable but its incorrect. In absence of attr, Python raises AttributeError.
        raise_observed_exception(AttributeError, tx, self)

    def call_hasattr(self, tx: "InstructionTranslator", name: str) -> "VariableTracker":
        if tx.output.side_effects.is_attribute_mutation(self):
            try:
                result = tx.output.side_effects.load_attr(self, name, deleted_ok=True)
                return variables.ConstantVariable.create(
                    not isinstance(result, variables.DeletedVariable)
                )
            except KeyError:
                pass
        if self.source:
            install_guard(
                AttrSource(self.source, name).make_guard(GuardBuilder.HASATTR)
            )
        if self._check_for_getattribute():
            unimplemented("hasattr with custom __getattribute__")

        try:
            self._getattr_static(name)
            return variables.ConstantVariable.create(True)
        except AttributeError:
            # Now check in __getattr__ function
            getattr_fn = self._check_for_getattr()
            if isinstance(getattr_fn, types.FunctionType):
                # Dynamo is going to trace the __getattr__ function with
                # args=name. Set the source accordingly.
                new_source = None
                if self.source:
                    new_source = AttrSource(self.source, "__getattr__")
                try:
                    result = variables.UserMethodVariable(
                        getattr_fn, self, source=new_source
                    ).call_function(tx, [variables.ConstantVariable.create(name)], {})

                    return variables.ConstantVariable.create(
                        not isinstance(result, variables.DeletedVariable)
                    )
                except ObservedException:
                    return variables.ConstantVariable.create(False)
            elif getattr_fn is None:
                return variables.ConstantVariable.create(False)
            else:
                unimplemented("UserDefined with non-function __getattr__")

    def odict_getitem(self, tx: "InstructionTranslator", key):
        from .builder import VariableBuilder
        from .dicts import is_hashable

        # TODO this should probably be merged with the dict handling

        index = (
            key.source
            if is_hashable(key) and key.source is not None
            else key.as_python_constant()
        )

        return VariableBuilder(
            tx,
            ODictGetItemSource(self.source, index),
        )(collections.OrderedDict.__getitem__(self.value, key.as_python_constant()))


class SourcelessGraphModuleVariable(UserDefinedObjectVariable):
    def __init__(
        self,
        value,
        **kwargs,
    ) -> None:
        super().__init__(value, **kwargs)

    def call_method(
        self,
        tx,
        name,
        args: "List[VariableTracker]",
        kwargs: "Dict[str, VariableTracker]",
    ) -> "VariableTracker":
        fn_variable = variables.UserFunctionVariable(self.value.forward.__func__)
        args = [self] + args
        return tx.inline_user_function_return(
            fn_variable,
            args,
            kwargs,
        )


class WeakRefVariable(UserDefinedObjectVariable):
    _nonvar_fields = UserDefinedObjectVariable._nonvar_fields

    def __init__(self, value, **kwargs) -> None:
        super().__init__(value, **kwargs)

    def call_function(
        self,
        tx: "InstructionTranslator",
        args: "List[VariableTracker]",
        kwargs: "Dict[str, VariableTracker]",
    ) -> "VariableTracker":
        call_source = None
        referent = self.value()

        if self.source:
            from .builder import VariableBuilder

            call_source = WeakRefCallSource(self.source)
            return VariableBuilder(tx, call_source)(referent)
        else:
            from .builder import SourcelessBuilder

            return SourcelessBuilder.create(tx, referent)


class KeyedJaggedTensorVariable(UserDefinedObjectVariable):
    @staticmethod
    def is_matching_object(obj):
        mod = sys.modules.get("torchrec.sparse.jagged_tensor")
        return mod is not None and type(obj) is mod.KeyedJaggedTensor

    def __init__(self, value, **kwargs) -> None:
        from torchrec.sparse.jagged_tensor import KeyedJaggedTensor

        assert type(value) is KeyedJaggedTensor
        super().__init__(value, **kwargs)

    def var_getattr(self, tx: "InstructionTranslator", name):
        if (
            torch._dynamo.config.force_unspec_int_unbacked_size_like_on_torchrec_kjt
            and self.source is not None
            and name in ("_length_per_key", "_offset_per_key")
        ):
            with TracingContext.patch(force_unspec_int_unbacked_size_like=True):
                return super().var_getattr(tx, name)
        return super().var_getattr(tx, name)


class RemovableHandleClass:
    # Dummy class to pass to python_type of RemovableHandleVariable
    # Useful for isinstance check on hooks
    pass


class RemovableHandleVariable(VariableTracker):
    REMOVED = -1

    def __init__(
        self,
        mutable_local=None,
        # index of the registration in the side_effects owned register_hook/handle list, used during removal.
        idx=None,
        **kwargs,
    ) -> None:
        super().__init__(**kwargs)
        self.mutable_local = mutable_local
        self.idx = idx

    def call_method(self, tx: "InstructionTranslator", method_name, args, kwargs):
        if method_name == "remove":
            if self.idx != self.REMOVED:
                tx.output.side_effects.remove_hook(self.idx)
                self.idx = self.REMOVED
            return variables.ConstantVariable.create(None)
        super().call_method(tx, method_name, args, kwargs)

    def reconstruct(self, codegen):
        if self.idx == self.REMOVED:
            # Hook has already been removed, return a dummy handle
            codegen.add_push_null(
                lambda: codegen.load_import_from(
                    "torch._dynamo.utils", "invalid_removeable_handle"
                )
            )
            codegen.extend_output(create_call_function(0, False))
            return
        # unreachable due to codegen.add_cache() when the hook is installed
        super().reconstruct(codegen)

    def python_type(self):
        return RemovableHandleClass


<<<<<<< HEAD
class UnsupportedRemovableHandleVariable(VariableTracker):
    """
    This variable class is only for removable handles that are registered and removed
    in two different frames.
    Our current infra requires the hook to be registered and removed in the same frame.
    So for these invalid hooks, we only support its `.remove()` method and graph break
    on all other methods.

    Related test - PYTORCH_TEST_WITH_DYNAMO=1 python test/test_autograd.py -k TestAutograd.test_hooks
    """

    def __init__(
        self,
        value,
        **kwargs,
    ):
        super().__init__(**kwargs)
        self.value = value

    def call_method(self, tx, method_name, args, kwargs):
        if method_name == "remove":
            self.value.remove()
            return variables.ConstantVariable.create(None)
        else:
            unimplemented("unregistered hook removable handle")


class UnsupportedRemovableMultiHandleVariable(VariableTracker):
    """
    This variable class is only for removable multi-handles that are registered and removed
    in two different frames.
    Our current infra requires the hook to be registered and removed in the same frame.
    So for these invalid hooks, we only support its `.remove()` method and graph break
    on all other methods.
    """

    def __init__(
        self,
        value,
        **kwargs,
    ):
        super().__init__(**kwargs)
        self.value = value

    def call_method(self, tx, method_name, args, kwargs):
        if method_name == "remove":
            self.value.remove()
            return variables.ConstantVariable.create(None)
        else:
            unimplemented("unregistered hook removable multi-handle")
=======
class MutableMappingVariable(UserDefinedObjectVariable):
    _nonvar_fields = UserDefinedObjectVariable._nonvar_fields

    def __init__(self, value, **kwargs):
        super().__init__(value, **kwargs)

    def var_getattr(self, tx: "InstructionTranslator", name: str) -> "VariableTracker":
        if name == "get" and type(self.value).get is collections.abc.Mapping.get:
            return variables.UserMethodVariable(polyfill.mapping_get, self)
        else:
            return super().var_getattr(tx, name)


class RandomVariable(UserDefinedObjectVariable):
    pass
>>>>>>> e1629c84
<|MERGE_RESOLUTION|>--- conflicted
+++ resolved
@@ -1234,32 +1234,21 @@
         return RemovableHandleClass
 
 
-<<<<<<< HEAD
-class UnsupportedRemovableHandleVariable(VariableTracker):
-    """
-    This variable class is only for removable handles that are registered and removed
-    in two different frames.
-    Our current infra requires the hook to be registered and removed in the same frame.
-    So for these invalid hooks, we only support its `.remove()` method and graph break
-    on all other methods.
-
-    Related test - PYTORCH_TEST_WITH_DYNAMO=1 python test/test_autograd.py -k TestAutograd.test_hooks
-    """
-
-    def __init__(
-        self,
-        value,
-        **kwargs,
-    ):
-        super().__init__(**kwargs)
-        self.value = value
-
-    def call_method(self, tx, method_name, args, kwargs):
-        if method_name == "remove":
-            self.value.remove()
-            return variables.ConstantVariable.create(None)
+class MutableMappingVariable(UserDefinedObjectVariable):
+    _nonvar_fields = UserDefinedObjectVariable._nonvar_fields
+
+    def __init__(self, value, **kwargs):
+        super().__init__(value, **kwargs)
+
+    def var_getattr(self, tx: "InstructionTranslator", name: str) -> "VariableTracker":
+        if name == "get" and type(self.value).get is collections.abc.Mapping.get:
+            return variables.UserMethodVariable(polyfill.mapping_get, self)
         else:
-            unimplemented("unregistered hook removable handle")
+            return super().var_getattr(tx, name)
+
+
+class RandomVariable(UserDefinedObjectVariable):
+    pass
 
 
 class UnsupportedRemovableMultiHandleVariable(VariableTracker):
@@ -1284,21 +1273,4 @@
             self.value.remove()
             return variables.ConstantVariable.create(None)
         else:
-            unimplemented("unregistered hook removable multi-handle")
-=======
-class MutableMappingVariable(UserDefinedObjectVariable):
-    _nonvar_fields = UserDefinedObjectVariable._nonvar_fields
-
-    def __init__(self, value, **kwargs):
-        super().__init__(value, **kwargs)
-
-    def var_getattr(self, tx: "InstructionTranslator", name: str) -> "VariableTracker":
-        if name == "get" and type(self.value).get is collections.abc.Mapping.get:
-            return variables.UserMethodVariable(polyfill.mapping_get, self)
-        else:
-            return super().var_getattr(tx, name)
-
-
-class RandomVariable(UserDefinedObjectVariable):
-    pass
->>>>>>> e1629c84
+            unimplemented("unregistered hook removable multi-handle")