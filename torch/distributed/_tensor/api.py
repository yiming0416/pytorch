--- conflicted
+++ resolved
@@ -273,8 +273,6 @@
             stride=outer_stride,
         )
 
-<<<<<<< HEAD
-=======
     def __coerce_tangent_metadata__(self):
         if not any(isinstance(p, _Partial) for p in self.placements):
             return self
@@ -289,7 +287,6 @@
             placements=metadata_tensor.placements,
         )
 
->>>>>>> 22ba180e
     @classmethod
     # pyre-fixme[3]: Return type must be annotated.
     # pyre-fixme[2]: Parameter must be annotated.
