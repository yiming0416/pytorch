--- conflicted
+++ resolved
@@ -12,7 +12,6 @@
     int as _int,
     str as _str,
 )
-<<<<<<< HEAD
 from typing import Any, Dict, List, Sequence, Tuple, TYPE_CHECKING, Union
 from typing_extensions import TypeAlias
 
@@ -23,15 +22,11 @@
     layout as _layout,
     qscheme as _qscheme,
     Size as Size,
+    SymBool as SymBool,
+    SymFloat as SymFloat,
     SymInt as SymInt,
     Tensor as Tensor,
 )
-=======
-from typing import Any, List, Optional, Sequence, Tuple, TYPE_CHECKING, Union
-
-import torch
-from torch import SymBool, SymFloat, SymInt
->>>>>>> 9bac505d
 
 
 if TYPE_CHECKING:
