# Welcome to the PyTorch setup.py.
# Environment variables you are probably interested in:
#
#   DEBUG
#     build with -O0 and -g (debug symbols)
#
#   REL_WITH_DEB_INFO
#     build with optimizations and -g (debug symbols)
#
#   USE_CUSTOM_DEBINFO="path/to/file1.cpp;path/to/file2.cpp"
#     build with debug info only for specified files
#
#   MAX_JOBS
#     maximum number of compile jobs we should use to compile your code
#
#   USE_CUDA=0
#     disables CUDA build
#
#   CFLAGS
#     flags to apply to both C and C++ files to be compiled (a quirk of setup.py
#     which we have faithfully adhered to in our build system is that CFLAGS
#     also applies to C++ files (unless CXXFLAGS is set), in contrast to the
#     default behavior of autogoo and cmake build systems.)
#
#   CC
#     the C/C++ compiler to use
#
# Environment variables for feature toggles:
#
#   DEBUG_CUDA=1
#     if used in conjunction with DEBUG or REL_WITH_DEB_INFO, will also
#     build CUDA kernels with -lineinfo --source-in-ptx.  Note that
#     on CUDA 12 this may cause nvcc to OOM, so this is disabled by default.

#   USE_CUDNN=0
#     disables the cuDNN build
#
#   USE_CUSPARSELT=0
#     disables the cuSPARSELt build
#
#   USE_FBGEMM=0
#     disables the FBGEMM build
#
#   USE_KINETO=0
#     disables usage of libkineto library for profiling
#
#   USE_NUMPY=0
#     disables the NumPy build
#
#   BUILD_TEST=0
#     disables the test build
#
#   USE_MKLDNN=0
#     disables use of MKLDNN
#
#   USE_MKLDNN_ACL
#     enables use of Compute Library backend for MKLDNN on Arm;
#     USE_MKLDNN must be explicitly enabled.
#
#   MKLDNN_CPU_RUNTIME
#     MKL-DNN threading mode: TBB or OMP (default)
#
#   USE_STATIC_MKL
#     Prefer to link with MKL statically - Unix only
#   USE_ITT=0
#     disable use of Intel(R) VTune Profiler's ITT functionality
#
#   USE_NNPACK=0
#     disables NNPACK build
#
#   USE_QNNPACK=0
#     disables QNNPACK build (quantized 8-bit operators)
#
#   USE_DISTRIBUTED=0
#     disables distributed (c10d, gloo, mpi, etc.) build
#
#   USE_TENSORPIPE=0
#     disables distributed Tensorpipe backend build
#
#   USE_GLOO=0
#     disables distributed gloo backend build
#
#   USE_MPI=0
#     disables distributed MPI backend build
#
#   USE_SYSTEM_NCCL=0
#     disables use of system-wide nccl (we will use our submoduled
#     copy in third_party/nccl)
#
#   USE_OPENMP=0
#     disables use of OpenMP for parallelization
#
#   USE_FLASH_ATTENTION=0
#     disables building flash attention for scaled dot product attention
#
#   USE_MEM_EFF_ATTENTION=0
#    disables building memory efficient attention for scaled dot product attention
#
#   BUILD_BINARY
#     enables the additional binaries/ build
#
#   ATEN_AVX512_256=TRUE
#     ATen AVX2 kernels can use 32 ymm registers, instead of the default 16.
#     This option can be used if AVX512 doesn't perform well on a machine.
#     The FBGEMM library also uses AVX512_256 kernels on Xeon D processors,
#     but it also has some (optimized) assembly code.
#
#   PYTORCH_BUILD_VERSION
#   PYTORCH_BUILD_NUMBER
#     specify the version of PyTorch, rather than the hard-coded version
#     in this file; used when we're building binaries for distribution
#
#   TORCH_CUDA_ARCH_LIST
#     specify which CUDA architectures to build for.
#     ie `TORCH_CUDA_ARCH_LIST="6.0;7.0"`
#     These are not CUDA versions, instead, they specify what
#     classes of NVIDIA hardware we should generate PTX for.
#
#   PYTORCH_ROCM_ARCH
#     specify which AMD GPU targets to build for.
#     ie `PYTORCH_ROCM_ARCH="gfx900;gfx906"`
#
#   ONNX_NAMESPACE
#     specify a namespace for ONNX built here rather than the hard-coded
#     one in this file; needed to build with other frameworks that share ONNX.
#
#   BLAS
#     BLAS to be used by Caffe2. Can be MKL, Eigen, ATLAS, FlexiBLAS, or OpenBLAS. If set
#     then the build will fail if the requested BLAS is not found, otherwise
#     the BLAS will be chosen based on what is found on your system.
#
#   MKL_THREADING
#     MKL threading mode: SEQ, TBB or OMP (default)
#
#   USE_ROCM_KERNEL_ASSERT=1
#     Enable kernel assert in ROCm platform
#
# Environment variables we respect (these environment variables are
# conventional and are often understood/set by other software.)
#
#   CUDA_HOME (Linux/OS X)
#   CUDA_PATH (Windows)
#     specify where CUDA is installed; usually /usr/local/cuda or
#     /usr/local/cuda-x.y
#   CUDAHOSTCXX
#     specify a different compiler than the system one to use as the CUDA
#     host compiler for nvcc.
#
#   CUDA_NVCC_EXECUTABLE
#     Specify a NVCC to use. This is used in our CI to point to a cached nvcc
#
#   CUDNN_LIB_DIR
#   CUDNN_INCLUDE_DIR
#   CUDNN_LIBRARY
#     specify where cuDNN is installed
#
#   MIOPEN_LIB_DIR
#   MIOPEN_INCLUDE_DIR
#   MIOPEN_LIBRARY
#     specify where MIOpen is installed
#
#   NCCL_ROOT
#   NCCL_LIB_DIR
#   NCCL_INCLUDE_DIR
#     specify where nccl is installed
#
#   NVTOOLSEXT_PATH (Windows only)
#     specify where nvtoolsext is installed
#
#   ACL_ROOT_DIR
#     specify where Compute Library is installed
#
#   LIBRARY_PATH
#   LD_LIBRARY_PATH
#     we will search for libraries in these paths
#
#   ATEN_THREADING
#     ATen parallel backend to use for intra- and inter-op parallelism
#     possible values:
#       OMP - use OpenMP for intra-op and native backend for inter-op tasks
#       NATIVE - use native thread pool for both intra- and inter-op tasks
#       TBB - using TBB for intra- and native thread pool for inter-op parallelism
#
#   USE_TBB
#      enable TBB support
#
#   USE_SYSTEM_TBB
#      Use system-provided Intel TBB.
#
#   USE_SYSTEM_LIBS (work in progress)
#      Use system-provided libraries to satisfy the build dependencies.
#      When turned on, the following cmake variables will be toggled as well:
#        USE_SYSTEM_CPUINFO=ON USE_SYSTEM_SLEEF=ON BUILD_CUSTOM_PROTOBUF=OFF
#
#   USE_MIMALLOC
#      Static link mimalloc into C10, and use mimalloc in alloc_cpu & alloc_free.
#      By default, It is only enabled on Windows.
#
#   USE_PRIORITIZED_TEXT_FOR_LD
#      Uses prioritized text form cmake/prioritized_text.txt for LD
#
#   BUILD_LIBTORCH_WHL
#      Builds libtorch.so and its dependencies as a wheel
#
#   BUILD_PYTHON_ONLY
#      Builds pytorch as a wheel using libtorch.so from a seperate wheel
#
#   SPLIT_BUILD
#      Runs setup.py xxx once using BUILD_LIBTORCH_WHL=1 BUILD_PYTHON_ONLY=0 and
#      once again with BUILD_LIBTORCH_WHL=0 BUILD_PYTHON_ONLY=1. This overwrites
#       the options in BUILD_LIBTORCH_WHL and BUILD_PYTHON_ONLY

import os
import pkgutil
import sys

if sys.platform == "win32" and sys.maxsize.bit_length() == 31:
    print(
        "32-bit Windows Python runtime is not supported. Please switch to 64-bit Python."
    )
    sys.exit(-1)

import platform


def _get_package_path(package_name):
    loader = pkgutil.find_loader(package_name)
    if loader:
        # The package might be a namespace package, so get_data may fail
        try:
            file_path = loader.get_filename()
            return os.path.dirname(file_path)
        except AttributeError:
            pass
    return None

<<<<<<< HEAD

BUILD_LIBTORCH_WHL = os.getenv("BUILD_LIBTORCH_WHL", "0") == "1"
BUILD_PYTORCH_USING_LIBTORCH_WHL = os.getenv("BUILD_PYTHON_ONLY", "0") == "1"


# set up appropriate env variables
if BUILD_LIBTORCH_WHL:
    # Set up environment variables for ONLY building libtorch.so and not libtorch_python.so
    # functorch is not supported without python
    os.environ["BUILD_FUNCTORCH"] = "OFF"


if BUILD_PYTORCH_USING_LIBTORCH_WHL:
    os.environ["BUILD_LIBTORCHLESS"] = "ON"
    os.environ["LIBTORCH_LIB_PATH"] = f"{_get_package_path('libtorchsplit')}/lib"
=======
BUILD_LIBTORCH_WHL = False
BUILD_PYTORCH_USING_LIBTORCH_WHL = False
>>>>>>> 8b8a068f

python_min_version = (3, 8, 0)
python_min_version_str = ".".join(map(str, python_min_version))
if sys.version_info < python_min_version:
    print(
        f"You are using Python {platform.python_version()}. Python >={python_min_version_str} is required."
    )
    sys.exit(-1)

import filecmp
import glob
import importlib
import json
import shutil
import subprocess
import sysconfig
import time
from collections import defaultdict

import setuptools.command.build_ext
import setuptools.command.install
import setuptools.command.sdist
from setuptools import Extension, find_packages, setup
from setuptools.dist import Distribution

from tools.build_pytorch_libs import build_caffe2
from tools.generate_torch_version import get_torch_version
from tools.setup_helpers.cmake import CMake
from tools.setup_helpers.env import build_type, IS_DARWIN, IS_LINUX, IS_WINDOWS
from tools.setup_helpers.generate_linker_script import gen_linker_script

################################################################################
# Parameters parsed from environment
################################################################################

VERBOSE_SCRIPT = True
RUN_BUILD_DEPS = True
# see if the user passed a quiet flag to setup.py arguments and respect
# that in our parts of the build
EMIT_BUILD_WARNING = False
RERUN_CMAKE = False
CMAKE_ONLY = False
filtered_args = []
for i, arg in enumerate(sys.argv):
    if arg == "--cmake":
        RERUN_CMAKE = True
        continue
    if arg == "--cmake-only":
        # Stop once cmake terminates. Leave users a chance to adjust build
        # options.
        CMAKE_ONLY = True
        continue
    if arg == "rebuild" or arg == "build":
        arg = "build"  # rebuild is gone, make it build
        EMIT_BUILD_WARNING = True
    if arg == "--":
        filtered_args += sys.argv[i:]
        break
    if arg == "-q" or arg == "--quiet":
        VERBOSE_SCRIPT = False
    if arg in ["clean", "egg_info", "sdist"]:
        RUN_BUILD_DEPS = False
    filtered_args.append(arg)
sys.argv = filtered_args

if VERBOSE_SCRIPT:

    def report(*args):
        print(*args)

else:

    def report(*args):
        pass

    # Make distutils respect --quiet too
    setuptools.distutils.log.warn = report

# Constant known variables used throughout this file
cwd = os.path.dirname(os.path.abspath(__file__))
lib_path = os.path.join(cwd, "torch", "lib")
third_party_path = os.path.join(cwd, "third_party")
caffe2_build_dir = os.path.join(cwd, "build")

# CMAKE: full path to python library
if IS_WINDOWS:
    cmake_python_library = "{}/libs/python{}.lib".format(
        sysconfig.get_config_var("prefix"), sysconfig.get_config_var("VERSION")
    )
    # Fix virtualenv builds
    if not os.path.exists(cmake_python_library):
        cmake_python_library = "{}/libs/python{}.lib".format(
            sys.base_prefix, sysconfig.get_config_var("VERSION")
        )
else:
    cmake_python_library = "{}/{}".format(
        sysconfig.get_config_var("LIBDIR"), sysconfig.get_config_var("INSTSONAME")
    )
cmake_python_include_dir = sysconfig.get_path("include")


################################################################################
# Version, create_version_file, and package_name
################################################################################

DEFAULT_PACKAGE_NAME = "libtorchsplit" if BUILD_LIBTORCH_WHL else "torch"

PACKAGE_NAME = os.getenv("TORCH_PACKAGE_NAME", DEFAULT_PACKAGE_NAME)
package_type = os.getenv("PACKAGE_TYPE", "wheel")
version = get_torch_version()
report(f"Building wheel {PACKAGE_NAME}-{version}")

cmake = CMake()


def get_submodule_folders():
    git_modules_path = os.path.join(cwd, ".gitmodules")
    default_modules_path = [
        os.path.join(third_party_path, name)
        for name in [
            "gloo",
            "cpuinfo",
            "tbb",
            "onnx",
            "foxi",
            "QNNPACK",
            "fbgemm",
            "cutlass",
        ]
    ]
    if not os.path.exists(git_modules_path):
        return default_modules_path
    with open(git_modules_path) as f:
        return [
            os.path.join(cwd, line.split("=", 1)[1].strip())
            for line in f
            if line.strip().startswith("path")
        ]


def check_submodules():
    def check_for_files(folder, files):
        if not any(os.path.exists(os.path.join(folder, f)) for f in files):
            report("Could not find any of {} in {}".format(", ".join(files), folder))
            report("Did you run 'git submodule update --init --recursive'?")
            sys.exit(1)

    def not_exists_or_empty(folder):
        return not os.path.exists(folder) or (
            os.path.isdir(folder) and len(os.listdir(folder)) == 0
        )

    if bool(os.getenv("USE_SYSTEM_LIBS", False)):
        return
    folders = get_submodule_folders()
    # If none of the submodule folders exists, try to initialize them
    if all(not_exists_or_empty(folder) for folder in folders):
        try:
            print(" --- Trying to initialize submodules")
            start = time.time()
            subprocess.check_call(
                ["git", "submodule", "update", "--init", "--recursive"], cwd=cwd
            )
            end = time.time()
            print(f" --- Submodule initialization took {end - start:.2f} sec")
        except Exception:
            print(" --- Submodule initalization failed")
            print("Please run:\n\tgit submodule update --init --recursive")
            sys.exit(1)
    for folder in folders:
        check_for_files(
            folder,
            [
                "CMakeLists.txt",
                "Makefile",
                "setup.py",
                "LICENSE",
                "LICENSE.md",
                "LICENSE.txt",
            ],
        )
    check_for_files(
        os.path.join(third_party_path, "fbgemm", "third_party", "asmjit"),
        ["CMakeLists.txt"],
    )
    check_for_files(
        os.path.join(third_party_path, "onnx", "third_party", "benchmark"),
        ["CMakeLists.txt"],
    )


# Windows has very bad support for symbolic links.
# Instead of using symlinks, we're going to copy files over
def mirror_files_into_torchgen():
    # (new_path, orig_path)
    # Directories are OK and are recursively mirrored.
    paths = [
        (
            "torchgen/packaged/ATen/native/native_functions.yaml",
            "aten/src/ATen/native/native_functions.yaml",
        ),
        ("torchgen/packaged/ATen/native/tags.yaml", "aten/src/ATen/native/tags.yaml"),
        ("torchgen/packaged/ATen/templates", "aten/src/ATen/templates"),
        ("torchgen/packaged/autograd", "tools/autograd"),
        ("torchgen/packaged/autograd/templates", "tools/autograd/templates"),
    ]
    for new_path, orig_path in paths:
        # Create the dirs involved in new_path if they don't exist
        if not os.path.exists(new_path):
            os.makedirs(os.path.dirname(new_path), exist_ok=True)

        # Copy the files from the orig location to the new location
        if os.path.isfile(orig_path):
            shutil.copyfile(orig_path, new_path)
            continue
        if os.path.isdir(orig_path):
            if os.path.exists(new_path):
                # copytree fails if the tree exists already, so remove it.
                shutil.rmtree(new_path)
            shutil.copytree(orig_path, new_path)
            continue
        raise RuntimeError("Check the file paths in `mirror_files_into_torchgen()`")


# all the work we need to do _before_ setup runs
def build_deps():
    report("-- Building version " + version)

    check_submodules()
    check_pydep("yaml", "pyyaml")
    build_python = not BUILD_LIBTORCH_WHL

    build_caffe2(
        version=version,
        cmake_python_library=cmake_python_library,
        build_python=build_python,
        rerun_cmake=RERUN_CMAKE,
        cmake_only=CMAKE_ONLY,
        cmake=cmake,
    )

    if CMAKE_ONLY:
        report(
            'Finished running cmake. Run "ccmake build" or '
            '"cmake-gui build" to adjust build options and '
            '"python setup.py install" to build.'
        )
        sys.exit()

    # Use copies instead of symbolic files.
    # Windows has very poor support for them.
    sym_files = [
        "tools/shared/_utils_internal.py",
        "torch/utils/benchmark/utils/valgrind_wrapper/callgrind.h",
        "torch/utils/benchmark/utils/valgrind_wrapper/valgrind.h",
    ]
    orig_files = [
        "torch/_utils_internal.py",
        "third_party/valgrind-headers/callgrind.h",
        "third_party/valgrind-headers/valgrind.h",
    ]
    for sym_file, orig_file in zip(sym_files, orig_files):
        same = False
        if os.path.exists(sym_file):
            if filecmp.cmp(sym_file, orig_file):
                same = True
            else:
                os.remove(sym_file)
        if not same:
            shutil.copyfile(orig_file, sym_file)


################################################################################
# Building dependent libraries
################################################################################

missing_pydep = """
Missing build dependency: Unable to `import {importname}`.
Please install it via `conda install {module}` or `pip install {module}`
""".strip()


def check_pydep(importname, module):
    try:
        importlib.import_module(importname)
    except ImportError as e:
        raise RuntimeError(
            missing_pydep.format(importname=importname, module=module)
        ) from e


class build_ext(setuptools.command.build_ext.build_ext):
    def _embed_libomp(self):
        # Copy libiomp5.dylib/libomp.dylib inside the wheel package on MacOS
        lib_dir = os.path.join(self.build_lib, "torch", "lib")
        libtorch_cpu_path = os.path.join(lib_dir, "libtorch_cpu.dylib")
        if not os.path.exists(libtorch_cpu_path):
            return
        # Parse libtorch_cpu load commands
        otool_cmds = (
            subprocess.check_output(["otool", "-l", libtorch_cpu_path])
            .decode("utf-8")
            .split("\n")
        )
        rpaths, libs = [], []
        for idx, line in enumerate(otool_cmds):
            if line.strip() == "cmd LC_LOAD_DYLIB":
                lib_name = otool_cmds[idx + 2].strip()
                assert lib_name.startswith("name ")
                libs.append(lib_name.split(" ", 1)[1].rsplit("(", 1)[0][:-1])

            if line.strip() == "cmd LC_RPATH":
                rpath = otool_cmds[idx + 2].strip()
                assert rpath.startswith("path ")
                rpaths.append(rpath.split(" ", 1)[1].rsplit("(", 1)[0][:-1])

        omp_lib_name = (
            "libomp.dylib" if os.uname().machine == "arm64" else "libiomp5.dylib"
        )
        omp_rpath_lib_path = os.path.join("@rpath", omp_lib_name)
        omp_loader_lib_path = os.path.join("@loader_path", omp_lib_name)
        if omp_rpath_lib_path not in libs:
            return

        # Copy libomp/libiomp5 from rpath locations
        for rpath in rpaths:
            source_lib = os.path.join(rpath, omp_lib_name)
            if not os.path.exists(source_lib):
                continue
            target_lib = os.path.join(self.build_lib, "torch", "lib", omp_lib_name)
            self.copy_file(source_lib, target_lib)
            # Change OMP library load path to loader_path and delete old rpath
            # This should prevent delocate from attempting to package another instance
            # of OpenMP library in torch wheel
            subprocess.check_call(
                [
                    "install_name_tool",
                    "-change",
                    omp_rpath_lib_path,
                    omp_loader_lib_path,
                    "-delete_rpath",
                    rpath,
                    libtorch_cpu_path,
                ]
            )
            break

        # Copy omp.h from OpenMP_C_FLAGS and copy it into include folder
        omp_cflags = get_cmake_cache_vars()["OpenMP_C_FLAGS"]
        if not omp_cflags:
            return
        for include_dir in [f[2:] for f in omp_cflags.split(" ") if f.startswith("-I")]:
            omp_h = os.path.join(include_dir, "omp.h")
            if not os.path.exists(omp_h):
                continue
            target_omp_h = os.path.join(self.build_lib, "torch", "include", "omp.h")
            self.copy_file(omp_h, target_omp_h)
            break

    def run(self):
        # Report build options. This is run after the build completes so # `CMakeCache.txt` exists and we can get an
        # accurate report on what is used and what is not.
        cmake_cache_vars = defaultdict(lambda: False, cmake.get_cmake_cache_variables())
        if cmake_cache_vars["USE_NUMPY"]:
            report("-- Building with NumPy bindings")
        else:
            report("-- NumPy not found")
        if cmake_cache_vars["USE_CUDNN"]:
            report(
                "-- Detected cuDNN at "
                + cmake_cache_vars["CUDNN_LIBRARY"]
                + ", "
                + cmake_cache_vars["CUDNN_INCLUDE_DIR"]
            )
        else:
            report("-- Not using cuDNN")
        if cmake_cache_vars["USE_CUDA"]:
            report("-- Detected CUDA at " + cmake_cache_vars["CUDA_TOOLKIT_ROOT_DIR"])
        else:
            report("-- Not using CUDA")
        if cmake_cache_vars["USE_XPU"]:
            report("-- Detected XPU runtime at " + cmake_cache_vars["SYCL_LIBRARY_DIR"])
        else:
            report("-- Not using XPU")
        if cmake_cache_vars["USE_MKLDNN"]:
            report("-- Using MKLDNN")
            if cmake_cache_vars["USE_MKLDNN_ACL"]:
                report("-- Using Compute Library for the Arm architecture with MKLDNN")
            else:
                report(
                    "-- Not using Compute Library for the Arm architecture with MKLDNN"
                )
            if cmake_cache_vars["USE_MKLDNN_CBLAS"]:
                report("-- Using CBLAS in MKLDNN")
            else:
                report("-- Not using CBLAS in MKLDNN")
        else:
            report("-- Not using MKLDNN")
        if cmake_cache_vars["USE_NCCL"] and cmake_cache_vars["USE_SYSTEM_NCCL"]:
            report(
                "-- Using system provided NCCL library at {}, {}".format(
                    cmake_cache_vars["NCCL_LIBRARIES"],
                    cmake_cache_vars["NCCL_INCLUDE_DIRS"],
                )
            )
        elif cmake_cache_vars["USE_NCCL"]:
            report("-- Building NCCL library")
        else:
            report("-- Not using NCCL")
        if cmake_cache_vars["USE_DISTRIBUTED"]:
            if IS_WINDOWS:
                report("-- Building without distributed package")
            else:
                report("-- Building with distributed package: ")
                report(
                    "  -- USE_TENSORPIPE={}".format(cmake_cache_vars["USE_TENSORPIPE"])
                )
                report("  -- USE_GLOO={}".format(cmake_cache_vars["USE_GLOO"]))
                report("  -- USE_MPI={}".format(cmake_cache_vars["USE_OPENMPI"]))
        else:
            report("-- Building without distributed package")
        if cmake_cache_vars["STATIC_DISPATCH_BACKEND"]:
            report(
                "-- Using static dispatch with backend {}".format(
                    cmake_cache_vars["STATIC_DISPATCH_BACKEND"]
                )
            )
        if cmake_cache_vars["USE_LIGHTWEIGHT_DISPATCH"]:
            report("-- Using lightweight dispatch")
        if cmake_cache_vars["BUILD_EXECUTORCH"]:
            report("-- Building Executorch")

        if cmake_cache_vars["USE_ITT"]:
            report("-- Using ITT")
        else:
            report("-- Not using ITT")

        # Do not use clang to compile extensions if `-fstack-clash-protection` is defined
        # in system CFLAGS
        c_flags = str(os.getenv("CFLAGS", ""))
        if (
            IS_LINUX
            and "-fstack-clash-protection" in c_flags
            and "clang" in os.environ.get("CC", "")
        ):
            os.environ["CC"] = str(os.environ["CC"])

        # It's an old-style class in Python 2.7...
        setuptools.command.build_ext.build_ext.run(self)

        if IS_DARWIN and package_type != "conda":
            self._embed_libomp()

        # Copy the essential export library to compile C++ extensions.
        if IS_WINDOWS:
            build_temp = self.build_temp

            ext_filename = self.get_ext_filename("_C")
            lib_filename = ".".join(ext_filename.split(".")[:-1]) + ".lib"

            export_lib = os.path.join(
                build_temp, "torch", "csrc", lib_filename
            ).replace("\\", "/")

            build_lib = self.build_lib

            target_lib = os.path.join(build_lib, "torch", "lib", "_C.lib").replace(
                "\\", "/"
            )

            # Create "torch/lib" directory if not exists.
            # (It is not created yet in "develop" mode.)
            target_dir = os.path.dirname(target_lib)
            if not os.path.exists(target_dir):
                os.makedirs(target_dir)

            self.copy_file(export_lib, target_lib)

    def build_extensions(self):
        self.create_compile_commands()
        # The caffe2 extensions are created in
        # tmp_install/lib/pythonM.m/site-packages/caffe2/python/
        # and need to be copied to build/lib.linux.... , which will be a
        # platform dependent build folder created by the "build" command of
        # setuptools. Only the contents of this folder are installed in the
        # "install" command by default.
        # We only make this copy for Caffe2's pybind extensions
        caffe2_pybind_exts = [
            "caffe2.python.caffe2_pybind11_state",
            "caffe2.python.caffe2_pybind11_state_gpu",
            "caffe2.python.caffe2_pybind11_state_hip",
        ]
        if BUILD_LIBTORCH_WHL:
            caffe2_pybind_exts = []
        i = 0
        while i < len(self.extensions):
            ext = self.extensions[i]
            if ext.name not in caffe2_pybind_exts:
                i += 1
                continue
            fullname = self.get_ext_fullname(ext.name)
            filename = self.get_ext_filename(fullname)
            report(f"\nCopying extension {ext.name}")

            relative_site_packages = (
                sysconfig.get_path("purelib")
                .replace(sysconfig.get_path("data"), "")
                .lstrip(os.path.sep)
            )
            src = os.path.join("torch", relative_site_packages, filename)
            if not os.path.exists(src):
                report(f"{src} does not exist")
                del self.extensions[i]
            else:
                dst = os.path.join(os.path.realpath(self.build_lib), filename)
                report(f"Copying {ext.name} from {src} to {dst}")
                dst_dir = os.path.dirname(dst)
                if not os.path.exists(dst_dir):
                    os.makedirs(dst_dir)
                self.copy_file(src, dst)
                i += 1

        # Copy functorch extension
        for i, ext in enumerate(self.extensions):
            if ext.name != "functorch._C":
                continue
            fullname = self.get_ext_fullname(ext.name)
            filename = self.get_ext_filename(fullname)
            fileext = os.path.splitext(filename)[1]
            src = os.path.join(os.path.dirname(filename), "functorch" + fileext)
            dst = os.path.join(os.path.realpath(self.build_lib), filename)
            if os.path.exists(src):
                report(f"Copying {ext.name} from {src} to {dst}")
                dst_dir = os.path.dirname(dst)
                if not os.path.exists(dst_dir):
                    os.makedirs(dst_dir)
                self.copy_file(src, dst)

        setuptools.command.build_ext.build_ext.build_extensions(self)

    def get_outputs(self):
        outputs = setuptools.command.build_ext.build_ext.get_outputs(self)
        outputs.append(os.path.join(self.build_lib, "caffe2"))
        report(f"setup.py::get_outputs returning {outputs}")
        return outputs

    def create_compile_commands(self):
        def load(filename):
            with open(filename) as f:
                return json.load(f)

        ninja_files = glob.glob("build/*compile_commands.json")
        cmake_files = glob.glob("torch/lib/build/*/compile_commands.json")
        all_commands = [entry for f in ninja_files + cmake_files for entry in load(f)]

        # cquery does not like c++ compiles that start with gcc.
        # It forgets to include the c++ header directories.
        # We can work around this by replacing the gcc calls that python
        # setup.py generates with g++ calls instead
        for command in all_commands:
            if command["command"].startswith("gcc "):
                command["command"] = "g++ " + command["command"][4:]

        new_contents = json.dumps(all_commands, indent=2)
        contents = ""
        if os.path.exists("compile_commands.json"):
            with open("compile_commands.json") as f:
                contents = f.read()
        if contents != new_contents:
            with open("compile_commands.json", "w") as f:
                f.write(new_contents)


class concat_license_files:
    """Merge LICENSE and LICENSES_BUNDLED.txt as a context manager

    LICENSE is the main PyTorch license, LICENSES_BUNDLED.txt is auto-generated
    from all the licenses found in ./third_party/. We concatenate them so there
    is a single license file in the sdist and wheels with all of the necessary
    licensing info.
    """

    def __init__(self, include_files=False):
        self.f1 = "LICENSE"
        self.f2 = "third_party/LICENSES_BUNDLED.txt"
        self.include_files = include_files

    def __enter__(self):
        """Concatenate files"""

        old_path = sys.path
        sys.path.append(third_party_path)
        try:
            from build_bundled import create_bundled
        finally:
            sys.path = old_path

        with open(self.f1) as f1:
            self.bsd_text = f1.read()

        with open(self.f1, "a") as f1:
            f1.write("\n\n")
            create_bundled(
                os.path.relpath(third_party_path), f1, include_files=self.include_files
            )

    def __exit__(self, exception_type, exception_value, traceback):
        """Restore content of f1"""
        with open(self.f1, "w") as f:
            f.write(self.bsd_text)


try:
    from wheel.bdist_wheel import bdist_wheel
except ImportError:
    # This is useful when wheel is not installed and bdist_wheel is not
    # specified on the command line. If it _is_ specified, parsing the command
    # line will fail before wheel_concatenate is needed
    wheel_concatenate = None
else:
    # Need to create the proper LICENSE.txt for the wheel
    class wheel_concatenate(bdist_wheel):
        """check submodules on sdist to prevent incomplete tarballs"""

        def run(self):
            with concat_license_files(include_files=True):
                super().run()


class install(setuptools.command.install.install):
    def run(self):
        super().run()


class clean(setuptools.Command):
    user_options = []

    def initialize_options(self):
        pass

    def finalize_options(self):
        pass

    def run(self):
        import glob
        import re

        with open(".gitignore") as f:
            ignores = f.read()
            pat = re.compile(r"^#( BEGIN NOT-CLEAN-FILES )?")
            for wildcard in filter(None, ignores.split("\n")):
                match = pat.match(wildcard)
                if match:
                    if match.group(1):
                        # Marker is found and stop reading .gitignore.
                        break
                    # Ignore lines which begin with '#'.
                else:
                    # Don't remove absolute paths from the system
                    wildcard = wildcard.lstrip("./")

                    for filename in glob.glob(wildcard):
                        try:
                            os.remove(filename)
                        except OSError:
                            shutil.rmtree(filename, ignore_errors=True)


class sdist(setuptools.command.sdist.sdist):
    def run(self):
        with concat_license_files():
            super().run()


def get_cmake_cache_vars():
    try:
        return defaultdict(lambda: False, cmake.get_cmake_cache_variables())
    except FileNotFoundError:
        # CMakeCache.txt does not exist. Probably running "python setup.py clean" over a clean directory.
        return defaultdict(lambda: False)


def configure_extension_build():
    r"""Configures extension build options according to system environment and user's choice.

    Returns:
      The input to parameters ext_modules, cmdclass, packages, and entry_points as required in setuptools.setup.
    """

    cmake_cache_vars = get_cmake_cache_vars()

    ################################################################################
    # Configure compile flags
    ################################################################################

    library_dirs = []
    extra_install_requires = []

    if IS_WINDOWS:
        # /NODEFAULTLIB makes sure we only link to DLL runtime
        # and matches the flags set for protobuf and ONNX
        extra_link_args = ["/NODEFAULTLIB:LIBCMT.LIB"]
        # /MD links against DLL runtime
        # and matches the flags set for protobuf and ONNX
        # /EHsc is about standard C++ exception handling
        extra_compile_args = ["/MD", "/FS", "/EHsc"]
    else:
        extra_link_args = []
        extra_compile_args = [
            "-Wall",
            "-Wextra",
            "-Wno-strict-overflow",
            "-Wno-unused-parameter",
            "-Wno-missing-field-initializers",
            "-Wno-unknown-pragmas",
            # Python 2.6 requires -fno-strict-aliasing, see
            # http://legacy.python.org/dev/peps/pep-3123/
            # We also depend on it in our code (even Python 3).
            "-fno-strict-aliasing",
        ]

    library_dirs.append(lib_path)

    main_compile_args = []
    main_libraries = ["torch_python"]

    main_link_args = []
    main_sources = ["torch/csrc/stub.c"]

    if BUILD_LIBTORCH_WHL:
        main_libraries = ["torch"]
        main_sources = []

    if cmake_cache_vars["USE_CUDA"]:
        library_dirs.append(os.path.dirname(cmake_cache_vars["CUDA_CUDA_LIB"]))

    if build_type.is_debug():
        if IS_WINDOWS:
            extra_compile_args.append("/Z7")
            extra_link_args.append("/DEBUG:FULL")
        else:
            extra_compile_args += ["-O0", "-g"]
            extra_link_args += ["-O0", "-g"]

    if build_type.is_rel_with_deb_info():
        if IS_WINDOWS:
            extra_compile_args.append("/Z7")
            extra_link_args.append("/DEBUG:FULL")
        else:
            extra_compile_args += ["-g"]
            extra_link_args += ["-g"]

    # pypi cuda package that requires installation of cuda runtime, cudnn and cublas
    # should be included in all wheels uploaded to pypi
    pytorch_extra_install_requirements = os.getenv(
        "PYTORCH_EXTRA_INSTALL_REQUIREMENTS", ""
    )
    if pytorch_extra_install_requirements:
        report(
            f"pytorch_extra_install_requirements: {pytorch_extra_install_requirements}"
        )
        extra_install_requires += pytorch_extra_install_requirements.split("|")

    # Cross-compile for M1
    if IS_DARWIN:
        macos_target_arch = os.getenv("CMAKE_OSX_ARCHITECTURES", "")
        if macos_target_arch in ["arm64", "x86_64"]:
            macos_sysroot_path = os.getenv("CMAKE_OSX_SYSROOT")
            if macos_sysroot_path is None:
                macos_sysroot_path = (
                    subprocess.check_output(
                        ["xcrun", "--show-sdk-path", "--sdk", "macosx"]
                    )
                    .decode("utf-8")
                    .strip()
                )
            extra_compile_args += [
                "-arch",
                macos_target_arch,
                "-isysroot",
                macos_sysroot_path,
            ]
            extra_link_args += ["-arch", macos_target_arch]

    def make_relative_rpath_args(path):
        if IS_DARWIN:
            return ["-Wl,-rpath,@loader_path/" + path]
        elif IS_WINDOWS:
            return []
        else:
            return ["-Wl,-rpath,$ORIGIN/" + path]

    ################################################################################
    # Declare extensions and package
    ################################################################################

    extensions = []
    excludes = ["tools", "tools.*"]
    if not cmake_cache_vars["BUILD_CAFFE2"]:
        excludes.extend(["caffe2", "caffe2.*"])
    if not cmake_cache_vars["BUILD_FUNCTORCH"]:
        excludes.extend(["functorch", "functorch.*"])
    packages = find_packages(exclude=excludes)
    C = Extension(
        "torch._C",
        libraries=main_libraries,
        sources=main_sources,
        language="c",
        extra_compile_args=main_compile_args + extra_compile_args,
        include_dirs=[],
        library_dirs=library_dirs,
        extra_link_args=extra_link_args
        + main_link_args
        + make_relative_rpath_args("lib"),
    )
    extensions.append(C)

    # These extensions are built by cmake and copied manually in build_extensions()
    # inside the build_ext implementation
    if cmake_cache_vars["BUILD_CAFFE2"]:
        extensions.append(
            Extension(name="caffe2.python.caffe2_pybind11_state", sources=[]),
        )
        if cmake_cache_vars["USE_CUDA"]:
            extensions.append(
                Extension(name="caffe2.python.caffe2_pybind11_state_gpu", sources=[]),
            )
        if cmake_cache_vars["USE_ROCM"]:
            extensions.append(
                Extension(name="caffe2.python.caffe2_pybind11_state_hip", sources=[]),
            )
    if cmake_cache_vars["BUILD_FUNCTORCH"]:
        extensions.append(
            Extension(name="functorch._C", sources=[]),
        )

    cmdclass = {
        "bdist_wheel": wheel_concatenate,
        "build_ext": build_ext,
        "clean": clean,
        "install": install,
        "sdist": sdist,
    }

    entry_points = {
        "console_scripts": [
            "convert-caffe2-to-onnx = caffe2.python.onnx.bin.conversion:caffe2_to_onnx",
            "convert-onnx-to-caffe2 = caffe2.python.onnx.bin.conversion:onnx_to_caffe2",
            "torchrun = torch.distributed.run:main",
        ],
        "torchrun.logs_specs": [
            "default = torch.distributed.elastic.multiprocessing:DefaultLogsSpecs",
        ],
    }
    return extensions, cmdclass, packages, entry_points, extra_install_requires


# post run, warnings, printed at the end to make them more visible
build_update_message = """
    It is no longer necessary to use the 'build' or 'rebuild' targets

    To install:
      $ python setup.py install
    To develop locally:
      $ python setup.py develop
    To force cmake to re-generate native build files (off by default):
      $ python setup.py develop --cmake
"""


def print_box(msg):
    lines = msg.split("\n")
    size = max(len(l) + 1 for l in lines)
    print("-" * (size + 2))
    for l in lines:
        print("|{}{}|".format(l, " " * (size - len(l))))
    print("-" * (size + 2))

def main():
    global BUILD_LIBTORCH_WHL
    global BUILD_PYTORCH_USING_LIBTORCH_WHL
    global PACKAGE_NAME

<<<<<<< HEAD
def rename_torch_packages(package_list):
    """
    Create a dictionary from a list of package names, renaming packages where
    the top-level package is 'torch' to 'libtorchsplit'.

    Args:
        package_list (list of str): The list of package names.

    Returns:
        dict: A dictionary where keys are the package names with 'torch' replaced by 'libtorchsplit',
              and values are the original package names, only including those where the
              top-level name is 'torch'.
    """
    result = {}
    for package in package_list:
        # Split the package name by dots to handle subpackages or modules
        parts = package.split(".")
        # Check if the top-level package is 'torch'
        if parts[0] == "torch":
            # Replace 'torch' with 'libtorchsplit' in the top-level package name
            new_key = "libtorchsplit" + package[len("torch") :]
            result[new_key] = package

    return result

=======
    BUILD_LIBTORCH_WHL = os.getenv("BUILD_LIBTORCH_WHL", "0") == "1"
    BUILD_PYTORCH_USING_LIBTORCH_WHL = os.getenv("BUILD_PYTHON_ONLY", "0") == "1"
    BUILD_TWO_WHEELS = os.getenv("SPLIT_BUILD", "0") == "1"
>>>>>>> 8b8a068f

    if BUILD_LIBTORCH_WHL and BUILD_PYTORCH_USING_LIBTORCH_WHL:  # noqa: F823
        raise RuntimeError(
            "Conflict: 'BUILD_LIBTORCH_WHL' and 'BUILD_PYTHON_ONLY' can't both be 1. Set one to 0 and rerun."
        )

    if BUILD_TWO_WHEELS:
        setup_cmd = sys.argv[1]

        if (
            setup_cmd == "bdist_wheel"
            or setup_cmd == "build_ext"
            or setup_cmd == "sdist"
            or setup_cmd == "develop"
        ):
            raise RuntimeError(
                "At the moment the SPLIT_BUILD option only supports the clean and install commands. Please rerun setup.py using one of those two commands."
            )

        final_package_name = PACKAGE_NAME
        PACKAGE_NAME = "libtorchsplit"
        BUILD_LIBTORCH_WHL = True
        BUILD_PYTORCH_USING_LIBTORCH_WHL = False
        _main()
        BUILD_LIBTORCH_WHL = False
        BUILD_PYTORCH_USING_LIBTORCH_WHL = True
        sys.argv[1] = "clean"
        PACKAGE_NAME = final_package_name
        _main()
        sys.argv[1] = setup_cmd
    _main()


def _main():
    print(f"BUILD_LIBTORCH_WHL - {BUILD_LIBTORCH_WHL}")
    print(f"BUILD_PYTORCH_USING_LIBTORCH_WHL - {BUILD_PYTORCH_USING_LIBTORCH_WHL}")
    # set up appropriate env variables
    if BUILD_LIBTORCH_WHL:
        # Set up environment variables for ONLY building libtorch.so and not libtorch_python.so
        # functorch is not supported without python
        os.environ["BUILD_FUNCTORCH"] = "OFF"
    if BUILD_PYTORCH_USING_LIBTORCH_WHL:
        os.environ["BUILD_LIBTORCHLESS"] = "ON"
        os.environ["LIBTORCH_LIB_PATH"] = f"{_get_package_path('libtorchsplit')}/lib"

    # the list of runtime dependencies required by this built package
    install_requires = [
        "filelock",
        "typing-extensions>=4.8.0",
        "sympy",
        "networkx",
        "jinja2",
        "fsspec",
        'mkl>=2021.1.1,<=2021.4.0; platform_system == "Windows"',
    ]

    if BUILD_PYTORCH_USING_LIBTORCH_WHL:
        install_requires.append("libtorchsplit")

    use_prioritized_text = str(os.getenv("USE_PRIORITIZED_TEXT_FOR_LD", ""))
    if (
        use_prioritized_text == ""
        and platform.system() == "Linux"
        and platform.processor() == "aarch64"
    ):
        print_box(
            """
            WARNING: we strongly recommend enabling linker script optimization for ARM + CUDA.
            To do so please export USE_PRIORITIZED_TEXT_FOR_LD=1
            """
        )
    if use_prioritized_text == "1" or use_prioritized_text == "True":
        gen_linker_script(
            filein="cmake/prioritized_text.txt", fout="cmake/linker_script.ld"
        )
        linker_script_path = os.path.abspath("cmake/linker_script.ld")
        os.environ["LDFLAGS"] = os.getenv("LDFLAGS", "") + f" -T{linker_script_path}"
        os.environ["CFLAGS"] = (
            os.getenv("CFLAGS", "") + " -ffunction-sections -fdata-sections"
        )
        os.environ["CXXFLAGS"] = (
            os.getenv("CXXFLAGS", "") + " -ffunction-sections -fdata-sections"
        )

    # Parse the command line and check the arguments before we proceed with
    # building deps and setup. We need to set values so `--help` works.
    dist = Distribution()
    dist.script_name = os.path.basename(sys.argv[0])
    dist.script_args = sys.argv[1:]
    try:
        dist.parse_command_line()
    except setuptools.distutils.errors.DistutilsArgError as e:
        print(e)
        sys.exit(1)

    mirror_files_into_torchgen()
    if RUN_BUILD_DEPS:
        build_deps()

    (
        extensions,
        cmdclass,
        packages,
        entry_points,
        extra_install_requires,
    ) = configure_extension_build()

    install_requires += extra_install_requires

    extras_require = {
        "optree": ["optree>=0.11.0"],
        "opt-einsum": ["opt-einsum>=3.3"],
    }

    # Read in README.md for our long_description
    with open(os.path.join(cwd, "README.md"), encoding="utf-8") as f:
        long_description = f.read()

    version_range_max = max(sys.version_info[1], 12) + 1
    torch_package_data = [
        "py.typed",
        "bin/*",
        "test/*",
        "*.pyi",
        "_C/*.pyi",
        "cuda/*.pyi",
        "fx/*.pyi",
        "optim/*.pyi",
        "autograd/*.pyi",
        "nn/*.pyi",
        "nn/modules/*.pyi",
        "nn/parallel/*.pyi",
        "utils/data/*.pyi",
        "utils/data/datapipes/*.pyi",
        "lib/*.pdb",
        "lib/torch_shm_manager",
        "lib/*.h",
        "include/*.h",
        "include/ATen/*.h",
        "include/ATen/cpu/*.h",
        "include/ATen/cpu/vec/vec256/*.h",
        "include/ATen/cpu/vec/vec256/vsx/*.h",
        "include/ATen/cpu/vec/vec256/zarch/*.h",
        "include/ATen/cpu/vec/vec512/*.h",
        "include/ATen/cpu/vec/*.h",
        "include/ATen/core/*.h",
        "include/ATen/cuda/*.cuh",
        "include/ATen/cuda/*.h",
        "include/ATen/cuda/detail/*.cuh",
        "include/ATen/cuda/detail/*.h",
        "include/ATen/cuda/tunable/*.h",
        "include/ATen/cudnn/*.h",
        "include/ATen/functorch/*.h",
        "include/ATen/ops/*.h",
        "include/ATen/hip/*.cuh",
        "include/ATen/hip/*.h",
        "include/ATen/hip/detail/*.cuh",
        "include/ATen/hip/detail/*.h",
        "include/ATen/hip/impl/*.h",
        "include/ATen/hip/tunable/*.h",
        "include/ATen/mps/*.h",
        "include/ATen/miopen/*.h",
        "include/ATen/detail/*.h",
        "include/ATen/native/*.h",
        "include/ATen/native/cpu/*.h",
        "include/ATen/native/cuda/*.h",
        "include/ATen/native/cuda/*.cuh",
        "include/ATen/native/hip/*.h",
        "include/ATen/native/hip/*.cuh",
        "include/ATen/native/mps/*.h",
        "include/ATen/native/nested/*.h",
        "include/ATen/native/quantized/*.h",
        "include/ATen/native/quantized/cpu/*.h",
        "include/ATen/native/transformers/*.h",
        "include/ATen/native/sparse/*.h",
        "include/ATen/native/utils/*.h",
        "include/ATen/quantized/*.h",
        "include/ATen/xpu/*.h",
        "include/ATen/xpu/detail/*.h",
        "include/caffe2/serialize/*.h",
        "include/c10/*.h",
        "include/c10/macros/*.h",
        "include/c10/core/*.h",
        "include/ATen/core/boxing/*.h",
        "include/ATen/core/boxing/impl/*.h",
        "include/ATen/core/dispatch/*.h",
        "include/ATen/core/op_registration/*.h",
        "include/c10/core/impl/*.h",
        "include/c10/util/*.h",
        "include/c10/cuda/*.h",
        "include/c10/cuda/impl/*.h",
        "include/c10/hip/*.h",
        "include/c10/hip/impl/*.h",
        "include/c10/xpu/*.h",
        "include/c10/xpu/impl/*.h",
        "include/torch/*.h",
        "include/torch/csrc/*.h",
        "include/torch/csrc/api/include/torch/*.h",
        "include/torch/csrc/api/include/torch/data/*.h",
        "include/torch/csrc/api/include/torch/data/dataloader/*.h",
        "include/torch/csrc/api/include/torch/data/datasets/*.h",
        "include/torch/csrc/api/include/torch/data/detail/*.h",
        "include/torch/csrc/api/include/torch/data/samplers/*.h",
        "include/torch/csrc/api/include/torch/data/transforms/*.h",
        "include/torch/csrc/api/include/torch/detail/*.h",
        "include/torch/csrc/api/include/torch/detail/ordered_dict.h",
        "include/torch/csrc/api/include/torch/nn/*.h",
        "include/torch/csrc/api/include/torch/nn/functional/*.h",
        "include/torch/csrc/api/include/torch/nn/options/*.h",
        "include/torch/csrc/api/include/torch/nn/modules/*.h",
        "include/torch/csrc/api/include/torch/nn/modules/container/*.h",
        "include/torch/csrc/api/include/torch/nn/parallel/*.h",
        "include/torch/csrc/api/include/torch/nn/utils/*.h",
        "include/torch/csrc/api/include/torch/optim/*.h",
        "include/torch/csrc/api/include/torch/optim/schedulers/*.h",
        "include/torch/csrc/api/include/torch/serialize/*.h",
        "include/torch/csrc/autograd/*.h",
        "include/torch/csrc/autograd/functions/*.h",
        "include/torch/csrc/autograd/generated/*.h",
        "include/torch/csrc/autograd/utils/*.h",
        "include/torch/csrc/cuda/*.h",
        "include/torch/csrc/distributed/c10d/*.h",
        "include/torch/csrc/distributed/c10d/*.hpp",
        "include/torch/csrc/distributed/rpc/*.h",
        "include/torch/csrc/distributed/autograd/context/*.h",
        "include/torch/csrc/distributed/autograd/functions/*.h",
        "include/torch/csrc/distributed/autograd/rpc_messages/*.h",
        "include/torch/csrc/dynamo/*.h",
        "include/torch/csrc/inductor/*.h",
        "include/torch/csrc/inductor/aoti_runner/*.h",
        "include/torch/csrc/inductor/aoti_runtime/*.h",
        "include/torch/csrc/inductor/aoti_torch/*.h",
        "include/torch/csrc/inductor/aoti_torch/c/*.h",
        "include/torch/csrc/inductor/aoti_torch/generated/*.h",
        "include/torch/csrc/jit/*.h",
        "include/torch/csrc/jit/backends/*.h",
        "include/torch/csrc/jit/generated/*.h",
        "include/torch/csrc/jit/passes/*.h",
        "include/torch/csrc/jit/passes/quantization/*.h",
        "include/torch/csrc/jit/passes/utils/*.h",
        "include/torch/csrc/jit/runtime/*.h",
        "include/torch/csrc/jit/ir/*.h",
        "include/torch/csrc/jit/frontend/*.h",
        "include/torch/csrc/jit/api/*.h",
        "include/torch/csrc/jit/serialization/*.h",
        "include/torch/csrc/jit/python/*.h",
        "include/torch/csrc/jit/mobile/*.h",
        "include/torch/csrc/jit/testing/*.h",
        "include/torch/csrc/jit/tensorexpr/*.h",
        "include/torch/csrc/jit/tensorexpr/operators/*.h",
        "include/torch/csrc/jit/codegen/cuda/*.h",
        "include/torch/csrc/onnx/*.h",
        "include/torch/csrc/profiler/*.h",
        "include/torch/csrc/profiler/orchestration/*.h",
        "include/torch/csrc/profiler/standalone/*.h",
        "include/torch/csrc/profiler/stubs/*.h",
        "include/torch/csrc/profiler/unwind/*.h",
        "include/torch/csrc/profiler/python/*.h",
        "include/torch/csrc/utils/*.h",
        "include/torch/csrc/tensor/*.h",
        "include/torch/csrc/lazy/backend/*.h",
        "include/torch/csrc/lazy/core/*.h",
        "include/torch/csrc/lazy/core/internal_ops/*.h",
        "include/torch/csrc/lazy/core/ops/*.h",
        "include/torch/csrc/lazy/python/python_util.h",
        "include/torch/csrc/lazy/ts_backend/*.h",
        "include/torch/csrc/xpu/*.h",
        "include/pybind11/*.h",
        "include/pybind11/detail/*.h",
        "include/pybind11/eigen/*.h",
        "include/TH/*.h*",
        "include/TH/generic/*.h*",
        "include/THC/*.cuh",
        "include/THC/*.h*",
        "include/THC/generic/*.h",
        "include/THH/*.cuh",
        "include/THH/*.h*",
        "include/THH/generic/*.h",
        "include/sleef.h",
        "_inductor/codegen/*.h",
        "_inductor/codegen/aoti_runtime/*.cpp",
        "_export/serde/*.yaml",
        "share/cmake/ATen/*.cmake",
        "share/cmake/Caffe2/*.cmake",
        "share/cmake/Caffe2/public/*.cmake",
        "share/cmake/Caffe2/Modules_CUDA_fix/*.cmake",
        "share/cmake/Caffe2/Modules_CUDA_fix/upstream/*.cmake",
        "share/cmake/Caffe2/Modules_CUDA_fix/upstream/FindCUDA/*.cmake",
        "share/cmake/Gloo/*.cmake",
        "share/cmake/Tensorpipe/*.cmake",
        "share/cmake/Torch/*.cmake",
        "utils/benchmark/utils/*.cpp",
        "utils/benchmark/utils/valgrind_wrapper/*.cpp",
        "utils/benchmark/utils/valgrind_wrapper/*.h",
        "utils/model_dump/skeleton.html",
        "utils/model_dump/code.js",
        "utils/model_dump/*.mjs",
    ]

    if BUILD_PYTORCH_USING_LIBTORCH_WHL:
        torch_package_data.extend(
            [
                "lib/libtorch_python*",
                "lib/*shm*",
                "lib/libtorch_global_deps*",
            ]
        )
    else:
        torch_package_data.extend(
            [
                "lib/*.so*",
                "lib/*.dylib*",
                "lib/*.dll",
                "lib/*.lib",
            ]
        )
    if get_cmake_cache_vars()["BUILD_CAFFE2"]:
        torch_package_data.extend(
            [
                "include/caffe2/**/*.h",
                "include/caffe2/utils/*.h",
                "include/caffe2/utils/**/*.h",
            ]
        )
    if get_cmake_cache_vars()["USE_TENSORPIPE"]:
        torch_package_data.extend(
            [
                "include/tensorpipe/*.h",
                "include/tensorpipe/channel/*.h",
                "include/tensorpipe/channel/basic/*.h",
                "include/tensorpipe/channel/cma/*.h",
                "include/tensorpipe/channel/mpt/*.h",
                "include/tensorpipe/channel/xth/*.h",
                "include/tensorpipe/common/*.h",
                "include/tensorpipe/core/*.h",
                "include/tensorpipe/transport/*.h",
                "include/tensorpipe/transport/ibv/*.h",
                "include/tensorpipe/transport/shm/*.h",
                "include/tensorpipe/transport/uv/*.h",
            ]
        )
    if get_cmake_cache_vars()["USE_KINETO"]:
        torch_package_data.extend(
            [
                "include/kineto/*.h",
            ]
        )
    torchgen_package_data = [
        # Recursive glob doesn't work in setup.py,
        # https://github.com/pypa/setuptools/issues/1806
        # To make this robust we should replace it with some code that
        # returns a list of everything under packaged/
        "packaged/ATen/*",
        "packaged/ATen/native/*",
        "packaged/ATen/templates/*",
        "packaged/autograd/*",
        "packaged/autograd/templates/*",
    ]

    if BUILD_LIBTORCH_WHL:
        modified_packages = []
        for package in packages:
            parts = package.split(".")
            if parts[0] == "torch":
                modified_packages.append("libtorchsplit" + package[len("torch") :])
        packages = modified_packages
        package_dir = {"libtorchsplit": "torch"}
        torch_package_dir_name = "libtorchsplit"
        package_data = {"libtorchsplit": torch_package_data}
        extensions = []
    else:
        torch_package_dir_name = "torch"
        package_dir = {}
        package_data = {
            "torch": torch_package_data,
            "torchgen": torchgen_package_data,
            "caffe2": [
                "python/serialized_test/data/operator_test/*.zip",
            ],
        }
    setup(
        name=torch_package_dir_name,
        version=version,
        description=(
            "Tensors and Dynamic neural networks in "
            "Python with strong GPU acceleration"
        ),
        long_description=long_description,
        long_description_content_type="text/markdown",
        ext_modules=extensions,
        cmdclass=cmdclass,
        packages=packages,
        entry_points=entry_points,
        install_requires=install_requires,
        extras_require=extras_require,
        package_data=package_data,
        package_dir=package_dir,
        url="https://pytorch.org/",
        download_url="https://github.com/pytorch/pytorch/tags",
        author="PyTorch Team",
        author_email="packages@pytorch.org",
        python_requires=f">={python_min_version_str}",
        # PyPI package information.
        classifiers=[
            "Development Status :: 5 - Production/Stable",
            "Intended Audience :: Developers",
            "Intended Audience :: Education",
            "Intended Audience :: Science/Research",
            "License :: OSI Approved :: BSD License",
            "Topic :: Scientific/Engineering",
            "Topic :: Scientific/Engineering :: Mathematics",
            "Topic :: Scientific/Engineering :: Artificial Intelligence",
            "Topic :: Software Development",
            "Topic :: Software Development :: Libraries",
            "Topic :: Software Development :: Libraries :: Python Modules",
            "Programming Language :: C++",
            "Programming Language :: Python :: 3",
        ]
        + [
            f"Programming Language :: Python :: 3.{i}"
            for i in range(python_min_version[1], version_range_max)
        ],
        license="BSD-3",
        keywords="pytorch, machine learning",
    )
    if EMIT_BUILD_WARNING:
        print_box(build_update_message)


if __name__ == "__main__":
    main()<|MERGE_RESOLUTION|>--- conflicted
+++ resolved
@@ -234,26 +234,8 @@
             pass
     return None
 
-<<<<<<< HEAD
-
-BUILD_LIBTORCH_WHL = os.getenv("BUILD_LIBTORCH_WHL", "0") == "1"
-BUILD_PYTORCH_USING_LIBTORCH_WHL = os.getenv("BUILD_PYTHON_ONLY", "0") == "1"
-
-
-# set up appropriate env variables
-if BUILD_LIBTORCH_WHL:
-    # Set up environment variables for ONLY building libtorch.so and not libtorch_python.so
-    # functorch is not supported without python
-    os.environ["BUILD_FUNCTORCH"] = "OFF"
-
-
-if BUILD_PYTORCH_USING_LIBTORCH_WHL:
-    os.environ["BUILD_LIBTORCHLESS"] = "ON"
-    os.environ["LIBTORCH_LIB_PATH"] = f"{_get_package_path('libtorchsplit')}/lib"
-=======
 BUILD_LIBTORCH_WHL = False
 BUILD_PYTORCH_USING_LIBTORCH_WHL = False
->>>>>>> 8b8a068f
 
 python_min_version = (3, 8, 0)
 python_min_version_str = ".".join(map(str, python_min_version))
@@ -1137,37 +1119,9 @@
     global BUILD_PYTORCH_USING_LIBTORCH_WHL
     global PACKAGE_NAME
 
-<<<<<<< HEAD
-def rename_torch_packages(package_list):
-    """
-    Create a dictionary from a list of package names, renaming packages where
-    the top-level package is 'torch' to 'libtorchsplit'.
-
-    Args:
-        package_list (list of str): The list of package names.
-
-    Returns:
-        dict: A dictionary where keys are the package names with 'torch' replaced by 'libtorchsplit',
-              and values are the original package names, only including those where the
-              top-level name is 'torch'.
-    """
-    result = {}
-    for package in package_list:
-        # Split the package name by dots to handle subpackages or modules
-        parts = package.split(".")
-        # Check if the top-level package is 'torch'
-        if parts[0] == "torch":
-            # Replace 'torch' with 'libtorchsplit' in the top-level package name
-            new_key = "libtorchsplit" + package[len("torch") :]
-            result[new_key] = package
-
-    return result
-
-=======
     BUILD_LIBTORCH_WHL = os.getenv("BUILD_LIBTORCH_WHL", "0") == "1"
     BUILD_PYTORCH_USING_LIBTORCH_WHL = os.getenv("BUILD_PYTHON_ONLY", "0") == "1"
     BUILD_TWO_WHEELS = os.getenv("SPLIT_BUILD", "0") == "1"
->>>>>>> 8b8a068f
 
     if BUILD_LIBTORCH_WHL and BUILD_PYTORCH_USING_LIBTORCH_WHL:  # noqa: F823
         raise RuntimeError(
