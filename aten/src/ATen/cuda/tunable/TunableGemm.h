// Original TunableOp is from onnxruntime.
// https://github.com/microsoft/onnxruntime/blob/main/onnxruntime/core/framework/tunable.h
// https://github.com/microsoft/onnxruntime/tree/main/onnxruntime/core/providers/rocm/tunable
// Copyright (c) Microsoft Corporation.
// Licensed under the MIT license.
//
// Adapting TunableOp into PyTorch
// Copyright (c) Advanced Micro Devices, Inc.
//
#pragma once

#include <ATen/cuda/tunable/GemmCommon.h>
#ifdef USE_ROCM
#include <ATen/cuda/tunable/GemmHipblaslt.h>
#include <ATen/cuda/tunable/GemmRocblas.h>
#endif
#include <ATen/cuda/tunable/StreamTimer.h>
#include <ATen/cuda/tunable/TunableOp.h>
#include <c10/cuda/CUDACachingAllocator.h>
#include <c10/util/Float8_e4m3fn.h>
#include <c10/util/Float8_e4m3fnuz.h>
#include <c10/util/Float8_e5m2.h>
#include <c10/util/Float8_e5m2fnuz.h>
#include <c10/util/StringUtil.h>

namespace at::cuda::tunable {

template <typename T>
class DefaultGemmOp : public Callable<GemmParams<T>> {
  public:
    TuningStatus Call(const GemmParams<T>* params) override {
      at::cuda::blas::gemm_internal<T>(
          params->transa, params->transb,
          params->m, params->n, params->k,
          params->alpha,
          params->a, params->lda,
          params->b, params->ldb,
          params->beta,
          params->c, params->ldc);
      return OK;
    }
};

static bool _transposeBoolFromChar(char op) {
  return op == 't' || op == 'T';
}

template <typename T>
class DefaultGemmAndBiasOp : public Callable<GemmAndBiasParams<T>> {
  public:
    TuningStatus Call(const GemmAndBiasParams<T>* params) override {
      at::cuda::blas::gemm_and_bias<T>(
          _transposeBoolFromChar(params->transa),
          _transposeBoolFromChar(params->transb),
          params->m, params->n, params->k,
          params->alpha,
          params->a, params->lda,
          params->b, params->ldb,
          params->bias,
          params->c, params->ldc,
          params->activation);
      return OK;
    }
};

template <typename T>
class DefaultGemmStridedBatchedOp : public Callable<GemmStridedBatchedParams<T>> {
  public:
    TuningStatus Call(const GemmStridedBatchedParams<T>* params) override {
      at::cuda::blas::bgemm_internal<T>(
          params->transa, params->transb,
          params->m, params->n, params->k,
          params->alpha,
          params->a, params->lda, params->stride_a,
          params->b, params->ldb, params->stride_b,
          params->beta,
          params->c, params->ldc, params->stride_c,
          params->batch);
      return OK;
    }
};

template <typename T>
class DefaultScaledGemmOp : public Callable<ScaledGemmParams<T>> {
  public:
    TuningStatus Call(const ScaledGemmParams<T>* params) override {
      at::cuda::blas::scaled_gemm(
          params->transa,
          params->transb,
          params->m,
          params->n,
          params->k,
          params->a,
          params->a_scale_ptr,
          params->lda,
          params->a_dtype,
          params->b,
          params->b_scale_ptr,
          params->ldb,
          params->b_dtype,
          params->bias_ptr,
          params->bias_dtype,
          params->c,
          params->c_scale_ptr,
          params->ldc,
          params->c_dtype,
          params->amax_ptr,
          params->use_fast_accum);
      return OK;
    }
};

template <typename T>
inline bool IsZero(T v) {
  return v == 0.0f;
}

template <>
inline bool IsZero(BFloat16 v) {
  return v.x == 0;
}

template <>
inline bool IsZero(Half v) {
  return float(v) == 0.0f;
}

template <>
inline bool IsZero(c10::complex<double> v) {
  return v == 0.0;
}

template <>
inline bool IsZero(c10::complex<float> v) {
  return v == 0.0f;
}

template <typename T>
inline std::string TypeName(T v) {
  return "unknown";
}

template <>
inline std::string TypeName(float v) {
  return "float";
}

template <>
inline std::string TypeName(double v) {
  return "double";
}

template <>
inline std::string TypeName(BFloat16 v) {
  return "BFloat16";
}

template <>
inline std::string TypeName(Half v) {
  return "Half";
}

template <>
inline std::string TypeName(Float8_e4m3fn v) {
  return "Float8_e4m3fn";
}

template <>
inline std::string TypeName(Float8_e5m2 v) {
  return "Float8_e5m2";
}

template <>
inline std::string TypeName(Float8_e4m3fnuz v) {
  return "Float8_e4m3fnuz";
}

template <>
inline std::string TypeName(Float8_e5m2fnuz v) {
  return "Float8_e5m2fnuz";
}

template <>
inline std::string TypeName(c10::complex<double> v) {
  return "c10::complex<double>";
}

template <>
inline std::string TypeName(c10::complex<float> v) {
  return "c10::complex<float>";
}

template <typename T, BlasOp ALayout, BlasOp BLayout>
class GemmTunableOp : public TunableOp<GemmParams<T>, StreamTimer> {
 public:
  GemmTunableOp() {
    this->RegisterOp(std::string("Default"), std::make_unique<DefaultGemmOp<T>>());

#ifdef USE_ROCM
    static const char *env_rocblas = std::getenv("PYTORCH_TUNABLEOP_ROCBLAS_ENABLED");
    if (env_rocblas == nullptr || strcmp(env_rocblas, "1") == 0) {
      for (auto&& [name, op] : GetRocBlasGemmTypeStringAndOps<T>()) {
        this->RegisterOp(std::move(name), std::move(op));
      }
    }

    static const char *env_hipblaslt = std::getenv("PYTORCH_TUNABLEOP_HIPBLASLT_ENABLED");
    if (env_hipblaslt == nullptr || strcmp(env_hipblaslt, "1") == 0) {
      // disallow tuning of hipblaslt with c10::complex
      if constexpr (
          !std::is_same_v<T, c10::complex<float>> &&
          !std::is_same_v<T, c10::complex<double>>) {
        for (auto&& [name, op] : GetHipBlasLtGemmTypeStringAndOps<T, ALayout, BLayout>()) {
          this->RegisterOp(std::move(name), std::move(op));
        }
      }
<<<<<<< HEAD
=======
    }
#endif
  }

  std::string Signature() override {
    return c10::str("GemmTunableOp_", TypeName<T>(T{}), "_", BlasOpToString(ALayout), BlasOpToString(BLayout));
  }
};

template <typename T, BlasOp ALayout, BlasOp BLayout>
class GemmAndBiasTunableOp : public TunableOp<GemmAndBiasParams<T>, StreamTimer> {
 public:
  GemmAndBiasTunableOp() {
    this->RegisterOp(std::string("Default"), std::make_unique<DefaultGemmAndBiasOp<T>>());

#ifdef USE_ROCM
    static const char *env_hipblaslt = std::getenv("PYTORCH_TUNABLEOP_HIPBLASLT_ENABLED");
    if (env_hipblaslt == nullptr || strcmp(env_hipblaslt, "1") == 0) {
      // disallow tuning of hipblaslt with c10::complex
      if constexpr (
          !std::is_same_v<T, c10::complex<float>> &&
          !std::is_same_v<T, c10::complex<double>>) {
        for (auto&& [name, op] : GetHipBlasLtGemmAndBiasTypeStringAndOps<T, ALayout, BLayout>()) {
          this->RegisterOp(std::move(name), std::move(op));
        }
      }
>>>>>>> 29b7852d
    }
#endif
  }

  std::string Signature() override {
    return c10::str("GemmAndBiasTunableOp_", TypeName<T>(T{}), "_", BlasOpToString(ALayout), BlasOpToString(BLayout));
  }
};

template <typename T, BlasOp ALayout, BlasOp BLayout>
class GemmStridedBatchedTunableOp : public TunableOp<GemmStridedBatchedParams<T>, StreamTimer> {
 public:
  GemmStridedBatchedTunableOp() {
    this->RegisterOp(std::string("Default"), std::make_unique<DefaultGemmStridedBatchedOp<T>>());

#ifdef USE_ROCM
    static const char *env_rocblas = std::getenv("PYTORCH_TUNABLEOP_ROCBLAS_ENABLED");
    if (env_rocblas == nullptr || strcmp(env_rocblas, "1") == 0) {
      for (auto&& [name, op] : GetRocBlasGemmStridedBatchedTypeStringAndOps<T>()) {
        this->RegisterOp(std::move(name), std::move(op));
      }
    }

    static const char *env_hipblaslt = std::getenv("PYTORCH_TUNABLEOP_HIPBLASLT_ENABLED");
    if (env_hipblaslt == nullptr || strcmp(env_hipblaslt, "1") == 0) {
      // disallow tuning of hipblaslt with c10::complex
      if constexpr (
          !std::is_same_v<T, c10::complex<float>> &&
          !std::is_same_v<T, c10::complex<double>>) {
        for (auto&& [name, op] : GetHipBlasLtGemmStridedBatchedTypeStringAndOps<T, ALayout, BLayout>()) {
          this->RegisterOp(std::move(name), std::move(op));
        }
      }
    }
#endif
  }

  std::string Signature() override {
    return c10::str("GemmStridedBatchedTunableOp_", TypeName<T>(T{}), "_", BlasOpToString(ALayout), BlasOpToString(BLayout));
  }
};

template <typename AT, typename BT, typename CT, BlasOp ALayout, BlasOp BLayout>
class ScaledGemmTunableOp : public TunableOp<ScaledGemmParams<CT>, StreamTimer> {
 public:
  ScaledGemmTunableOp() {
    this->RegisterOp(std::string("Default"), std::make_unique<DefaultScaledGemmOp<CT>>());

#ifdef USE_ROCM
    for (auto&& [name, op] : GetHipBlasLtScaledGemmTypeStringAndOps<AT, BT, CT, ALayout, BLayout>()) {
      this->RegisterOp(std::move(name), std::move(op));
    }
#endif
  }

  std::string Signature() override {
    return c10::str("ScaledGemmTunableOp",
            "_", TypeName<AT>(AT{}),
            "_", TypeName<BT>(BT{}),
            "_", TypeName<CT>(CT{}),
            "_", BlasOpToString(ALayout), BlasOpToString(BLayout));
  }
};

} // namespace at::cuda::tunable<|MERGE_RESOLUTION|>--- conflicted
+++ resolved
@@ -214,8 +214,6 @@
           this->RegisterOp(std::move(name), std::move(op));
         }
       }
-<<<<<<< HEAD
-=======
     }
 #endif
   }
@@ -242,7 +240,6 @@
           this->RegisterOp(std::move(name), std::move(op));
         }
       }
->>>>>>> 29b7852d
     }
 #endif
   }
